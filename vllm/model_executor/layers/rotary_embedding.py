# SPDX-License-Identifier: Apache-2.0

# Adapted from
# https://github.com/huggingface/transformers/blob/v4.33.2/src/transformers/models/llama/modeling_llama.py
# Copyright 2023 The vLLM team.
# Copyright 2022 EleutherAI and the HuggingFace Inc. team. All rights reserved.
#
# This code is based on EleutherAI's GPT-NeoX library and the GPT-NeoX
# and OPT implementations in this library. It has been modified from its
# original forms to accommodate minor architectural differences compared
# to GPT-NeoX and OPT used by the Meta AI team that trained the model.
#
# Licensed under the Apache License, Version 2.0 (the "License");
# you may not use this file except in compliance with the License.
# You may obtain a copy of the License at
#
#     http://www.apache.org/licenses/LICENSE-2.0
#
# Unless required by applicable law or agreed to in writing, software
# distributed under the License is distributed on an "AS IS" BASIS,
# WITHOUT WARRANTIES OR CONDITIONS OF ANY KIND, either express or implied.
# See the License for the specific language governing permissions and
# limitations under the License.
"""Rotary Positional Embeddings."""
import math
from typing import Any, Optional, Union

import torch
import torch.nn as nn
from transformers import PretrainedConfig

from vllm.model_executor.custom_op import CustomOp
from vllm.platforms import current_platform

if current_platform.is_cuda():
    from vllm.vllm_flash_attn.layers.rotary import apply_rotary_emb


def _rotate_neox(x: torch.Tensor) -> torch.Tensor:
    x1 = x[..., :x.shape[-1] // 2]
    x2 = x[..., x.shape[-1] // 2:]
    return torch.cat((-x2, x1), dim=-1)


def _rotate_gptj(x: torch.Tensor) -> torch.Tensor:
    x1 = x[..., ::2]
    x2 = x[..., 1::2]
    x = torch.stack((-x2, x1), dim=-1)
    return x.flatten(-2)


def _apply_rotary_emb_torch(
    x: torch.Tensor,
    cos: torch.Tensor,
    sin: torch.Tensor,
    is_neox_style: bool,
) -> torch.Tensor:
    cos = cos.unsqueeze(-2).to(x.dtype)
    sin = sin.unsqueeze(-2).to(x.dtype)
    if is_neox_style:
        x1, x2 = torch.chunk(x, 2, dim=-1)
    else:
        x1 = x[..., ::2]
        x2 = x[..., 1::2]
    o1 = x1 * cos - x2 * sin
    o2 = x2 * cos + x1 * sin
    if is_neox_style:
        return torch.cat((o1, o2), dim=-1)
    else:
        return torch.stack((o1, o2), dim=-1).flatten(-2)


def _apply_rotary_emb(x: torch.Tensor, cos: torch.Tensor, sin: torch.Tensor,
                      is_neox_style: bool) -> torch.Tensor:
    """
    Args:
        x: [num_tokens, num_heads, head_size]
        cos: [num_tokens, head_size // 2]
        sin: [num_tokens, head_size // 2]
        is_neox_style: Whether to use the Neox-style or GPT-J-style rotary
            positional embeddings.
    """
    if current_platform.is_cuda():
        return apply_rotary_emb(x.unsqueeze(0), cos, sin,
                                not is_neox_style).squeeze(0)
    else:
        return _apply_rotary_emb_torch(x, cos, sin, is_neox_style)


@CustomOp.register("rotary_embedding")
class RotaryEmbedding(CustomOp):
    """Original rotary positional embedding."""

    def __init__(
        self,
        head_size: int,
        rotary_dim: int,
        max_position_embeddings: int,
        base: int,
        is_neox_style: bool,
        dtype: torch.dtype,
    ) -> None:
        super().__init__()
        self.head_size = head_size
        self.rotary_dim = rotary_dim
        self.max_position_embeddings = max_position_embeddings
        self.base = base
        self.is_neox_style = is_neox_style
        self.dtype = dtype

        cache = self._compute_cos_sin_cache()
        cache = cache.to(dtype)
        self.cos_sin_cache: torch.Tensor
        self.register_buffer("cos_sin_cache", cache, persistent=False)

    def _compute_inv_freq(self, base: Union[int, float]) -> torch.Tensor:
        """Compute the inverse frequency."""
        # NOTE(woosuk): To exactly match the HF implementation, we need to
        # use CPU to compute the cache and then move it to GPU. However, we
        # create the cache on GPU for faster initialization. This may cause
        # a slight numerical difference between the HF implementation and ours.
        inv_freq = 1.0 / (base**(torch.arange(
            0, self.rotary_dim, 2, dtype=torch.float) / self.rotary_dim))
        return inv_freq

    def _compute_cos_sin_cache(self) -> torch.Tensor:
        """Compute the cos and sin cache."""
        inv_freq = self._compute_inv_freq(self.base)
        t = torch.arange(self.max_position_embeddings, dtype=torch.float)

        freqs = torch.einsum("i,j -> ij", t, inv_freq)
        cos = freqs.cos()
        sin = freqs.sin()
        cache = torch.cat((cos, sin), dim=-1)
        return cache

    def forward_native(
        self,
        positions: torch.Tensor,
        query: torch.Tensor,
        key: Optional[torch.Tensor] = None,
        offsets: Optional[torch.Tensor] = None,
    ) -> tuple[torch.Tensor, Optional[torch.Tensor]]:
        """A PyTorch-native implementation of forward()."""
        if offsets is not None:
            positions = positions + offsets
        positions = positions.flatten()
        num_tokens = positions.shape[0]
        cos_sin = self.cos_sin_cache.index_select(0, positions)
        cos, sin = cos_sin.chunk(2, dim=-1)

        query_shape = query.shape
        query = query.view(num_tokens, -1, self.head_size)
        query_rot = query[..., :self.rotary_dim]
        query_pass = query[..., self.rotary_dim:]
        query_rot = _apply_rotary_emb_torch(query_rot, cos, sin,
                                            self.is_neox_style)
        query = torch.cat((query_rot, query_pass), dim=-1).reshape(query_shape)

        # key may be None in some cases, e.g. cross-layer KV sharing
        if key is not None:
            key_shape = key.shape
            key = key.view(num_tokens, -1, self.head_size)
            key_rot = key[..., :self.rotary_dim]
            key_pass = key[..., self.rotary_dim:]
            key_rot = _apply_rotary_emb_torch(key_rot, cos, sin,
                                              self.is_neox_style)
            key = torch.cat((key_rot, key_pass), dim=-1).reshape(key_shape)
        return query, key

    def forward_cuda(
        self,
        positions: torch.Tensor,
        query: torch.Tensor,
        key: Optional[torch.Tensor] = None,
        offsets: Optional[torch.Tensor] = None,
    ) -> tuple[torch.Tensor, Optional[torch.Tensor]]:
        from vllm import _custom_ops as ops

        # __setattr__ in nn.Module (called by `self.cos_sin_cache = ...`)
        # is expensive, so avoid calling it if possible
        if self.cos_sin_cache.device != query.device or \
            self.cos_sin_cache.dtype != query.dtype:
            self.cos_sin_cache = self.cos_sin_cache.to(query.device,
                                                       dtype=query.dtype)

        # ops.rotary_embedding()/batched_rotary_embedding()
        # are in-place operations that update the query and key tensors.
        if offsets is not None:
            ops.batched_rotary_embedding(positions, query, key, self.head_size,
                                         self.cos_sin_cache,
                                         self.is_neox_style, self.rotary_dim,
                                         offsets)
        else:
            ops.rotary_embedding(positions, query, key, self.head_size,
                                 self.cos_sin_cache, self.is_neox_style)
        return query, key

    def forward_xpu(
        self,
        positions: torch.Tensor,
        query: torch.Tensor,
        key: Optional[torch.Tensor] = None,
        offsets: Optional[torch.Tensor] = None,
    ) -> tuple[torch.Tensor, Optional[torch.Tensor]]:
        from vllm._ipex_ops import ipex_ops as ops

        self.cos_sin_cache = self.cos_sin_cache.to(positions.device,
                                                   dtype=query.dtype)
        # ops.rotary_embedding()/batched_rotary_embedding()
        # are in-place operations that update the query and key tensors.
        if key is None:
            # XPU kernel doesn't support key=None so fall back to native impl
            # TODO(sarckk): add support for optional key in
            # ipex.llm.functional.rotary_embedding_batched
            return self.forward_native(positions, query, key, offsets)
        else:
            if offsets is not None:
                ops.batched_rotary_embedding(positions, query, key,
                                             self.head_size,
                                             self.cos_sin_cache,
                                             self.is_neox_style,
                                             self.rotary_dim, offsets)
            else:
                ops.rotary_embedding(positions, query, key, self.head_size,
                                     self.cos_sin_cache, self.is_neox_style)
        return query, key

    def forward_hpu(
        self,
        positions: torch.Tensor,
        query: torch.Tensor,
        key: Optional[torch.Tensor] = None,
        offsets: Optional[torch.Tensor] = None,
    ) -> tuple[torch.Tensor, Optional[torch.Tensor]]:
        from habana_frameworks.torch.hpex.kernels import (
            RotaryPosEmbeddingMode, apply_rotary_pos_emb)
        if offsets is not None:
            offsets = offsets.view(positions.shape[0], -1)
            positions = positions + offsets
        positions = positions.flatten()
        num_tokens = positions.shape[0]
        cos_sin = self.cos_sin_cache.index_select(0, positions).view(
            num_tokens, 1, -1)
        cos, sin = cos_sin.chunk(2, dim=-1)
        # HPU RoPE kernel requires hidden dimension for cos and sin to be equal
        # to query hidden dimension, so the original tensors need to be
        # expanded
        # GPT-NeoX kernel requires position_ids = None, offset, mode = BLOCKWISE
        # and expansion of cos/sin tensors via concatenation
        # GPT-J kernel requires position_ids = None, offset = 0, mode = PAIRWISE
        # and expansion of cos/sin tensors via repeat_interleave
        rope_mode: RotaryPosEmbeddingMode
        if self.is_neox_style:
            rope_mode = RotaryPosEmbeddingMode.BLOCKWISE
            cos = torch.cat((cos, cos), dim=-1)
            sin = torch.cat((sin, sin), dim=-1)
        else:
            rope_mode = RotaryPosEmbeddingMode.PAIRWISE
            sin = torch.repeat_interleave(sin,
                                          2,
                                          dim=-1,
                                          output_size=cos_sin.shape[-1])
            cos = torch.repeat_interleave(cos,
                                          2,
                                          dim=-1,
                                          output_size=cos_sin.shape[-1])

        query_shape = query.shape
        query = query.view(num_tokens, -1, self.head_size)
        query_rot = query[..., :self.rotary_dim]
        query_pass = query[..., self.rotary_dim:]
        query_rot = apply_rotary_pos_emb(query_rot, cos, sin, None, 0,
                                         rope_mode)
        query = torch.cat((query_rot, query_pass), dim=-1).reshape(query_shape)

        if key is not None:
            key_shape = key.shape
            key = key.view(num_tokens, -1, self.head_size)
            key_rot = key[..., :self.rotary_dim]
            key_pass = key[..., self.rotary_dim:]
            key_rot = apply_rotary_pos_emb(key_rot, cos, sin, None, 0,
                                           rope_mode)
            key = torch.cat((key_rot, key_pass), dim=-1).reshape(key_shape)
        return query, key

    def forward_neuron(
        self,
        positions: torch.Tensor,
        query: torch.Tensor,
        key: Optional[torch.Tensor] = None,
        offsets: Optional[torch.Tensor] = None,
    ) -> tuple[torch.Tensor, Optional[torch.Tensor]]:

        def _apply_rotary_emb_neuron(
            x: torch.Tensor,
            cos: torch.Tensor,
            sin: torch.Tensor,
            is_neox_style: bool,
        ) -> torch.Tensor:
            cos = cos.unsqueeze(-2).to(x.dtype)
            sin = sin.unsqueeze(-2).to(x.dtype)
            if is_neox_style:
                x1, x2 = torch.chunk(x, 2, dim=-1)
            else:
                # x1 = x[..., ::2]

                # x2 = x[..., 1::2]
                d = x.shape[-1] // 2
                x_reshaped = x.view(-1, x.shape[-1])
                x1 = x_reshaped[:, ::2].view(*x.shape[:-1], d)
                x2 = x_reshaped[:, 1::2].view(*x.shape[:-1], d)
            o1 = x1 * cos - x2 * sin
            o2 = x2 * cos + x1 * sin
            if is_neox_style:
                return torch.cat((o1, o2), dim=-1)
            else:
                return torch.stack((o1, o2), dim=-1).flatten(-2)

        if offsets is not None:
            positions = positions + offsets

        self.cos_sin_cache = self.cos_sin_cache.to(query.device,
                                                   dtype=query.dtype)

        positions = positions.flatten()
        num_tokens = positions.shape[0]
        cos_sin = self.cos_sin_cache.index_select(0, positions)
        cos, sin = cos_sin.chunk(2, dim=-1)

        query_shape = query.shape
        query = query.view(num_tokens, -1, self.head_size)
        if key is not None:
            key_shape = key.shape
            key = key.view(num_tokens, -1, self.head_size)

        if self.rotary_dim == self.head_size:
            query = _apply_rotary_emb(query, cos, sin, self.is_neox_style)
            query = query.reshape(query_shape)
            if key is not None:
                key = _apply_rotary_emb(key, cos, sin, self.is_neox_style)
                key = key.reshape(key_shape)
        else:
            head_size = query.shape[-1]
            query_reshaped = query.view(-1, head_size)
            query_pass = query_reshaped[:, self.rotary_dim:].view(
                *query.shape[:-1], head_size - self.rotary_dim)
            query_rot = query_reshaped[:, :self.rotary_dim].view(
                *query.shape[:-1], self.rotary_dim)
            query_rot = _apply_rotary_emb_neuron(query_rot, cos, sin,
                                                 self.is_neox_style)
            query = torch.cat((query_rot, query_pass),
                              dim=-1).reshape(query_shape)

            if key is not None:
                key_reshaped = key.view(-1, head_size)
                key_pass = key_reshaped[:, self.rotary_dim:].view(
                    *key.shape[:-1], head_size - self.rotary_dim)
                key_rot = key_reshaped[:, :self.rotary_dim].view(
                    *key.shape[:-1], self.rotary_dim)
                key_rot = _apply_rotary_emb_neuron(key_rot, cos, sin,
                                                   self.is_neox_style)
                key = torch.cat((key_rot, key_pass), dim=-1).reshape(key_shape)
        return query, key

    def extra_repr(self) -> str:
        s = f"head_size={self.head_size}, rotary_dim={self.rotary_dim}"
        s += f", max_position_embeddings={self.max_position_embeddings}"
        s += f", base={self.base}, is_neox_style={self.is_neox_style}"
        return s


class LinearScalingRotaryEmbedding(RotaryEmbedding):
    """RotaryEmbedding extended with linear scaling.

    It supports multiple scaling factors. Since multiple LoRA adapters may have
    different scaling factors, we need multiple cos/sin caches. In this way,
    instead of running rotary embedding kernel per lora, we can run multiple
    lora in a batched way.

    In addition to that, we also keep the cos/sin cache for the scaling factor
    of 1 (default) at all times.

    Exemplary for two scaling factors x=1, y and z with embeddings
    [[x11, x12, ... x1m], ..., [xn1, xn2, ..., xnm]] and
    [[y11, y12, ... y1o], ..., [yn1, yn2, ..., yno]], and
    [[z11, z12, ... z1p], ..., [zn1, zn2, ..., znp]],

    we construct the cos/sin cache as follows:
    [[x11, x12, ... x1m, y11, y12, ... y1o, z11, z12, ... z1p],
        ...
     [xn1, xn2, ... xnm, yn1, yn2, ... yno, zn1, zn2, ... znp]]

    We then use offsets to index into the cos/sin cache for
    the respective scaling factors.

    The offset to cache can be accessed via `scaling_factor_to_offset` API.

    Credits to the Reddit user /u/kaiokendev
    """

    def __init__(
        self,
        head_size: int,
        rotary_dim: int,
        max_position_embeddings: int,
        base: int,
        is_neox_style: bool,
        scaling_factors: Union[list[float], float],
        dtype: torch.dtype,
    ) -> None:
        if isinstance(scaling_factors, float):
            scaling_factors = [scaling_factors]
        self.scaling_factors: list[float] = scaling_factors  # noqa
        super().__init__(head_size, rotary_dim, max_position_embeddings, base,
                         is_neox_style, dtype)
        # Lazy initialized.
        self._scaling_factor_to_offset: dict[float, int]

    def _compute_cos_sin_cache(self) -> torch.Tensor:
        inv_freq = self._compute_inv_freq(self.base)
        cache_list: list[torch.Tensor] = []
        # offsets to the next cache in a tensor.
        # Each offset corresponds to the same index in scaling_factors.
        offsets: list[int] = []
        for scaling_factor in self.scaling_factors:
            # NOTE(woosuk): self.max_position_embeddings is the original
            # maximum length before applying the rope scaling.
            # Thus, the maximum length after applying the rope scaling is
            # self.max_position_embeddings * self.scaling_factor.
            max_len = self.max_position_embeddings * scaling_factor
            t = torch.arange(max_len, dtype=torch.float)
            t = t / scaling_factor

            freqs = torch.einsum("i,j -> ij", t, inv_freq)
            cos = freqs.cos()
            sin = freqs.sin()
            cache = torch.cat((cos, sin), dim=-1)
            if not cache_list:
                offset = 0
            else:
                last_offset = offsets[-1]
                next_max_len = cache_list[-1].shape[0]
                offset = last_offset + next_max_len
            offsets.append(offset)
            cache_list.append(cache)
        self._scaling_factor_to_offset = {
            float(scaling_factor): offsets[i]
            for i, scaling_factor in enumerate(self.scaling_factors)
        }
        assert len(self.scaling_factors) == len(offsets)
        return torch.cat(cache_list, dim=0)

    @property
    def scaling_factor_to_offset(self) -> dict[float, int]:
        return self._scaling_factor_to_offset


class NTKScalingRotaryEmbedding(RotaryEmbedding):
    """RotaryEmbedding extended with fixed and mixed NTK scaling.
    https://kexue.fm/archives/9706 """

    def __init__(self,
                 head_size: int,
                 rotary_dim: int,
                 max_position_embeddings: int,
                 base: int,
                 is_neox_style: bool,
                 scaling_factor: float,
                 dtype: torch.dtype,
                 mixed_b: Optional[float] = None) -> None:
        self.scaling_factor = scaling_factor
        self.mixed_b = mixed_b
        super().__init__(head_size, rotary_dim, max_position_embeddings, base,
                         is_neox_style, dtype)

    def _compute_inv_freq(self, base: Union[int, float]) -> torch.Tensor:
        base = self.base * (self.scaling_factor if self.mixed_b is None else 1)
        inv_freq = super()._compute_inv_freq(base)

        if self.mixed_b is None:
            inv_freq = inv_freq / self.scaling_factor**(2 / self.rotary_dim)
        else:
            a = torch.tensor(self.scaling_factor).log() / (self.rotary_dim /
                                                           2)**self.mixed_b
            lambda_1_m = (a * torch.arange(
                1, self.rotary_dim // 2 + 1).float()**self.mixed_b).exp()
            inv_freq = inv_freq / lambda_1_m

        return inv_freq


class DynamicNTKScalingRotaryEmbedding(RotaryEmbedding):
    """RotaryEmbedding extended with Dynamic NTK scaling.

    Credits to the Reddit users /u/bloc97 and /u/emozilla
    """

    def __init__(
        self,
        head_size: int,
        rotary_dim: int,
        max_position_embeddings: int,
        base: int,
        is_neox_style: bool,
        scaling_factor: float,
        dtype: torch.dtype,
    ) -> None:
        self.scaling_factor = scaling_factor
        super().__init__(head_size, rotary_dim, max_position_embeddings, base,
                         is_neox_style, dtype)

    def _compute_cos_sin_cache(self) -> torch.Tensor:
        # NOTE(woosuk): self.max_position_embeddings is the original
        # maximum length before applying the rope scaling.
        # Thus, the maximum length after applying the rope scaling is
        # self.max_position_embeddings * self.scaling_factor.
        max_len = self.max_position_embeddings * self.scaling_factor
        base = self.base * (
            (self.scaling_factor * max_len / self.max_position_embeddings) -
            (self.scaling_factor - 1))**(self.rotary_dim /
                                         (self.rotary_dim - 2))
        inv_freq = self._compute_inv_freq(base)
        t = torch.arange(max_len, dtype=torch.float)

        freqs = torch.einsum("i,j -> ij", t, inv_freq)
        cos = freqs.cos()
        sin = freqs.sin()
        cache = torch.cat((cos, sin), dim=-1)
        return cache


# Inverse dim formula to find dim based on number of rotations
def _yarn_find_correction_dim(num_rotations: int,
                              dim: int,
                              base: float = 10000,
                              max_position_embeddings: int = 2048) -> float:
    return (dim * math.log(max_position_embeddings /
                           (num_rotations * 2 * math.pi))) / (2 *
                                                              math.log(base))


# Find dim range bounds based on rotations
def _yarn_find_correction_range(
        low_rot: int,
        high_rot: int,
        dim: int,
        base: float = 10000,
        max_position_embeddings: int = 2048) -> tuple[int, int]:
    low = math.floor(
        _yarn_find_correction_dim(low_rot, dim, base, max_position_embeddings))
    high = math.ceil(
        _yarn_find_correction_dim(high_rot, dim, base,
                                  max_position_embeddings))
    return max(low, 0), min(high, dim - 1)  # Clamp values just in case


def _yarn_linear_ramp_mask(low: float, high: float, dim: int,
                           dtype: torch.dtype) -> torch.Tensor:
    if low == high:
        high += 0.001  # Prevent singularity

    linear_func = (torch.arange(dim, dtype=dtype) - low) / (high - low)
    ramp_func = torch.clamp(linear_func, 0, 1)
    return ramp_func


def _yarn_get_mscale(scale: float = 1) -> float:
    if scale <= 1:
        return 1.0
    return 0.1 * math.log(scale) + 1.0


class YaRNScalingRotaryEmbedding(RotaryEmbedding):
    """RotaryEmbedding extended with YaRN method.

    Credits to Peng et al. github.com/jquesnelle/yarn
    """

    def __init__(
        self,
        head_size: int,
        rotary_dim: int,
        max_position_embeddings: int,
        base: int,
        is_neox_style: bool,
        scaling_factor: float,
        dtype: torch.dtype,
        *,
        extrapolation_factor: float = 1,
        attn_factor: float = 1,
        beta_fast: int = 32,
        beta_slow: int = 1,
    ) -> None:
        self.scaling_factor = scaling_factor
        self.extrapolation_factor = extrapolation_factor
        self.attn_factor = attn_factor
        self.beta_fast = beta_fast
        self.beta_slow = beta_slow
        # Get n-d magnitude scaling corrected for interpolation
        self.mscale = float(
            _yarn_get_mscale(self.scaling_factor) * attn_factor)
        super().__init__(head_size, rotary_dim, max_position_embeddings, base,
                         is_neox_style, dtype)

    def _compute_inv_freq(self, scaling_factor: float) -> torch.Tensor:
        pos_freqs = self.base**(
            torch.arange(0, self.rotary_dim, 2, dtype=torch.float) /
            self.rotary_dim)
        inv_freq_extrapolation = 1.0 / pos_freqs
        inv_freq_interpolation = 1.0 / (scaling_factor * pos_freqs)

        low, high = _yarn_find_correction_range(self.beta_fast, self.beta_slow,
                                                self.rotary_dim, self.base,
                                                self.max_position_embeddings)
        # Get n-d rotational scaling corrected for extrapolation
        inv_freq_mask = (1 - _yarn_linear_ramp_mask(
            low, high, self.rotary_dim // 2,
            dtype=torch.float)) * self.extrapolation_factor
        inv_freq = inv_freq_interpolation * (
            1 - inv_freq_mask) + inv_freq_extrapolation * inv_freq_mask
        return inv_freq

    def _compute_cos_sin_cache(self) -> torch.Tensor:
        inv_freq = self._compute_inv_freq(self.scaling_factor)
        t = torch.arange(self.max_position_embeddings * self.scaling_factor,
                         dtype=torch.float32)
        freqs = torch.einsum("i,j -> ij", t, inv_freq)
        cos = (freqs.cos() * self.mscale)
        sin = (freqs.sin() * self.mscale)
        cache = torch.cat((cos, sin), dim=-1)
        return cache


class Phi3LongRoPEScaledRotaryEmbedding(nn.Module):
    """Phi3 family of models scaled rotary embedding.

    Based on the original RotaryEmbedding implementation.
    """

    def __init__(
        self,
        head_size: int,
        rotary_dim: int,
        max_position_embeddings: int,
        original_max_position_embeddings: int,
        base: int,
        is_neox_style: bool,
        dtype: torch.dtype,
        short_factor: list[float],
        long_factor: list[float],
        short_mscale: Optional[float] = None,
        long_mscale: Optional[float] = None,
    ):
        super().__init__()

        if is_neox_style is False:
            raise ValueError(
                "`Phi3LongRoPEScaledRotaryEmbedding` only supports neox_style."
            )

        self.rotary_dim = rotary_dim
        self.head_size = head_size
        self.max_position_embeddings = max_position_embeddings
        self.original_max_position_embeddings = original_max_position_embeddings
        self.base = base
        self.short_factor = short_factor
        self.long_factor = long_factor

        scale = self.max_position_embeddings / \
                self.original_max_position_embeddings
        if scale <= 1.0:
            scaling_factor = 1.0
        else:
            scaling_factor = math.sqrt(
                1 + math.log(scale) /
                math.log(self.original_max_position_embeddings))
        if short_mscale is None:
            short_mscale = scaling_factor
        if long_mscale is None:
            long_mscale = scaling_factor

        self.short_mscale = short_mscale
        self.long_mscale = long_mscale

        short_cache = self._compute_cos_sin_cache(
            original_max_position_embeddings, short_factor, short_mscale)
        short_cache = short_cache.to(dtype)

        long_cache = self._compute_cos_sin_cache(max_position_embeddings,
                                                 long_factor, long_mscale)
        long_cache = long_cache.to(dtype)

        long_short_cache = torch.cat([short_cache, long_cache], dim=0)
        self.register_buffer("long_short_cos_sin_cache",
                             long_short_cache,
                             persistent=False)

    def _compute_inv_freq(self, rescale_factors: list[float]) -> torch.Tensor:
        rescale_factors = torch.tensor(rescale_factors, dtype=torch.float32)
        inv_freq = 1.0 / (rescale_factors * (self.base**(torch.arange(
            0, self.rotary_dim, 2, dtype=torch.float) / self.rotary_dim)))
        return inv_freq

    def _compute_cos_sin_cache(
        self,
        max_position_embeddings: int,
        rescale_factors: list[float],
        mscale: float,
    ) -> torch.Tensor:
        inv_freq = self._compute_inv_freq(rescale_factors)
        t = torch.arange(max_position_embeddings, dtype=torch.float)
        freqs = torch.einsum("i,j -> ij", t, inv_freq)
        cos = freqs.cos() * mscale
        sin = freqs.sin() * mscale
        cache = torch.cat((cos, sin), dim=-1)
        return cache

    def forward(
        self,
        positions: torch.Tensor,
        query: torch.Tensor,
        key: Optional[torch.Tensor] = None,
        offsets: Optional[torch.Tensor] = None,
    ) -> tuple[torch.Tensor, Optional[torch.Tensor]]:
        assert key is not None
        query = query.view(*query.shape[:-1], -1, self.head_size)
        key = key.view(*key.shape[:-1], -1, self.head_size)

        k = self.original_max_position_embeddings
        long_prompt_offset = (torch.any(positions > k).float() *
                              torch.full_like(positions, k)).long()
        idx = (torch.add(positions, long_prompt_offset)
               if long_prompt_offset is not None else positions)
        idx = torch.add(idx, offsets) if offsets is not None else idx
        cos_sin = torch.index_select(self.long_short_cos_sin_cache, 0, idx)

        cos, sin = cos_sin.chunk(2, dim=-1)
        cos = cos.repeat(1, 2).unsqueeze(-2)
        sin = sin.repeat(1, 2).unsqueeze(-2)

        query_rot = query[..., :self.rotary_dim]
        query_pass = query[..., self.rotary_dim:]
        query_rot = query_rot * cos + _rotate_neox(query_rot) * sin
        query = torch.cat((query_rot, query_pass), dim=-1)

        key_rot = key[..., :self.rotary_dim]
        key_pass = key[..., self.rotary_dim:]
        key_rot = key_rot * cos + _rotate_neox(key_rot) * sin
        key = torch.cat((key_rot, key_pass), dim=-1)

        return query.flatten(-2), key.flatten(-2)


def yarn_get_mscale(scale: float = 1, mscale: float = 1) -> float:
    if scale <= 1:
        return 1.0
    return 0.1 * mscale * math.log(scale) + 1.0


class DeepseekScalingRotaryEmbedding(RotaryEmbedding):
    """RotaryEmbedding extended with YaRN method.

    Credits to Peng et al. github.com/jquesnelle/yarn
    """

    def __init__(
        self,
        head_size: int,
        rotary_dim: int,
        max_position_embeddings: int,
        base: int,
        is_neox_style: bool,
        scaling_factor: float,
        dtype: torch.dtype,
        *,
        extrapolation_factor: float = 1,
        attn_factor: float = 1,
        beta_fast: int = 32,
        beta_slow: int = 1,
        mscale: float = 1,
        mscale_all_dim: float = 0,
    ) -> None:
        self.scaling_factor = scaling_factor
        self.extrapolation_factor = extrapolation_factor
        self.attn_factor = attn_factor
        self.beta_fast = beta_fast
        self.beta_slow = beta_slow
        # Get n-d magnitude scaling corrected for interpolation.
        self.mscale = float(
            yarn_get_mscale(self.scaling_factor, float(mscale)) /
            yarn_get_mscale(self.scaling_factor, float(mscale_all_dim)) *
            attn_factor)
        super().__init__(head_size, rotary_dim, max_position_embeddings, base,
                         is_neox_style, dtype)

    def _compute_inv_freq(self, scaling_factor: float) -> torch.Tensor:
        pos_freqs = self.base**(
            torch.arange(0,
                         self.rotary_dim,
                         2,
                         dtype=torch.float,
                         device=current_platform.device_type) /
            self.rotary_dim)
        inv_freq_extrapolation = 1.0 / pos_freqs
        inv_freq_interpolation = 1.0 / (scaling_factor * pos_freqs)

        low, high = _yarn_find_correction_range(self.beta_fast, self.beta_slow,
                                                self.rotary_dim, self.base,
                                                self.max_position_embeddings)
        # Get n-d rotational scaling corrected for extrapolation
        inv_freq_mask = (1 - _yarn_linear_ramp_mask(
            low, high, self.rotary_dim // 2,
            dtype=torch.float)) * self.extrapolation_factor
        inv_freq = inv_freq_interpolation * (
            1 - inv_freq_mask) + inv_freq_extrapolation * inv_freq_mask
        return inv_freq

    def _compute_cos_sin_cache(self) -> torch.Tensor:
        inv_freq = self._compute_inv_freq(self.scaling_factor)
        t = torch.arange(self.max_position_embeddings * self.scaling_factor,
                         device=current_platform.device_type,
                         dtype=torch.float32)
        freqs = torch.einsum("i,j -> ij", t, inv_freq)
        cos = (freqs.cos() * self.mscale)
        sin = (freqs.sin() * self.mscale)
        cache = torch.cat((cos, sin), dim=-1)
        return cache

    def forward(
        self,
        positions: torch.Tensor,
        query: torch.Tensor,
        key: Optional[torch.Tensor] = None,
        offsets: Optional[torch.Tensor] = None,
    ) -> tuple[torch.Tensor, Optional[torch.Tensor]]:
        """PyTorch-native implementation equivalent to forward()."""
        assert key is not None
        query_rot = query[..., :self.rotary_dim]
        key_rot = key[..., :self.rotary_dim]
        if self.rotary_dim < self.head_size:
            query_pass = query[..., self.rotary_dim:]
            key_pass = key[..., self.rotary_dim:]

        if self.cos_sin_cache.device != positions.device:
            self.cos_sin_cache: torch.Tensor = self.cos_sin_cache.to(
                positions.device)
        cos_sin = self.cos_sin_cache[torch.add(positions, offsets)
                                     if offsets is not None else positions]
        cos, sin = cos_sin.chunk(2, dim=-1)
        if self.is_neox_style:
            # NOTE(woosuk): Here we assume that the positions tensor has the
            # shape [batch_size, seq_len].
            cos = cos.repeat(1, 1, 2).unsqueeze(-2)
            sin = sin.repeat(1, 1, 2).unsqueeze(-2)
        else:
            cos = cos.repeat_interleave(2, dim=-1).unsqueeze(-2)
            sin = sin.repeat_interleave(2, dim=-1).unsqueeze(-2)

        rotate_fn = _rotate_neox if self.is_neox_style else _rotate_gptj
        query_rot = query_rot * cos + rotate_fn(query_rot) * sin
        key_rot = key_rot * cos + rotate_fn(key_rot) * sin

        if self.rotary_dim < self.head_size:
            query = torch.cat((query_rot, query_pass), dim=-1)
            key = torch.cat((key_rot, key_pass), dim=-1)
        else:
            query = query_rot
            key = key_rot
        return query, key


class Llama3RotaryEmbedding(RotaryEmbedding):

    def __init__(
        self,
        head_size: int,
        rotary_dim: int,
        max_position_embeddings: int,
        base: int,
        is_neox_style: bool,
        dtype: torch.dtype,
        scaling_factor: float,
        low_freq_factor: float,
        high_freq_factor: float,
        orig_max_position: int,
    ) -> None:
        self.scaling_factor = scaling_factor
        self.low_freq_factor = low_freq_factor
        self.high_freq_factor = high_freq_factor
        self.orig_max_position = orig_max_position
        super().__init__(head_size, rotary_dim, max_position_embeddings, base,
                         is_neox_style, dtype)

    def _compute_inv_freq(self, base: Union[int, float]) -> torch.Tensor:
        inv_freqs = super()._compute_inv_freq(base)
        low_freq_wavelen = self.orig_max_position / self.low_freq_factor
        high_freq_wavelen = self.orig_max_position / self.high_freq_factor

        wave_len = 2 * math.pi / inv_freqs
        if self.low_freq_factor != self.high_freq_factor:
            smooth = (self.orig_max_position / wave_len - self.low_freq_factor
                      ) / (self.high_freq_factor - self.low_freq_factor)
        else:
            smooth = 0
        new_freqs = torch.where(
            wave_len < high_freq_wavelen,
            inv_freqs,
            torch.where(
                wave_len > low_freq_wavelen,
                inv_freqs / self.scaling_factor,
                (1 - smooth) * inv_freqs / self.scaling_factor +
                smooth * inv_freqs,
            ),
        )
        return new_freqs


class Llama4VisionRotaryEmbedding(RotaryEmbedding):

    def __init__(
        self,
        head_size: int,
        rotary_dim: int,
        max_position_embeddings: int,
        base: int,
        is_neox_style: bool,
        dtype: torch.dtype,
    ):
        super().__init__(head_size, rotary_dim, max_position_embeddings, base,
                         is_neox_style, dtype)

    def _compute_inv_freq(self, base: Union[int, float]) -> torch.Tensor:
        inv_freqs = super()._compute_inv_freq(base)
        inv_freqs = inv_freqs[:(self.rotary_dim // 2)]
        return inv_freqs

    def _compute_cos_sin_cache(self) -> torch.Tensor:
        inv_freq = self._compute_inv_freq(self.base)

        # self.max_position_embeddings here is number of image patches
        # i.e. (image_size // patch_size) ** 2
        num_patches = self.max_position_embeddings
        img_idx = torch.arange(num_patches,
                    dtype=torch.int32) \
                    .reshape(num_patches, 1)
        img_idx = torch.cat([img_idx, img_idx[:1]], dim=0)
        img_idx[-1, -1] = -2  # set to ID_CLS_TOKEN
        num_patches_single_dim = int(math.sqrt(num_patches))
        frequencies_x = img_idx % num_patches_single_dim
        frequencies_y = img_idx // num_patches_single_dim
        freqs_x = ((frequencies_x + 1)[..., None] *
                   inv_freq[None, None, :]).repeat_interleave(2, dim=-1)
        freqs_y = ((frequencies_y + 1)[..., None] *
                   inv_freq[None, None, :]).repeat_interleave(2, dim=-1)
        freqs = torch.cat([freqs_x, freqs_y],
                          dim=-1).float().contiguous()[..., ::2]
        freqs = freqs.masked_fill(img_idx.reshape(-1, 1, 1) < 0, 0)
        cache = torch.view_as_complex(
            torch.stack([torch.cos(freqs), torch.sin(freqs)], dim=-1))
        return cache

    def forward(
        self,
        query: torch.Tensor,
        key: Optional[torch.Tensor] = None,
    ) -> tuple[torch.Tensor, Optional[torch.Tensor]]:
        assert key is not None
        self.cos_sin_cache: torch.Tensor = self.cos_sin_cache.to(query.device)
        query_ = torch.view_as_complex(query.float().reshape(
            *query.shape[:-1], -1, 2))
        key_ = torch.view_as_complex(key.float().reshape(
            *key.shape[:-1], -1, 2))
        broadcast_shape = [
            d if i == 1 or i == (query_.ndim - 1) else 1
            for i, d in enumerate(query_.shape)
        ]
        freqs_ci = self.cos_sin_cache.view(*broadcast_shape)
        query_out = torch.view_as_real(query_ * freqs_ci).flatten(3)
        key_out = torch.view_as_real(key_ * freqs_ci).flatten(3)
        return query_out.type_as(query), key_out.type_as(key)


class MRotaryEmbedding(RotaryEmbedding):
    """Rotary Embedding with Multimodal Sections."""

    def __init__(
        self,
        head_size: int,
        rotary_dim: int,
        max_position_embeddings: int,
        base: int,
        is_neox_style: bool,
        dtype: torch.dtype,
        mrope_section: Optional[list[int]] = None,
    ) -> None:
        # In Qwen2.5-VL, the maximum index value is related to the duration of
        # the input video. We enlarge max_position_embeddings to 4 times to get
        # a larger the cos and sin cache.
        self.cache_max_position_num = max_position_embeddings * 4
        super().__init__(head_size, rotary_dim, self.cache_max_position_num,
                         base, is_neox_style, dtype)

        self.mrope_section = mrope_section
        if self.mrope_section:
            assert sum(self.mrope_section) == rotary_dim // 2

    def forward(
        self,
        positions: torch.Tensor,
        query: torch.Tensor,
        key: Optional[torch.Tensor] = None,
    ) -> tuple[torch.Tensor, Optional[torch.Tensor]]:
        """PyTorch-native implementation equivalent to forward().

        Args:
            positions:
                [num_tokens,] (text only) or
                [3, num_tokens] (T/H/W positions with multimodal inputs)
            query: [num_tokens, num_heads * head_size]
            key: [num_tokens, num_kv_heads * head_size]
        """
        assert positions.ndim == 1 or positions.ndim == 2
        assert key is not None

        num_tokens = positions.shape[-1]
        cos_sin = self.cos_sin_cache[positions]
        cos, sin = cos_sin.chunk(2, dim=-1)
        if positions.ndim == 2:
            assert self.mrope_section

            cos = torch.cat([
                m[i]
                for i, m in enumerate(cos.split(self.mrope_section, dim=-1))
            ],
                            dim=-1)
            sin = torch.cat([
                m[i]
                for i, m in enumerate(sin.split(self.mrope_section, dim=-1))
            ],
                            dim=-1)

        query_shape = query.shape
        query = query.view(num_tokens, -1, self.head_size)
        query_rot = query[..., :self.rotary_dim]
        query_pass = query[..., self.rotary_dim:]
        query_rot = _apply_rotary_emb(query_rot, cos, sin, self.is_neox_style)
        query = torch.cat((query_rot, query_pass), dim=-1).reshape(query_shape)

        key_shape = key.shape
        key = key.view(num_tokens, -1, self.head_size)
        key_rot = key[..., :self.rotary_dim]
        key_pass = key[..., self.rotary_dim:]
        key_rot = _apply_rotary_emb(key_rot, cos, sin, self.is_neox_style)
        key = torch.cat((key_rot, key_pass), dim=-1).reshape(key_shape)
        return query, key

    @classmethod
    def get_input_positions(
        cls,
        input_tokens: list[int],
        hf_config: PretrainedConfig,
        image_grid_thw: Optional[Union[list[list[int]], torch.Tensor]],
        video_grid_thw: Optional[Union[list[list[int]], torch.Tensor]],
        second_per_grid_ts: Optional[list[float]],
        context_len: int = 0,
        seq_len: Optional[int] = None,
        audio_feature_lengths: Optional[torch.Tensor] = None,
        use_audio_in_video: bool = False,
    ) -> tuple[list[list[int]], int]:
        """Get mrope input positions and delta value."""

        image_grid_thw = [] if image_grid_thw is None else image_grid_thw
        video_grid_thw = [] if video_grid_thw is None else video_grid_thw
        second_per_grid_ts = [] if second_per_grid_ts is None else \
            second_per_grid_ts

        llm_positions, mrope_position_delta = \
            cls.get_input_positions_tensor(
                input_tokens=input_tokens,
                hf_config=hf_config,
                image_grid_thw=image_grid_thw,
                video_grid_thw=video_grid_thw,
                second_per_grid_ts=second_per_grid_ts,
                context_len=context_len,
                seq_len=seq_len,
                audio_feature_lengths=audio_feature_lengths,
                use_audio_in_video=use_audio_in_video,
            )

        return llm_positions.tolist(), mrope_position_delta

    @classmethod
    def get_input_positions_tensor(
        cls,
        input_tokens: list[int],
        hf_config: PretrainedConfig,
        image_grid_thw: Union[list[list[int]], torch.Tensor],
        video_grid_thw: Union[list[list[int]], torch.Tensor],
        second_per_grid_ts: list[float],
        context_len: int = 0,
        seq_len: Optional[int] = None,
        audio_feature_lengths: Optional[torch.Tensor] = None,
        use_audio_in_video: bool = False,
    ) -> tuple[torch.Tensor, int]:
        from vllm.transformers_utils.config import thinker_uses_mrope
        if thinker_uses_mrope(hf_config):
            return cls._omni_get_input_positions_tensor(
                input_tokens=input_tokens,
                hf_config=hf_config,
                image_grid_thw=image_grid_thw,
                video_grid_thw=video_grid_thw,
                second_per_grid_ts=second_per_grid_ts,
                context_len=context_len,
                seq_len=seq_len,
                audio_feature_lengths=audio_feature_lengths,
                use_audio_in_video=use_audio_in_video,
            )
        else:
            return cls._vl_get_input_positions_tensor(
                input_tokens=input_tokens,
                hf_config=hf_config,
                image_grid_thw=image_grid_thw,
                video_grid_thw=video_grid_thw,
                second_per_grid_ts=second_per_grid_ts,
                context_len=context_len,
                seq_len=seq_len,
            )

    @classmethod
    def _vl_get_input_positions_tensor(
        cls,
        input_tokens: list[int],
        hf_config: PretrainedConfig,
        image_grid_thw: Union[list[list[int]], torch.Tensor],
        video_grid_thw: Union[list[list[int]], torch.Tensor],
        second_per_grid_ts: list[float],
        context_len: int = 0,
        seq_len: Optional[int] = None,
    ) -> tuple[torch.Tensor, int]:
        """Get mrope input positions and delta value."""

        image_token_id = hf_config.image_token_id
        video_token_id = hf_config.video_token_id
        vision_start_token_id = hf_config.vision_start_token_id
        spatial_merge_size = hf_config.vision_config.spatial_merge_size
        tokens_per_second = getattr(hf_config.vision_config,
                                    "tokens_per_second", 1.0)

        input_tokens_tensor = torch.tensor(input_tokens)
        vision_start_indices = torch.argwhere(
            input_tokens_tensor == vision_start_token_id).squeeze(1)
        vision_tokens = input_tokens_tensor[vision_start_indices + 1]
        image_nums = (vision_tokens == image_token_id).sum()
        video_nums = (vision_tokens == video_token_id).sum()
        llm_pos_ids_list: list = []

        st = 0
        remain_images, remain_videos = image_nums, video_nums

        image_index, video_index = 0, 0
        for _ in range(image_nums + video_nums):
            video_second_per_grid_t = 0.0
            if image_token_id in input_tokens and remain_images > 0:
                ed_image = input_tokens.index(image_token_id, st)
            else:
                ed_image = len(input_tokens) + 1
            if video_token_id in input_tokens and remain_videos > 0:
                ed_video = input_tokens.index(video_token_id, st)
            else:
                ed_video = len(input_tokens) + 1
            if ed_image < ed_video:
                t, h, w = (
                    image_grid_thw[image_index][0],
                    image_grid_thw[image_index][1],
                    image_grid_thw[image_index][2],
                )
                image_index += 1
                remain_images -= 1
                ed = ed_image
            else:
                t, h, w = (
                    video_grid_thw[video_index][0],
                    video_grid_thw[video_index][1],
                    video_grid_thw[video_index][2],
                )
                video_second_per_grid_t = 1.0
                if second_per_grid_ts:
                    video_second_per_grid_t = second_per_grid_ts[video_index]
                video_index += 1
                remain_videos -= 1
                ed = ed_video

            llm_grid_t, llm_grid_h, llm_grid_w = \
                t, h // spatial_merge_size, w // spatial_merge_size
            text_len = ed - st

            st_idx = llm_pos_ids_list[-1].max() + 1 if len(
                llm_pos_ids_list) > 0 else 0
            llm_pos_ids_list.append(
                torch.arange(text_len).view(1, -1).expand(3, -1) + st_idx)

            t_index = (torch.arange(llm_grid_t).view(-1, 1).expand(
                -1, llm_grid_h * llm_grid_w) * video_second_per_grid_t *
                       tokens_per_second).long().flatten()

            h_index = torch.arange(llm_grid_h).view(1, -1, 1).expand(
                llm_grid_t, -1, llm_grid_w).flatten()
            w_index = torch.arange(llm_grid_w).view(1, 1, -1).expand(
                llm_grid_t, llm_grid_h, -1).flatten()
            llm_pos_ids_list.append(
                torch.stack([t_index, h_index, w_index]) + text_len + st_idx)
            st = ed + llm_grid_t * llm_grid_h * llm_grid_w

        if st < len(input_tokens):
            st_idx = llm_pos_ids_list[-1].max() + 1 if len(
                llm_pos_ids_list) > 0 else 0
            text_len = len(input_tokens) - st
            llm_pos_ids_list.append(
                torch.arange(text_len).view(1, -1).expand(3, -1) + st_idx)

        llm_positions = torch.cat(llm_pos_ids_list, dim=1).reshape(3, -1)
        mrope_position_delta = (llm_positions.max() + 1 -
                                len(input_tokens)).item()
        llm_positions = llm_positions[:, context_len:seq_len]

        return llm_positions, mrope_position_delta

    @classmethod
    def _omni_get_input_positions_tensor(
        cls,
        input_tokens: list[int],
        hf_config: PretrainedConfig,
        image_grid_thw: Union[list[list[int]], torch.Tensor],
        video_grid_thw: Union[list[list[int]], torch.Tensor],
        second_per_grid_ts: Optional[list[float]] = None,
        context_len: int = 0,
        seq_len: Optional[int] = None,
        audio_feature_lengths: Optional[torch.Tensor] = None,
        use_audio_in_video: bool = False,
    ) -> tuple[torch.Tensor, int]:
        """Get mrope input positions and delta value (Qwen2.5-Omni version).

        Differences from MRotaryEmbedding:
            1. Add audio support (and related `audio_feature_lengths`).
            2. Add `use_audio_in_video` option to read audio from video inputs.
                In this case, audio and vision position ids will be split into
                chunks and interleaved.

        Example:

            (V_i are vision position ids, A_i are audio position ids)

            |V_1 ...    V_n|A_1 ...   A_n|V_n+1 ... V_2n|A_n+1 ... A_2n|...
            |vision chunk 1|audio chunk 1|vision chunk 2|audio chunk 2 |...
        """

        # TODO(fyabc): refactor and share more code with
        #  _vl_get_input_positions_tensor.

        thinker_config = hf_config.thinker_config
        audio_token_id = thinker_config.audio_token_index
        image_token_id = thinker_config.image_token_index
        video_token_id = thinker_config.video_token_index
        audio_start_token_id = thinker_config.audio_start_token_id
        audio_end_token_id = thinker_config.audio_end_token_id
        vision_start_token_id = thinker_config.vision_start_token_id
        vision_end_token_id = thinker_config.vision_end_token_id
        seconds_per_chunk = thinker_config.seconds_per_chunk
        spatial_merge_size = thinker_config.vision_config.spatial_merge_size
        tokens_per_second = getattr(thinker_config.vision_config,
                                    "tokens_per_second", 25)

        if isinstance(image_grid_thw, list):
            image_grid_thw = torch.tensor(image_grid_thw)
        if isinstance(video_grid_thw, list):
            video_grid_thw = torch.tensor(video_grid_thw)

        src_item = input_tokens
        audio_seqlens = audio_feature_lengths
        if not second_per_grid_ts:
            second_per_grid_ts = [1] * video_grid_thw.shape[0]
        audio_idx = 0
        video_idx = 0
        image_idx = 0
        new_src_item: list[int] = []
        llm_pos_ids_list: list[torch.Tensor] = []

        idx = 0
        while idx < len(src_item):
            new_src_item_len = len(new_src_item)
            start_idx = llm_pos_ids_list[-1].max() + 1 if len(
                llm_pos_ids_list) > 0 else 0
            if src_item[idx] not in [
                    audio_token_id, video_token_id, image_token_id
            ]:
                if use_audio_in_video and idx > 0:
                    if src_item[idx] == vision_end_token_id and \
                        src_item[idx - 1] == audio_end_token_id:
                        # processing the <|audio_eos|> before <|vision_eos|>
                        start_idx -= 1
                    elif src_item[idx] == audio_start_token_id and \
                        src_item[idx - 1] == vision_start_token_id:
                        # processing the <|audio_bos|> after <|vision_eos|>
                        start_idx -= 1
                new_src_item.append(src_item[idx])
                llm_pos_ids = torch.tensor([start_idx],
                                           dtype=torch.long).expand(3, -1)
                llm_pos_ids_list.append(llm_pos_ids)
            elif src_item[idx] == audio_token_id:
                assert audio_seqlens is not None
                audio_seqlen = audio_seqlens[audio_idx]
                place_num = (((audio_seqlen - 1) // 2 + 1 - 2) // 2 + 1)
                new_src_item.extend([audio_token_id] * place_num)
                llm_pos_ids = torch.arange(place_num).expand(3, -1) + start_idx
                llm_pos_ids_list.append(llm_pos_ids)
                audio_idx += 1
            elif src_item[idx] == image_token_id:
                grid_t = image_grid_thw[image_idx][0]
                grid_hs = image_grid_thw[:, 1]
                grid_ws = image_grid_thw[:, 2]
                t_index = (torch.arange(grid_t) * 1 * tokens_per_second).long()
                llm_pos_ids = cls._get_llm_pos_ids_for_vision(
                    start_idx, image_idx, spatial_merge_size, t_index, grid_hs,
                    grid_ws)
                llm_pos_ids_list.append(llm_pos_ids)
                vision_seqlen = image_grid_thw[image_idx].prod() // (
                    spatial_merge_size**2)
                new_src_item.extend([image_token_id] * vision_seqlen)
                image_idx += 1
            elif src_item[idx] == video_token_id and not use_audio_in_video:
                grid_t = video_grid_thw[video_idx][0]
                grid_hs = video_grid_thw[:, 1]
                grid_ws = video_grid_thw[:, 2]
                t_index = (torch.arange(grid_t) *
                           second_per_grid_ts[video_idx] *
                           tokens_per_second).long()
                llm_pos_ids = cls._get_llm_pos_ids_for_vision(
                    start_idx, video_idx, spatial_merge_size, t_index, grid_hs,
                    grid_ws)
                llm_pos_ids_list.append(llm_pos_ids)
                vision_seqlen = video_grid_thw[video_idx].prod() // (
                    spatial_merge_size**2)
                new_src_item.extend([video_token_id] * vision_seqlen)
                video_idx += 1
            else:
                # read audio from video
                assert audio_seqlens is not None
                audio_seqlen = audio_seqlens[audio_idx]
                vision_seqlen = video_grid_thw[video_idx].prod() // (
                    spatial_merge_size**2)
                grid_t = video_grid_thw[video_idx][0]
                grid_h = video_grid_thw[video_idx][1]
                grid_w = video_grid_thw[video_idx][2]
                grid_hs = video_grid_thw[:, 1]
                grid_ws = video_grid_thw[:, 2]
                t_ntoken_per_chunk = int(tokens_per_second * seconds_per_chunk)
                t_index = (torch.arange(grid_t) *
                           second_per_grid_ts[video_idx] *
                           tokens_per_second).long()
                t_index_split_chunk = cls._split_list_into_ranges(
                    t_index, t_ntoken_per_chunk)
                place_num = (((audio_seqlen - 1) // 2 + 1 - 2) // 2 + 1) + 2
                pure_audio_len = place_num - 2
                added_audio_len = 0
                audio_llm_pos_ids_list: list[torch.Tensor] = []
                for t_chunk in t_index_split_chunk:
                    vision_ntoken_per_chunk = len(
                        t_chunk) * grid_h * grid_w // (spatial_merge_size**2)
                    new_src_item.extend([video_token_id] *
                                        vision_ntoken_per_chunk)
                    vision_llm_pos_ids_list = cls._get_llm_pos_ids_for_vision(
                        start_idx, video_idx, spatial_merge_size, t_chunk,
                        grid_hs, grid_ws).split(1, dim=1)
                    llm_pos_ids_list.extend(vision_llm_pos_ids_list)
                    new_src_item.extend(
                        min(t_ntoken_per_chunk, pure_audio_len -
                            added_audio_len) * [audio_token_id])
                    audio_start_idx = start_idx if len(
                        audio_llm_pos_ids_list
                    ) == 0 else audio_llm_pos_ids_list[-1][0].item() + 1
                    if min(t_ntoken_per_chunk,
                           pure_audio_len - added_audio_len) > 0:
                        audio_llm_pos_ids_list = (torch.arange(
                            min(t_ntoken_per_chunk, pure_audio_len -
                                added_audio_len)).expand(3, -1) +
                                                  audio_start_idx).split(1,
                                                                         dim=1)
                    else:
                        audio_llm_pos_ids_list = []
                    added_audio_len += min(t_ntoken_per_chunk,
                                           pure_audio_len - added_audio_len)
                    llm_pos_ids_list.extend(audio_llm_pos_ids_list)
                if added_audio_len < pure_audio_len:
                    new_src_item.extend(
                        (pure_audio_len - added_audio_len) * [audio_token_id])
                    audio_llm_pos_ids_list = (
                        torch.arange(pure_audio_len - added_audio_len).expand(
                            3, -1) + llm_pos_ids_list[-1].max() + 1).split(
                                1, dim=1)
                    llm_pos_ids_list.extend(audio_llm_pos_ids_list)
                audio_idx += 1
                video_idx += 1
            # move to the next token
            idx += len(new_src_item) - new_src_item_len

        llm_positions = torch.cat(llm_pos_ids_list, dim=1)
        mrope_position_delta = torch.cat(llm_pos_ids_list,
                                         dim=1).max() + 1 - len(src_item)
        llm_positions = llm_positions[:, context_len:seq_len]

        return llm_positions, mrope_position_delta

    @staticmethod
    def _get_llm_pos_ids_for_vision(
        start_idx: int,
        vision_idx: int,
        spatial_merge_size: int,
        t_index: list[int],
        grid_hs: torch.Tensor,
        grid_ws: torch.Tensor,
    ) -> torch.Tensor:
        llm_pos_ids_list = []
        llm_grid_h = grid_hs[vision_idx] // spatial_merge_size
        llm_grid_w = grid_ws[vision_idx] // spatial_merge_size
        h_index = (torch.arange(llm_grid_h).view(1, -1, 1).expand(
            len(t_index), -1, llm_grid_w).flatten())
        w_index = (torch.arange(llm_grid_w).view(1, 1, -1).expand(
            len(t_index), llm_grid_h, -1).flatten())
        t_index_tensor = torch.Tensor(t_index).to(llm_grid_h.device).view(
            -1, 1).expand(-1, llm_grid_h * llm_grid_w).long().flatten()
        _llm_pos_ids = torch.stack([t_index_tensor, h_index, w_index])
        llm_pos_ids_list.append(_llm_pos_ids + start_idx)
        llm_pos_ids = torch.cat(llm_pos_ids_list, dim=1)
        return llm_pos_ids

    @staticmethod
    def _split_list_into_ranges(lst: torch.Tensor,
                                interval: int) -> list[list[int]]:
        ranges: list[list[int]] = [[]
                                   for _ in range((max(lst) // interval) + 1)]
        for num in lst:
            index = num // interval
            ranges[index].append(num)
        return ranges

    @staticmethod
    def get_next_input_positions(
        mrope_position_delta: int,
        context_len: int,
        seq_len: int,
    ) -> list[list[int]]:
        return [
            list(
                range(context_len + mrope_position_delta,
                      seq_len + mrope_position_delta)) for _ in range(3)
        ]

    @staticmethod
    def get_next_input_positions_tensor(
        mrope_position_delta: int,
        context_len: int,
        seq_len: int,
    ) -> torch.Tensor:
        return torch.arange(
            mrope_position_delta + context_len,
            mrope_position_delta + seq_len,
        ).expand(3, -1)

    @classmethod
    def omni_get_updates_use_audio_in_video(
        cls,
        thinker_config: PretrainedConfig,
        audio_len: int,
        video_grid_thw: Union[list[int], torch.Tensor],
        video_second_per_grid_t: float,
    ) -> list[int]:
        """Get video prompt updates when `use_audio_in_video` is True.

        In this case, audio and vision update ids will be split into
        chunks and interleaved (details in `_omni_get_input_positions_tensor`).

        <|video_bos|><|VIDEO|><|video_eos|> =>
        <|video_bos|><|audio_bos|>(... chunks ...)<|audio_eos|><|video_eos|>
        """

        audio_token_id = thinker_config.audio_token_index
        video_token_id = thinker_config.video_token_index
        audio_start_token_id = thinker_config.audio_start_token_id
        audio_end_token_id = thinker_config.audio_end_token_id
        seconds_per_chunk = thinker_config.seconds_per_chunk
        spatial_merge_size = thinker_config.vision_config.spatial_merge_size
        tokens_per_second = getattr(thinker_config.vision_config,
                                    "tokens_per_second", 25)

        grid_t = video_grid_thw[0]
        grid_h = video_grid_thw[1]
        grid_w = video_grid_thw[2]
        t_ntoken_per_chunk = int(tokens_per_second * seconds_per_chunk)
        t_index = (torch.arange(grid_t) * video_second_per_grid_t *
                   tokens_per_second).long()
        t_index_split_chunk = cls._split_list_into_ranges(
            t_index, t_ntoken_per_chunk)

        updates = [audio_start_token_id]
        added_audio_len = 0
        for t_chunk in t_index_split_chunk:
            vision_ntoken_per_chunk = len(t_chunk) * grid_h * grid_w // (
                spatial_merge_size**2)
            updates.extend([video_token_id] * vision_ntoken_per_chunk)

            audio_chunk_size = min(t_ntoken_per_chunk,
                                   audio_len - added_audio_len)
            updates.extend(audio_chunk_size * [audio_token_id])
            added_audio_len += audio_chunk_size
        if added_audio_len < audio_len:
            updates.extend((audio_len - added_audio_len) * [audio_token_id])
        updates.extend([audio_end_token_id])

        return updates


@CustomOp.register("dual_chunk_rotary_embedding")
class DualChunkRotaryEmbedding(CustomOp):
    """Rotary positional embedding for Dual Chunk Attention."""

<<<<<<< HEAD
class CustomWavelengthsRotaryEmbedding(RotaryEmbedding):
    """RotaryEmbedding extended with custom rope wavelengths."""

=======
>>>>>>> 258bf621
    def __init__(
        self,
        head_size: int,
        rotary_dim: int,
        max_position_embeddings: int,
        base: int,
        is_neox_style: bool,
        dtype: torch.dtype,
<<<<<<< HEAD
        wavelengths: List[Union[float, str]],
    ) -> None:
        self.wavelengths = torch.tensor([float(w) for w in wavelengths],
                                        dtype=torch.float32)
        super().__init__(
            head_size,
            rotary_dim,
            max_position_embeddings,
            base,
            is_neox_style,
            dtype,
        )

    def _compute_inv_freq(self) -> torch.Tensor:
        """Compute the inverse frequency."""
        inv_freq = 2 * torch.pi / self.wavelengths
=======
        chunk_size: int,
        local_size: int,
    ) -> None:
        super().__init__()
        self.head_size = head_size
        self.rotary_dim = rotary_dim
        self.max_position_embeddings = max_position_embeddings
        self.base = base
        self.is_neox_style = is_neox_style
        self.chunk_size = chunk_size
        self.local_size = local_size
        self.dtype = dtype
        self.device = torch.device(f"cuda:{torch.cuda.current_device()}")
        (q_cache, qc_cache, k_cache, qc_no_clamp_cache,
         q_inter_cache) = self._compute_cos_sin_cache()

        self.register_buffer("cos_sin_q_cache", q_cache, persistent=False)
        self.register_buffer("cos_sin_qc_cache", qc_cache, persistent=False)
        self.register_buffer("cos_sin_k_cache", k_cache, persistent=False)
        self.register_buffer("cos_sin_qc_no_clamp_cache",
                             qc_no_clamp_cache,
                             persistent=False)
        self.register_buffer("cos_sin_q_inter_cache",
                             q_inter_cache,
                             persistent=False)

    def _compute_inv_freq(self, base: Union[int, float]) -> torch.Tensor:
        """Compute the inverse frequency."""
        # NOTE(woosuk): The HF implementation uses `torch.arange(...).float()`.
        # However, we use `torch.arange(..., dtype=torch.float)` instead to
        # avoid numerical issues with large base values (e.g., 10000000).
        # This may cause a slight numerical difference between the HF
        # implementation and ours.
        # NOTE(woosuk): To exactly match the HF implementation, we need to
        # use CPU to compute the cache and then move it to GPU. However, we
        # create the cache on GPU for faster initialization. This may cause
        # a slight numerical difference between the HF implementation and ours.
        inv_freq = 1.0 / (base**(torch.arange(
            0, self.rotary_dim, 2, dtype=torch.float) / self.rotary_dim))
>>>>>>> 258bf621
        return inv_freq

    def _compute_cos_sin_cache(self) -> torch.Tensor:
        """Compute the cos and sin cache."""
<<<<<<< HEAD
        inv_freq = self._compute_inv_freq()
        t = torch.arange(self.max_position_embeddings, dtype=torch.float)

        freqs = torch.einsum("i,j -> ij", t, inv_freq)
        cos = freqs.cos()
        sin = freqs.sin()
        cache = torch.cat((cos, sin), dim=-1)
        return cache


_ROPE_DICT: Dict[Tuple, RotaryEmbedding] = {}
=======
        inv_freq = self._compute_inv_freq(self.base)
        chunk_len = self.chunk_size - self.local_size
        q_t = torch.arange(chunk_len, dtype=torch.float)
        qc_t = (torch.arange(chunk_len, dtype=torch.float) +
                chunk_len).clamp(max=self.chunk_size)
        k_t = torch.arange(self.max_position_embeddings,
                           dtype=torch.float) % chunk_len

        # count from chunk_len, no clamp(self.chunk_size) restriction
        qc_no_clamp_t = torch.arange(chunk_len, dtype=torch.float) + chunk_len
        # count from self.chunk_size for q_inter's rope
        q_inter_t = torch.arange(chunk_len,
                                 dtype=torch.float) + self.chunk_size

        q_freqs = torch.outer(q_t, inv_freq)
        qc_freqs = torch.outer(qc_t, inv_freq)
        k_freqs = torch.outer(k_t, inv_freq)
        qc_no_clamp_freqs = torch.outer(qc_no_clamp_t, inv_freq)
        q_inter_freqs = torch.outer(q_inter_t, inv_freq)

        q_cos = q_freqs.cos()
        q_sin = q_freqs.sin()
        qc_cos = qc_freqs.cos()
        qc_sin = qc_freqs.sin()
        k_cos = k_freqs.cos()
        k_sin = k_freqs.sin()

        qc_no_clamp_cos = qc_no_clamp_freqs.cos()
        qc_no_clamp_sin = qc_no_clamp_freqs.sin()
        q_inter_cos = q_inter_freqs.cos()
        q_inter_sin = q_inter_freqs.sin()

        q_cache = torch.cat((q_cos, q_sin), dim=-1).to(dtype=self.dtype,
                                                       device=self.device)
        qc_cache = torch.cat((qc_cos, qc_sin), dim=-1).to(dtype=self.dtype,
                                                          device=self.device)
        k_cache = torch.cat((k_cos, k_sin), dim=-1).to(dtype=self.dtype,
                                                       device=self.device)
        qc_no_clamp_cache = torch.cat((qc_no_clamp_cos, qc_no_clamp_sin),
                                      dim=-1).to(dtype=self.dtype,
                                                 device=self.device)
        q_inter_cache = torch.cat((q_inter_cos, q_inter_sin),
                                  dim=-1).to(dtype=self.dtype,
                                             device=self.device)
        return q_cache, qc_cache, k_cache, qc_no_clamp_cache, q_inter_cache

    def forward(
        self,
        positions: torch.Tensor,
        query: torch.Tensor,
        key: torch.Tensor,
        offsets: Optional[torch.Tensor] = None,
    ) -> tuple[torch.Tensor, torch.Tensor]:
        query = query.view(*query.shape[:-1], -1, self.head_size)
        key = key.view(*key.shape[:-1], -1, self.head_size)
        query_rot = query[..., :self.rotary_dim]
        key_rot = key[..., :self.rotary_dim]
        if self.rotary_dim < self.head_size:
            query_pass = query[..., self.rotary_dim:]
            key_pass = key[..., self.rotary_dim:]
        else:
            query_pass = None
            key_pass = None

        positions_with_offsets = (torch.add(positions, offsets)
                                  if offsets is not None else positions)
        key = self._apply_rotary_embedding(
            self.cos_sin_k_cache[positions_with_offsets], key_rot, key_pass)
        chunk_len = self.chunk_size - self.local_size
        query = self._apply_rotary_embedding(
            self.cos_sin_q_cache[positions_with_offsets % chunk_len],
            query_rot, query_pass)
        query_succ = self._apply_rotary_embedding(
            self.cos_sin_qc_cache[positions_with_offsets % chunk_len],
            query_rot, query_pass)
        query_inter = self._apply_rotary_embedding(
            self.cos_sin_qc_cache[chunk_len - 1].repeat(positions.shape[0], 1),
            query_rot, query_pass)
        query_succ_critical = self._apply_rotary_embedding(
            self.cos_sin_qc_no_clamp_cache[positions_with_offsets % chunk_len],
            query_rot, query_pass)
        query_inter_critical = self._apply_rotary_embedding(
            self.cos_sin_q_inter_cache[positions_with_offsets % chunk_len],
            query_rot, query_pass)

        # merge query into one tensor to simplify the interfaces
        query = torch.cat((
            query,
            query_succ,
            query_inter,
            query_succ_critical,
            query_inter_critical,
        ),
                          dim=-1)
        return query, key

    def _apply_rotary_embedding(self, cos_sin, hidden_rot, hidden_pass):
        cos, sin = cos_sin.chunk(2, dim=-1)
        if self.is_neox_style:
            # NOTE(woosuk): Here we assume that the positions tensor has the
            # shape [batch_size, seq_len].
            cos = cos.repeat(1, 1, 2).unsqueeze(-2)
            sin = sin.repeat(1, 1, 2).unsqueeze(-2)
        else:
            cos = cos.repeat_interleave(2, dim=-1).unsqueeze(-2)
            sin = sin.repeat_interleave(2, dim=-1).unsqueeze(-2)
        rotate_fn = _rotate_neox if self.is_neox_style else _rotate_gptj
        hidden_rot = hidden_rot * cos + rotate_fn(hidden_rot) * sin

        if self.rotary_dim < self.head_size:
            hidden = torch.cat((hidden_rot, hidden_pass), dim=-1)
        else:
            hidden = hidden_rot
        return hidden.flatten(-2).squeeze(0)

    def extra_repr(self) -> str:
        s = f"head_size={self.head_size}, rotary_dim={self.rotary_dim}"
        s += f", max_position_embeddings={self.max_position_embeddings}"
        s += f", base={self.base}, is_neox_style={self.is_neox_style}"
        s += f", chunk_size={self.chunk_size}, local_size={self.local_size}"
        return s


_ROPE_DICT: dict[tuple, RotaryEmbedding] = {}
>>>>>>> 258bf621


def get_rope(
    head_size: int,
    rotary_dim: int,
    max_position: int,
    base: int,
    is_neox_style: bool = True,
    rope_scaling: Optional[dict[str, Any]] = None,
    dtype: Optional[torch.dtype] = None,
    partial_rotary_factor: float = 1.0,
    dual_chunk_attention_config: Optional[dict[str, Any]] = None,
) -> RotaryEmbedding:
    if dtype is None:
        dtype = torch.get_default_dtype()
    if rope_scaling is not None:
        # Transforms every value that is a list into a tuple for caching calls
        rope_scaling_tuple = {
            k: tuple(v) if isinstance(v, list) else v
            for k, v in rope_scaling.items()
        }
        rope_scaling_args = tuple(rope_scaling_tuple.items())
    else:
        rope_scaling_args = None

    if dual_chunk_attention_config is not None:
        dual_chunk_attention_tuple = {
            k: tuple(v) if isinstance(v, list) else v
            for k, v in dual_chunk_attention_config.items()
            if k != "sparse_attention_config"
        }
        dual_chunk_attention_args = tuple(dual_chunk_attention_tuple.items())
    else:
        dual_chunk_attention_args = None

    if partial_rotary_factor < 1.0:
        rotary_dim = int(rotary_dim * partial_rotary_factor)
    key = (head_size, rotary_dim, max_position, base, is_neox_style,
           rope_scaling_args, dual_chunk_attention_args, dtype)
    if key in _ROPE_DICT:
        return _ROPE_DICT[key]

    if dual_chunk_attention_config is not None:
        extra_kwargs = {
            k: v
            for k, v in dual_chunk_attention_config.items()
            if k in ("chunk_size", "local_size")
        }
        rotary_emb = DualChunkRotaryEmbedding(head_size, rotary_dim,
                                              max_position, base,
                                              is_neox_style, dtype,
                                              **extra_kwargs)
    elif not rope_scaling:
        rotary_emb = RotaryEmbedding(head_size, rotary_dim, max_position, base,
                                     is_neox_style, dtype)
    else:
        scaling_type = rope_scaling["rope_type"]

        if scaling_type == "llama3":
            scaling_factor = rope_scaling["factor"]
            low_freq_factor = rope_scaling["low_freq_factor"]
            high_freq_factor = rope_scaling["high_freq_factor"]
            original_max_position = rope_scaling[
                "original_max_position_embeddings"]
            rotary_emb = Llama3RotaryEmbedding(head_size, rotary_dim,
                                               max_position, base,
                                               is_neox_style, dtype,
                                               scaling_factor, low_freq_factor,
                                               high_freq_factor,
                                               original_max_position)
        elif scaling_type == "mllama4":
            rotary_emb = Llama4VisionRotaryEmbedding(head_size, rotary_dim,
                                                     max_position, base,
                                                     is_neox_style, dtype)
        elif scaling_type == "default":
            if "mrope_section" in rope_scaling:
                rotary_emb = MRotaryEmbedding(
                    head_size,
                    rotary_dim,
                    max_position,
                    base,
                    is_neox_style,
                    dtype,
                    mrope_section=rope_scaling["mrope_section"],
                )
            else:
                rotary_emb = RotaryEmbedding(
                    head_size,
                    rotary_dim,
                    max_position,
                    base,
                    is_neox_style,
                    dtype,
                )
        elif scaling_type == "linear":
            scaling_factor = rope_scaling["factor"]
            rotary_emb = LinearScalingRotaryEmbedding(head_size, rotary_dim,
                                                      max_position, base,
                                                      is_neox_style,
                                                      scaling_factor, dtype)
        elif scaling_type == "ntk":
            scaling_factor = rope_scaling["factor"]
            mixed_b = rope_scaling.get('mixed_b', None)
            rotary_emb = NTKScalingRotaryEmbedding(head_size, rotary_dim,
                                                   max_position, base,
                                                   is_neox_style,
                                                   scaling_factor, dtype,
                                                   mixed_b)
        elif scaling_type == "dynamic":
            scaling_factor = rope_scaling["factor"]
            rotary_emb = DynamicNTKScalingRotaryEmbedding(
                head_size, rotary_dim, max_position, base, is_neox_style,
                scaling_factor, dtype)
        elif scaling_type == "yarn":
            scaling_factor = rope_scaling["factor"]
            original_max_position = rope_scaling[
                "original_max_position_embeddings"]
            extra_kwargs = {
                k: v
                for k, v in rope_scaling.items()
                if k in ("extrapolation_factor", "attn_factor", "beta_fast",
                         "beta_slow")
            }
            rotary_emb = YaRNScalingRotaryEmbedding(head_size, rotary_dim,
                                                    original_max_position,
                                                    base, is_neox_style,
                                                    scaling_factor, dtype,
                                                    **extra_kwargs)
        elif scaling_type == "deepseek_yarn":
            scaling_factor = rope_scaling["factor"]
            original_max_position = rope_scaling[
                "original_max_position_embeddings"]
            # assert max_position == original_max_position * scaling_factor
            extra_kwargs = {
                k: v
                for k, v in rope_scaling.items()
                if k in ("extrapolation_factor", "attn_factor", "beta_fast",
                         "beta_slow", "mscale", "mscale_all_dim")
            }
            rotary_emb = DeepseekScalingRotaryEmbedding(
                head_size, rotary_dim, original_max_position, base,
                is_neox_style, scaling_factor, dtype, **extra_kwargs)
        elif scaling_type == "longrope":
            short_factor = rope_scaling["short_factor"]
            long_factor = rope_scaling["long_factor"]
            original_max_position = rope_scaling[
                "original_max_position_embeddings"]
            extra_kwargs = {
                k: v
                for k, v in rope_scaling.items()
                if k in ("short_mscale", "long_mscale")
            }
            rotary_emb = Phi3LongRoPEScaledRotaryEmbedding(
                head_size, rotary_dim, max_position, original_max_position,
                base, is_neox_style, dtype, short_factor, long_factor,
                **extra_kwargs)
        elif scaling_type == "custom_wavelengths":
            wavelengths = rope_scaling["wavelengths"]
            rotary_emb = CustomWavelengthsRotaryEmbedding(
                head_size,
                rotary_dim,
                max_position,
                base,
                is_neox_style,
                dtype,
                wavelengths,
            )
        else:
            raise ValueError(f"Unknown RoPE scaling type {scaling_type}")
    _ROPE_DICT[key] = rotary_emb
    return rotary_emb<|MERGE_RESOLUTION|>--- conflicted
+++ resolved
@@ -23,7 +23,7 @@
 # limitations under the License.
 """Rotary Positional Embeddings."""
 import math
-from typing import Any, Optional, Union
+from typing import Any, List, Optional, Union
 
 import torch
 import torch.nn as nn
@@ -1524,12 +1524,6 @@
 class DualChunkRotaryEmbedding(CustomOp):
     """Rotary positional embedding for Dual Chunk Attention."""
 
-<<<<<<< HEAD
-class CustomWavelengthsRotaryEmbedding(RotaryEmbedding):
-    """RotaryEmbedding extended with custom rope wavelengths."""
-
-=======
->>>>>>> 258bf621
     def __init__(
         self,
         head_size: int,
@@ -1538,24 +1532,6 @@
         base: int,
         is_neox_style: bool,
         dtype: torch.dtype,
-<<<<<<< HEAD
-        wavelengths: List[Union[float, str]],
-    ) -> None:
-        self.wavelengths = torch.tensor([float(w) for w in wavelengths],
-                                        dtype=torch.float32)
-        super().__init__(
-            head_size,
-            rotary_dim,
-            max_position_embeddings,
-            base,
-            is_neox_style,
-            dtype,
-        )
-
-    def _compute_inv_freq(self) -> torch.Tensor:
-        """Compute the inverse frequency."""
-        inv_freq = 2 * torch.pi / self.wavelengths
-=======
         chunk_size: int,
         local_size: int,
     ) -> None:
@@ -1595,24 +1571,10 @@
         # a slight numerical difference between the HF implementation and ours.
         inv_freq = 1.0 / (base**(torch.arange(
             0, self.rotary_dim, 2, dtype=torch.float) / self.rotary_dim))
->>>>>>> 258bf621
         return inv_freq
 
     def _compute_cos_sin_cache(self) -> torch.Tensor:
         """Compute the cos and sin cache."""
-<<<<<<< HEAD
-        inv_freq = self._compute_inv_freq()
-        t = torch.arange(self.max_position_embeddings, dtype=torch.float)
-
-        freqs = torch.einsum("i,j -> ij", t, inv_freq)
-        cos = freqs.cos()
-        sin = freqs.sin()
-        cache = torch.cat((cos, sin), dim=-1)
-        return cache
-
-
-_ROPE_DICT: Dict[Tuple, RotaryEmbedding] = {}
-=======
         inv_freq = self._compute_inv_freq(self.base)
         chunk_len = self.chunk_size - self.local_size
         q_t = torch.arange(chunk_len, dtype=torch.float)
@@ -1736,8 +1698,48 @@
         return s
 
 
+class CustomWavelengthsRotaryEmbedding(RotaryEmbedding):
+    """RotaryEmbedding extended with custom rope wavelengths."""
+
+    def __init__(
+        self,
+        head_size: int,
+        rotary_dim: int,
+        max_position_embeddings: int,
+        base: int,
+        is_neox_style: bool,
+        dtype: torch.dtype,
+        wavelengths: List[Union[float, str]],
+    ) -> None:
+        self.wavelengths = torch.tensor([float(w) for w in wavelengths],
+                                        dtype=torch.float32)
+        super().__init__(
+            head_size,
+            rotary_dim,
+            max_position_embeddings,
+            base,
+            is_neox_style,
+            dtype,
+        )
+
+    def _compute_inv_freq(self) -> torch.Tensor:
+        """Compute the inverse frequency."""
+        inv_freq = 2 * torch.pi / self.wavelengths
+        return inv_freq
+
+    def _compute_cos_sin_cache(self) -> torch.Tensor:
+        """Compute the cos and sin cache."""
+        inv_freq = self._compute_inv_freq()
+        t = torch.arange(self.max_position_embeddings, dtype=torch.float)
+
+        freqs = torch.einsum("i,j -> ij", t, inv_freq)
+        cos = freqs.cos()
+        sin = freqs.sin()
+        cache = torch.cat((cos, sin), dim=-1)
+        return cache
+
+
 _ROPE_DICT: dict[tuple, RotaryEmbedding] = {}
->>>>>>> 258bf621
 
 
 def get_rope(
