--- conflicted
+++ resolved
@@ -48,14 +48,6 @@
         model_config: ModelConfig) -> LogitsProcessor | None:
     guided_params = maybe_backend_fallback(guided_params)
     # CFG grammar not supported by LMFE, so we use outlines instead
-<<<<<<< HEAD
-    if guided_params.grammar and guided_params.backend not in [
-            'outlines', 'guidance'
-    ]:
-        guided_params.backend = 'outlines'
-
-=======
->>>>>>> 9323a315
     if guided_params.backend == 'outlines':
         # NOTE: lazy import outlines to avoid https://github.com/vllm-project/vllm/issues/4193
         from vllm.model_executor.guided_decoding.outlines_decoding import (  # noqa
@@ -67,17 +59,12 @@
             get_local_lm_format_enforcer_guided_decoding_logits_processor)
         return get_local_lm_format_enforcer_guided_decoding_logits_processor(
             guided_params, tokenizer)
-<<<<<<< HEAD
     if guided_params.backend == "guidance":
         from vllm.model_executor.guided_decoding.guidance_decoding import (
             get_local_guidance_guided_decoding_logits_processor)
         return get_local_guidance_guided_decoding_logits_processor(
             guided_params, tokenizer)
 
-    raise ValueError(
-        f"Unknown guided decoding backend '{guided_params.backend}'. "
-        "Must be one of 'outlines, 'lm-format-enforcer', 'guidance'")
-=======
     if guided_params.backend == 'xgrammar':
         from vllm.model_executor.guided_decoding.xgrammar_decoding import (  # noqa
             get_local_xgrammar_guided_decoding_logits_processor)
@@ -86,8 +73,8 @@
 
     raise ValueError(
         f"Unknown guided decoding backend '{guided_params.backend}'. "
-        "Must be one of 'outlines, 'lm-format-enforcer', 'xgrammar'")
->>>>>>> 9323a315
+        "Must be one of 'outlines, 'lm-format-enforcer', 'xgrammar', 'guidance'"
+    )
 
 
 def get_local_guided_decoding_logits_processor(
@@ -95,14 +82,6 @@
         model_config: ModelConfig) -> LogitsProcessor | None:
     guided_params = maybe_backend_fallback(guided_params)
     # CFG grammar not supported by LMFE, so we use outlines instead
-<<<<<<< HEAD
-    if guided_params.grammar and guided_params.backend not in [
-            'outlines', 'guidance'
-    ]:
-        guided_params.backend = 'outlines'
-
-=======
->>>>>>> 9323a315
     if guided_params.backend == 'outlines':
         # NOTE: lazy import outlines to avoid https://github.com/vllm-project/vllm/issues/4193
         from vllm.model_executor.guided_decoding.outlines_decoding import (  # noqa
@@ -114,17 +93,12 @@
             get_local_lm_format_enforcer_guided_decoding_logits_processor)
         return get_local_lm_format_enforcer_guided_decoding_logits_processor(
             guided_params, tokenizer)
-<<<<<<< HEAD
     if guided_params.backend == "guidance":
         from vllm.model_executor.guided_decoding.guidance_decoding import (
             get_local_guidance_guided_decoding_logits_processor)
         return get_local_guidance_guided_decoding_logits_processor(
             guided_params, tokenizer)
 
-    raise ValueError(
-        f"Unknown guided decoding backend '{guided_params.backend}'. "
-        "Must be one of 'outlines, 'lm-format-enforcer', 'guidance'")
-=======
     if guided_params.backend == 'xgrammar':
         from vllm.model_executor.guided_decoding.xgrammar_decoding import (  # noqa
             get_local_xgrammar_guided_decoding_logits_processor)
@@ -133,5 +107,5 @@
 
     raise ValueError(
         f"Unknown guided decoding backend '{guided_params.backend}'. "
-        "Must be one of 'outlines, 'lm-format-enforcer', 'xgrammar'")
->>>>>>> 9323a315
+        "Must be one of 'outlines, 'lm-format-enforcer', 'xgrammar', 'guidance'"
+    )