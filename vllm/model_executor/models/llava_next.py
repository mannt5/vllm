--- conflicted
+++ resolved
@@ -202,13 +202,8 @@
 
 
 def input_processor_for_llava_next(ctx: InputContext,
-<<<<<<< HEAD
-                                   llm_inputs: DecoderOnlyInputs):
-    multi_modal_data = llm_inputs.get("multi_modal_data")
-=======
                                    inputs: DecoderOnlyInputs):
     multi_modal_data = inputs.get("multi_modal_data")
->>>>>>> 59230ef3
     if multi_modal_data is None or "image" not in multi_modal_data:
         return inputs
 
