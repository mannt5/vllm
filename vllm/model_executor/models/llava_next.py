--- conflicted
+++ resolved
@@ -21,13 +21,8 @@
 from vllm.model_executor.models.clip import CLIPVisionModel
 from vllm.model_executor.models.llama import LlamaModel
 from vllm.model_executor.sampling_metadata import SamplingMetadata
-<<<<<<< HEAD
 from vllm.multimodal import MULTIMODAL_REGISTRY, BatchedTensors
-from vllm.sequence import SamplerOutput
-=======
-from vllm.multimodal import MULTIMODAL_REGISTRY
 from vllm.sequence import IntermediateTensors, SamplerOutput
->>>>>>> ee93f4f9
 
 from .clip import (dummy_image_for_clip, dummy_seq_data_for_clip,
                    get_clip_patch_grid_length, input_processor_for_clip)
