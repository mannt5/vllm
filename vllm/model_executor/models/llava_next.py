from typing import Iterable, List, Literal, Optional, Tuple, TypedDict, Union

import torch
import torch.nn as nn
from PIL import Image
from transformers import CLIPVisionConfig, LlavaNextConfig
from transformers.models.llava_next.modeling_llava_next import (
    get_anyres_image_grid_shape, unpad_image)
from typing_extensions import NotRequired

from vllm.attention import AttentionMetadata
from vllm.config import CacheConfig, MultiModalConfig
from vllm.inputs import INPUT_REGISTRY, InputContext, LLMInputs
from vllm.logger import init_logger
from vllm.model_executor.layers.logits_processor import LogitsProcessor
from vllm.model_executor.layers.quantization.base_config import (
    QuantizationConfig)
from vllm.model_executor.layers.sampler import Sampler
from vllm.model_executor.layers.vocab_parallel_embedding import ParallelLMHead
from vllm.model_executor.model_loader.weight_utils import default_weight_loader
from vllm.model_executor.models.clip import CLIPVisionModel
from vllm.model_executor.models.llama import LlamaModel
from vllm.model_executor.sampling_metadata import SamplingMetadata
from vllm.multimodal import MULTIMODAL_REGISTRY, BatchedTensors
from vllm.sequence import IntermediateTensors, SamplerOutput

from .clip import (dummy_image_for_clip, dummy_seq_data_for_clip,
                   get_clip_patch_grid_length, input_processor_for_clip)
from .interfaces import SupportsVision
from .llava import LlavaMultiModalProjector
from .utils import merge_vision_embeddings

logger = init_logger(__name__)

_KEYS_TO_MODIFY_MAPPING = {
    "language_model.lm_head": "lm_head",
    "language_model.model": "language_model",
}

# Result in the max possible feature size (2x2 grid of 336x336px tiles)
MAX_IMAGE_FEATURE_SIZE_HEIGHT = MAX_IMAGE_FEATURE_SIZE_WIDTH = 448


class LlavaNextImagePixelInputs(TypedDict):
    type: Literal["pixel_values"]
    data: BatchedTensors
    """
    Shape: `(batch_size, 1 + num_patches, num_channels, height, width)`

    Note that `num_patches` may be different for each batch, in which case
    the data is passed as a list instead of a batched tensor.
    """

    image_sizes: NotRequired[torch.Tensor]
    """
    Shape: `(batch_size, 2)`

    This should be in `(height, width)` format.
    """


LlavaNextImageInputs = LlavaNextImagePixelInputs


# Taken from: https://github.com/huggingface/text-generation-inference/blob/v2.0.4/server/text_generation_server/models/vlm_causal_lm.py#L91
# NOTE: new_height and new_width are further incremented to properly invert the
# floordiv operation: https://github.com/huggingface/transformers/blob/v4.42.2/src/transformers/models/llava_next/modeling_llava_next.py#L133
def _get_llava_next_num_unpadded_features(
    height: int,
    width: int,
    npatches: int,
    num_patch_height: int,
    num_patch_width: int,
) -> Tuple[int, int]:
    current_height = npatches * num_patch_height
    current_width = npatches * num_patch_width
    current_height = torch.tensor(current_height).to("cuda")
    current_width = torch.tensor(current_width).to("cuda")

    aspect_ratio: float = width / height
    current_aspect_ratio: float = current_width / current_height
    if aspect_ratio > current_aspect_ratio:
        scale_factor = current_width / width
        new_height = int(height * scale_factor)
        padding = (current_height - new_height) // 2
        current_height -= padding * 2
    else:
        scale_factor = current_height / height
        new_width = int(width * scale_factor)
        padding = (current_width - new_width) // 2
        current_width -= padding * 2

    unpadded_features = current_height * current_width
    newline_features = current_height
    return (unpadded_features, newline_features)


# Based on: https://github.com/huggingface/text-generation-inference/blob/v2.0.4/server/text_generation_server/models/vlm_causal_lm.py#L111
def get_llava_next_image_feature_size(
    hf_config: LlavaNextConfig,
    *,
    input_height: int,
    input_width: int,
) -> int:
    vision_config = hf_config.vision_config

    if isinstance(vision_config, CLIPVisionConfig):
        num_patches = get_clip_patch_grid_length(
            image_size=vision_config.image_size,
            patch_size=vision_config.patch_size,
        )
        base_feature_size = num_patches * num_patches

        # Note: We follow the "wrong" width/height order
        # [ref: PR huggingface/transformers#31588]
        num_patch_width, num_patch_height = get_anyres_image_grid_shape(
            image_size=(input_height, input_width),
            grid_pinpoints=hf_config.image_grid_pinpoints,
            patch_size=vision_config.image_size,
        )

        (
            unpadded_feature_size,
            newline_feature_size,
        ) = _get_llava_next_num_unpadded_features(input_height, input_width,
                                                  num_patches,
                                                  num_patch_height,
                                                  num_patch_width)

        return unpadded_feature_size + newline_feature_size + base_feature_size

    msg = f"Unsupported vision config: {type(vision_config)}"
    raise NotImplementedError(msg)


def get_max_llava_next_image_tokens(ctx: InputContext):

    return get_llava_next_image_feature_size(
        ctx.get_hf_config(LlavaNextConfig),
        input_height=MAX_IMAGE_FEATURE_SIZE_HEIGHT,
        input_width=MAX_IMAGE_FEATURE_SIZE_WIDTH,
    )


def dummy_data_for_llava_next(ctx: InputContext, seq_len: int):
    hf_config = ctx.get_hf_config(LlavaNextConfig)
    vision_config = hf_config.vision_config

    image_feature_size = get_max_llava_next_image_tokens(ctx)

    if isinstance(vision_config, CLIPVisionConfig):
        seq_data = dummy_seq_data_for_clip(
            vision_config,
            seq_len,
            image_token_id=hf_config.image_token_index,
            image_feature_size_override=image_feature_size,
        )

        mm_data = dummy_image_for_clip(
            vision_config,
            image_width_override=MAX_IMAGE_FEATURE_SIZE_WIDTH,
            image_height_override=MAX_IMAGE_FEATURE_SIZE_HEIGHT,
        )

        return seq_data, mm_data

    msg = f"Unsupported vision config: {type(vision_config)}"
    raise NotImplementedError(msg)


def input_processor_for_llava_next(ctx: InputContext, llm_inputs: LLMInputs):
    multi_modal_data = llm_inputs.get("multi_modal_data")
    if multi_modal_data is None or "image" not in multi_modal_data:
        return llm_inputs

    model_config = ctx.model_config
    hf_config = ctx.get_hf_config(LlavaNextConfig)
    vision_config = hf_config.vision_config

    image_data = multi_modal_data["image"]
    if isinstance(image_data, Image.Image):
        width, height = image_data.size

        image_feature_size = get_llava_next_image_feature_size(
            hf_config,
            input_height=height,
            input_width=width,
        )
    elif isinstance(image_data, torch.Tensor):
        raise NotImplementedError("Embeddings input is not supported yet")
    else:
        raise TypeError(f"Invalid image type: {type(image_data)}")

    vision_config = hf_config.vision_config

    if isinstance(vision_config, CLIPVisionConfig):
        return input_processor_for_clip(
            model_config,
            vision_config,
            llm_inputs,
            image_token_id=hf_config.image_token_index,
            image_feature_size_override=image_feature_size,
        )

    msg = f"Unsupported vision config: {type(vision_config)}"
    raise NotImplementedError(msg)


@MULTIMODAL_REGISTRY.register_image_input_mapper()
@MULTIMODAL_REGISTRY.register_max_image_tokens(get_max_llava_next_image_tokens)
@INPUT_REGISTRY.register_dummy_data(dummy_data_for_llava_next)
@INPUT_REGISTRY.register_input_processor(input_processor_for_llava_next)
class LlavaNextForConditionalGeneration(nn.Module, SupportsVision):

    def __init__(self,
                 config: LlavaNextConfig,
                 multimodal_config: MultiModalConfig,
                 cache_config: Optional[CacheConfig] = None,
                 quant_config: Optional[QuantizationConfig] = None) -> None:
        super().__init__()

        self.config = config
        self.multimodal_config = multimodal_config

        # Initialize the vision tower only up to the required feature layer
        vision_feature_layer = config.vision_feature_layer
        if vision_feature_layer < 0:
            num_hidden_layers = config.vision_config.num_hidden_layers \
                + vision_feature_layer + 1
        else:
            num_hidden_layers = vision_feature_layer + 1

        # TODO: Optionally initializes this for supporting embeddings.
        self.vision_tower = CLIPVisionModel(
            config.vision_config, num_hidden_layers_override=num_hidden_layers)
        self.multi_modal_projector = LlavaMultiModalProjector(
            vision_hidden_size=config.vision_config.hidden_size,
            text_hidden_size=config.text_config.hidden_size,
            projector_hidden_act=config.projector_hidden_act)

        self.quant_config = quant_config
        self.language_model = LlamaModel(config.text_config, cache_config,
                                         quant_config)
        self.unpadded_vocab_size = config.text_config.vocab_size
        self.lm_head = ParallelLMHead(
            self.unpadded_vocab_size,
            config.text_config.hidden_size,
<<<<<<< HEAD
            org_num_embeddings=self.language_model.org_vocab_size)
        if self.config.tie_word_embeddings:
            self.lm_head.weight = self.language_model.embed_tokens.weight
=======
            org_num_embeddings=self.language_model.org_vocab_size,
            quant_config=quant_config)
>>>>>>> d9701151
        logit_scale = getattr(config, "logit_scale", 1.0)
        self.logits_processor = LogitsProcessor(self.unpadded_vocab_size,
                                                config.vocab_size, logit_scale)
        self.sampler = Sampler()

        self.image_newline = nn.Parameter(
            torch.empty(config.text_config.hidden_size))

    def _validate_image_sizes(self, data: torch.Tensor) -> torch.Tensor:
        if list(data.shape[1:]) != [2]:
            raise ValueError(
                f"The expected image sizes shape is batch dimension plus "
                f"{[2]}. You supplied {data.shape}.")

        return data

    def _validate_pixel_values(
        self, data: Union[torch.Tensor, List[torch.Tensor]]
    ) -> Union[torch.Tensor, List[torch.Tensor]]:

        h = w = self.config.vision_config.image_size
        expected_dims = (3, h, w)

        def _validate_shape(d: torch.Tensor):
            actual_dims = tuple(d.shape[1:])

            if actual_dims != expected_dims:
                expected_expr = ("num_patches", *map(str, expected_dims))
                raise ValueError(
                    "The expected shape of pixel values in each batch element "
                    f"is {expected_expr}. You supplied {tuple(d.shape)}.")

        for d in data:
            _validate_shape(d)

        return data

    def _parse_and_validate_image_input(
            self, **kwargs: object) -> Optional[LlavaNextImagePixelInputs]:
        pixel_values = kwargs.pop("pixel_values", None)
        image_sizes = kwargs.pop("image_sizes", None)

        if pixel_values is None:
            return None

        if not isinstance(pixel_values, (torch.Tensor, list)):
            raise ValueError("Incorrect type of pixel values. "
                             f"Got type: {type(pixel_values)}")

        if not isinstance(image_sizes, torch.Tensor):
            raise ValueError("Incorrect type of image sizes. "
                             f"Got type: {type(image_sizes)}")

        return LlavaNextImagePixelInputs(
            type="pixel_values",
            data=self._validate_pixel_values(pixel_values),
            image_sizes=self._validate_image_sizes(image_sizes),
        )

    def _select_image_features(self, image_features: torch.Tensor, *,
                               strategy: str) -> torch.Tensor:
        # Copied from https://github.com/huggingface/transformers/blob/39c3c0a72af6fbda5614dde02ff236069bb79827/src/transformers/models/llava/modeling_llava.py#L421  # noqa
        if strategy == "default":
            return image_features[:, 1:]
        elif strategy == "full":
            return image_features

        raise ValueError(f"Unexpected select feature strategy: {strategy}")

    def _image_pixels_to_features(self, vision_tower: CLIPVisionModel,
                                  pixel_values: torch.Tensor) -> torch.Tensor:

        # NOTE: we skip the step to select the vision feature layer since
        # this is already done inside the vision tower
        image_features = vision_tower(pixel_values)

        return self._select_image_features(
            image_features,
            strategy=self.config.vision_feature_select_strategy,
        )

    # Based on: https://github.com/haotian-liu/LLaVA/blob/main/llava/model/llava_arch.py
    def _merge_image_patch_embeddings(self, image_size: torch.Tensor,
                                      patch_embeddings: torch.Tensor, *,
                                      strategy: str) -> torch.Tensor:
        if strategy == "flat":
            return patch_embeddings.flatten(0, 1)

        if strategy.startswith("spatial"):
            height = width = self.config.vision_config.image_size \
                // self.config.vision_config.patch_size

            base_patch_embeds = patch_embeddings[0]
            if height * width != base_patch_embeds.shape[0]:
                raise ValueError(
                    "The number of patches is not consistent with the "
                    "image size.")

            if patch_embeddings.shape[0] > 1:
                other_patch_embeds = patch_embeddings[1:]

                # image_aspect_ratio == "anyres"
                # Note: We follow the "wrong" width/height order
                # [ref: PR huggingface/transformers#31588]
                num_patch_width, num_patch_height = get_anyres_image_grid_shape(
                    image_size,
                    self.config.image_grid_pinpoints,
                    self.config.vision_config.image_size,
                )
                other_patch_embeds = other_patch_embeds \
                    .view(num_patch_height, num_patch_width, height, width, -1)

                if "unpad" in strategy:
                    other_patch_embeds = other_patch_embeds \
                        .permute(4, 0, 2, 1, 3).contiguous() \
                        .flatten(1, 2).flatten(2, 3)
                    other_patch_embeds = unpad_image(other_patch_embeds,
                                                     image_size)
                    other_patch_embeds = torch.cat((
                        other_patch_embeds,
                        self.image_newline[:, None, None] \
                            .expand(*other_patch_embeds.shape[:-1], 1) \
                            .to(other_patch_embeds.device),
                    ), dim=-1)
                    other_patch_embeds = other_patch_embeds \
                        .flatten(1, 2).transpose(0, 1)
                else:
                    other_patch_embeds = other_patch_embeds \
                        .permute(0, 2, 1, 3, 4).contiguous() \
                        .flatten(0, 3)

                merged_patch_embeddings = torch.cat(
                    (base_patch_embeds, other_patch_embeds), dim=0)
            else:
                if "unpad" in strategy:
                    merged_patch_embeddings = torch.cat(
                        (base_patch_embeds,
                         self.image_newline[None] \
                            .to(base_patch_embeds.device)
                    ), dim=0)
                else:
                    merged_patch_embeddings = base_patch_embeds

            return merged_patch_embeddings

        raise ValueError(f"Unexpected patch merge strategy: {strategy}")

    def _process_image_pixels(
        self,
        inputs: LlavaNextImagePixelInputs,
    ) -> BatchedTensors:
        assert self.vision_tower is not None

        pixel_values = inputs["data"]

        if isinstance(pixel_values, torch.Tensor):
            b, num_patches, c, h, w = pixel_values.shape
            stacked_pixel_values = pixel_values.view(b * num_patches, c, h, w)
            stacked_image_features = self._image_pixels_to_features(
                self.vision_tower, stacked_pixel_values)
            stacked_patch_embeddings = self.multi_modal_projector(
                stacked_image_features)

            return stacked_patch_embeddings.view(
                b, num_patches, *stacked_patch_embeddings.shape[1:])

        num_patches_per_batch = [v.shape[0] for v in pixel_values]
        stacked_pixel_values = torch.cat(pixel_values)
        stacked_image_features = self._image_pixels_to_features(
            self.vision_tower, stacked_pixel_values)

        return [
            self.multi_modal_projector(image_features) for image_features in
            torch.split(stacked_image_features, num_patches_per_batch)
        ]

    def _process_image_input(
            self, image_input: LlavaNextImageInputs) -> BatchedTensors:
        patch_embeddings = self._process_image_pixels(image_input)

        image_sizes = image_input.get("image_sizes")
        if image_sizes is None:
            batch_size = len(image_input["data"])
            vision_config = self.config.vision_config
            default_height = default_width = vision_config.image_size
            image_sizes = torch.as_tensor([[default_height, default_width]
                                           for _ in range(batch_size)])

        return [
            self._merge_image_patch_embeddings(image_sizes[i],
                                               patch_features_batch,
                                               strategy="spatial_unpad")
            for i, patch_features_batch in enumerate(patch_embeddings)
        ]

    def forward(
        self,
        input_ids: torch.Tensor,
        positions: torch.Tensor,
        kv_caches: List[torch.Tensor],
        attn_metadata: AttentionMetadata,
        intermediate_tensors: Optional[IntermediateTensors] = None,
        **kwargs: object,
    ) -> SamplerOutput:
        """Run forward pass for LlaVA-NeXT.

        One key thing to understand is the `input_ids` already accounts for the
        positions of the to-be-inserted image embeddings.

        Concretely, consider a text prompt:
        `"A chat between a curious human and an artificial intelligence
        assistant. The assistant gives helpful, detailed, and polite answers to
        the human's questions.
        USER: <image>\\nWhat is shown in this image? ASSISTANT:"`.

        Tokenizer outputs:
        `[1, 319, 13563, 1546, 263, 12758, 5199, 322, 385, 23116, 21082, 20255,
        29889, 450, 20255, 4076, 8444, 29892, 13173, 29892, 322, 1248, 568,
        6089, 304, 278, 5199, 29915, 29879, 5155, 29889, 3148, 1001, 29901,
        29871, 32000, 13, 5618, 338, 4318, 297, 445, 1967, 29973, 319, 1799,
        9047, 13566, 29901]`.

        To reserve space in KV cache, we have to insert placeholder tokens
        before they are inputted to the model, so the input processor prepends 
        additional image tokens (denoted as `32000`), resulting in:
        `[1, 319, 13563, 1546, 263, 12758, 5199, 322, 385, 23116, 21082, 20255,
        29889, 450, 20255, 4076, 8444, 29892, 13173, 29892, 322, 1248, 568,
        6089, 304, 278, 5199, 29915, 29879, 5155, 29889, 3148, 1001, 29901,
        29871, 32000, ..., 32000, 13, 5618, 338, 4318, 297, 445, 1967, 29973,
        319, 1799, 9047, 13566, 29901]`.

        Unlike in LLaVA-1.5, the number of image tokens inputted to the language
        model depends on the original size of the input image. Including the
        original image token in the input, the required number of image tokens
        is given by :func:`get_llava_next_image_feature_size`.

        This way, the `positions` and `attn_metadata` are consistent
        with the `input_ids`.

        Args:
            input_ids: Flattened (concatenated) input_ids corresponding to a
                batch.
            pixel_values: The pixels in each grid patch for each input image.
            image_sizes: The original `(height, width)` for each input image.
        
        See also:
            :class:`LlavaNextImageInputs`
        """
        image_input = self._parse_and_validate_image_input(**kwargs)

        if image_input is not None:
            vision_embeddings = self._process_image_input(image_input)
            inputs_embeds = self.language_model.get_input_embeddings(input_ids)

            inputs_embeds = merge_vision_embeddings(
                input_ids, inputs_embeds, vision_embeddings,
                self.config.image_token_index)

            input_ids = None
        else:
            inputs_embeds = None

        hidden_states = self.language_model(input_ids,
                                            positions,
                                            kv_caches,
                                            attn_metadata,
                                            None,
                                            inputs_embeds=inputs_embeds)

        return hidden_states

    def compute_logits(self, hidden_states: torch.Tensor,
                       sampling_metadata: SamplingMetadata) -> torch.Tensor:
        logits = self.logits_processor(self.lm_head, hidden_states,
                                       sampling_metadata)
        return logits

    def sample(
        self,
        logits: torch.Tensor,
        sampling_metadata: SamplingMetadata,
    ) -> Optional[SamplerOutput]:
        next_tokens = self.sampler(logits, sampling_metadata)
        return next_tokens

    def load_weights(self, weights: Iterable[Tuple[str, torch.Tensor]]):
        # only doing this for language model part for now.
        stacked_params_mapping = [
            # (param_name, shard_name, shard_id)
            ("qkv_proj", "q_proj", "q"),
            ("qkv_proj", "k_proj", "k"),
            ("qkv_proj", "v_proj", "v"),
            ("gate_up_proj", "gate_proj", 0),
            ("gate_up_proj", "up_proj", 1),
        ]
        params_dict = dict(self.named_parameters())
        for name, loaded_weight in weights:
            if "rotary_emb.inv_freq" in name:
                continue
            # post_layernorm is not needed in CLIPVisionModel
            if "vision_model.post_layernorm" in name:
                continue
            for key_to_modify, new_key in _KEYS_TO_MODIFY_MAPPING.items():
                if key_to_modify in name:
                    name = name.replace(key_to_modify, new_key)
            use_default_weight_loading = False
            if "vision" in name:
                if self.vision_tower is not None:
                    # We only do sharding for language model and
                    # not vision model for now.
                    use_default_weight_loading = True
            else:
                for (param_name, weight_name,
                     shard_id) in stacked_params_mapping:
                    if weight_name not in name:
                        continue
                    param = params_dict[name.replace(weight_name, param_name)]
                    weight_loader = param.weight_loader
                    weight_loader(param, loaded_weight, shard_id)
                    break
                else:
                    use_default_weight_loading = True
            if use_default_weight_loading and name in params_dict:
                param = params_dict[name]
                weight_loader = getattr(param, "weight_loader",
                                        default_weight_loader)
                weight_loader(param, loaded_weight)<|MERGE_RESOLUTION|>--- conflicted
+++ resolved
@@ -245,14 +245,10 @@
         self.lm_head = ParallelLMHead(
             self.unpadded_vocab_size,
             config.text_config.hidden_size,
-<<<<<<< HEAD
-            org_num_embeddings=self.language_model.org_vocab_size)
+            org_num_embeddings=self.language_model.org_vocab_size,
+            quant_config=quant_config)
         if self.config.tie_word_embeddings:
             self.lm_head.weight = self.language_model.embed_tokens.weight
-=======
-            org_num_embeddings=self.language_model.org_vocab_size,
-            quant_config=quant_config)
->>>>>>> d9701151
         logit_scale = getattr(config, "logit_scale", 1.0)
         self.logits_processor = LogitsProcessor(self.unpadded_vocab_size,
                                                 config.vocab_size, logit_scale)
@@ -476,7 +472,7 @@
         9047, 13566, 29901]`.
 
         To reserve space in KV cache, we have to insert placeholder tokens
-        before they are inputted to the model, so the input processor prepends 
+        before they are inputted to the model, so the input processor prepends
         additional image tokens (denoted as `32000`), resulting in:
         `[1, 319, 13563, 1546, 263, 12758, 5199, 322, 385, 23116, 21082, 20255,
         29889, 450, 20255, 4076, 8444, 29892, 13173, 29892, 322, 1248, 568,
@@ -497,7 +493,7 @@
                 batch.
             pixel_values: The pixels in each grid patch for each input image.
             image_sizes: The original `(height, width)` for each input image.
-        
+
         See also:
             :class:`LlavaNextImageInputs`
         """
