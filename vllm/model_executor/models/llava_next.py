--- conflicted
+++ resolved
@@ -631,16 +631,7 @@
 
     def load_weights(self, weights: Iterable[Tuple[str, torch.Tensor]]):
         # prepare weight iterators for components
-<<<<<<< HEAD
-        (
-            vit_weights,
-            mlp_weights,
-            newline_weights,
-            llm_weights,
-        ) = itertools.tee(weights, 4)
-=======
         weights_group = group_weights_with_prefix(weights)
->>>>>>> 0e40ac9b
 
         # load vision encoder
         self.vision_tower.load_weights(weights_group["vision_tower"])
