--- conflicted
+++ resolved
@@ -24,11 +24,8 @@
 from vllm.multimodal.profiling import BaseDummyInputsBuilder, ProcessorInputs
 from vllm.sequence import IntermediateTensors
 
-<<<<<<< HEAD
-from .interfaces import SupportsLoRA, SupportsMultiModal, SupportsPP
-=======
-from .interfaces import MultiModalEmbeddings, SupportsMultiModal, SupportsPP
->>>>>>> 601bd326
+from .interfaces import (MultiModalEmbeddings, SupportsLoRA,
+                         SupportsMultiModal, SupportsPP)
 from .siglip import SiglipVisionModel
 from .utils import (AutoWeightsLoader, flatten_bn, init_vllm_registered_model,
                     maybe_prefix, merge_multimodal_embeddings)
