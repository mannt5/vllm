--- conflicted
+++ resolved
@@ -448,13 +448,8 @@
         return self.language_model.sample(logits, sampling_metadata)
 
     def load_weights(self, weights: Iterable[Tuple[str, torch.Tensor]]):
-<<<<<<< HEAD
-        # prepare weight iterators
-        vit_weights, mlp_weights, llm_weights = itertools.tee(weights, 3)
-=======
         # prepare weight iterators for components
         weights_group = group_weights_with_prefix(weights)
->>>>>>> 0e40ac9b
 
         # load vision encoder
         self.vision_tower.load_weights(weights_group["vision_tower"])
