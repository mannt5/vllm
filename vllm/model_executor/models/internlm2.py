--- conflicted
+++ resolved
@@ -27,12 +27,9 @@
 from vllm.model_executor.model_loader.weight_utils import default_weight_loader
 from vllm.model_executor.sampling_metadata import SamplingMetadata
 from vllm.sequence import IntermediateTensors
-<<<<<<< HEAD
-=======
 
 from .utils import (is_pp_missing_parameter,
                     make_empty_intermediate_tensors_factory, make_layers)
->>>>>>> 9da25a88
 
 
 class InternLM2MLP(nn.Module):
