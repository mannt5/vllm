--- conflicted
+++ resolved
@@ -6,17 +6,12 @@
 from transformers import PretrainedConfig
 
 from vllm.attention import Attention, AttentionMetadata
-<<<<<<< HEAD
-from vllm.config import CacheConfig, LoRAConfig
-from vllm.distributed import get_tensor_model_parallel_world_size
-=======
 from vllm.compilation.decorators import support_torch_compile
 from vllm.config import CacheConfig, VllmConfig
 from vllm.distributed import (get_pp_group, get_tensor_model_parallel_rank,
                               get_tensor_model_parallel_world_size,
                               split_tensor_along_last_dim,
                               tensor_model_parallel_all_gather)
->>>>>>> cb4e1c3f
 from vllm.model_executor.layers.activation import SiluAndMul
 from vllm.model_executor.layers.layernorm import RMSNorm
 from vllm.model_executor.layers.linear import (MergedColumnParallelLinear,
@@ -324,35 +319,6 @@
         return hidden_states
 
 
-<<<<<<< HEAD
-class InternLM2ForCausalLM(nn.Module):
-    packed_modules_mapping = {
-        "wqkv": ["wqkv"],
-        "gate_up_proj": [
-            "w1",
-            "w3",
-        ]
-    }
-
-    # LoRA specific attributes
-    supported_lora_modules = [
-        "wqkv",
-        "wo",
-        "gate_up_proj",
-        "w2",
-    ]
-    embedding_modules = {}
-    embedding_padding_modules = []
-
-    def __init__(
-        self,
-        config: PretrainedConfig,
-        cache_config: Optional[CacheConfig] = None,
-        quant_config: Optional[QuantizationConfig] = None,
-        lora_config: Optional[LoRAConfig] = None,
-    ) -> None:
-        del lora_config  # Unused.
-=======
 class InternLM2ForCausalLM(nn.Module, SupportsPP):
 
     def __init__(self,
@@ -360,7 +326,6 @@
                  vllm_config: VllmConfig,
                  prefix: str = "",
                  model_type: Type[InternLM2Model] = InternLM2Model):
->>>>>>> cb4e1c3f
         super().__init__()
         config = vllm_config.model_config.hf_config
         quant_config = vllm_config.quant_config
