# -*- coding: utf-8 -*-
from functools import partial
<<<<<<< HEAD
from typing import Any, Dict, Iterable, List, Optional, Tuple
=======
from typing import Any, Dict, Iterable, List, Optional, Tuple, Union
>>>>>>> 9ba0817f

import torch
from torch import nn
from transformers import PretrainedConfig

from vllm.attention import Attention, AttentionMetadata
from vllm.config import CacheConfig
<<<<<<< HEAD
from vllm.distributed import (get_tensor_model_parallel_rank,
=======
from vllm.distributed import (get_pp_group, get_tensor_model_parallel_rank,
>>>>>>> 9ba0817f
                              get_tensor_model_parallel_world_size,
                              split_tensor_along_last_dim,
                              tensor_model_parallel_all_gather)
from vllm.model_executor.layers.activation import SiluAndMul
from vllm.model_executor.layers.layernorm import RMSNorm
from vllm.model_executor.layers.linear import (MergedColumnParallelLinear,
                                               QKVParallelLinear,
                                               RowParallelLinear)
from vllm.model_executor.layers.logits_processor import LogitsProcessor
from vllm.model_executor.layers.quantization.base_config import (
    QuantizationConfig)
from vllm.model_executor.layers.rotary_embedding import get_rope
from vllm.model_executor.layers.sampler import Sampler, SamplerOutput
from vllm.model_executor.layers.vocab_parallel_embedding import (
    ParallelLMHead, VocabParallelEmbedding)
from vllm.model_executor.model_loader.weight_utils import default_weight_loader
from vllm.model_executor.sampling_metadata import SamplingMetadata
from vllm.sequence import IntermediateTensors
<<<<<<< HEAD
=======

from .utils import (is_pp_missing_parameter,
                    make_empty_intermediate_tensors_factory, make_layers)
>>>>>>> 9ba0817f


class InternLM2MLP(nn.Module):

    def __init__(
        self,
        hidden_size: int,
        intermediate_size: int,
        hidden_act: str,
        quant_config: Optional[QuantizationConfig] = None,
    ) -> None:
        super().__init__()
        self.gate_up_proj = MergedColumnParallelLinear(
            hidden_size, [intermediate_size] * 2,
            bias=False,
            quant_config=quant_config)
        self.w2 = RowParallelLinear(intermediate_size,
                                    hidden_size,
                                    bias=False,
                                    quant_config=quant_config)
        if hidden_act != "silu":
            raise ValueError(f"Unsupported activation: {hidden_act}. "
                             "Only silu is supported for now.")
        self.act_fn = SiluAndMul()

    def forward(self, x):
        gate_up, _ = self.gate_up_proj(x)
        x = self.act_fn(gate_up)
        x, _ = self.w2(x)
        return x


class InternLM2Attention(nn.Module):

    def __init__(
        self,
        hidden_size: int,
        num_heads: int,
        num_kv_heads: int,
        rope_theta: float = 10000,
        rope_scaling: Optional[Dict[str, Any]] = None,
        max_position_embeddings: int = 8192,
        cache_config: Optional[CacheConfig] = None,
        quant_config: Optional[QuantizationConfig] = None,
    ) -> None:
        super().__init__()
        self.hidden_size = hidden_size
        self.tp_size = get_tensor_model_parallel_world_size()
        self.tp_rank = get_tensor_model_parallel_rank()
        self.total_num_heads = num_heads
        assert self.total_num_heads % self.tp_size == 0
        self.num_heads = self.total_num_heads // self.tp_size
        self.total_num_kv_heads = num_kv_heads
        if self.total_num_kv_heads >= self.tp_size:
            # Number of KV heads is greater than TP size, so we partition
            # the KV heads across multiple tensor parallel GPUs.
            assert self.total_num_kv_heads % self.tp_size == 0
        else:
            # Number of KV heads is less than TP size, so we replicate
            # the KV heads across multiple tensor parallel GPUs.
            assert self.tp_size % self.total_num_kv_heads == 0
        self.num_kv_heads = max(1, self.total_num_kv_heads // self.tp_size)
        self.head_dim = hidden_size // self.total_num_heads
        self.q_size = self.num_heads * self.head_dim
        self.kv_size = self.num_kv_heads * self.head_dim
        self.key_value_groups = int(self.num_heads / self.num_kv_heads)
        self.scaling = self.head_dim**-0.5
        self.rope_theta = rope_theta
        self.max_position_embeddings = max_position_embeddings

        self.wqkv = QKVParallelLinear(
            hidden_size,
            self.head_dim,
            self.total_num_heads,
            self.total_num_kv_heads,
            bias=False,
            quant_config=quant_config,
        )
        self.wo = RowParallelLinear(
            self.total_num_heads * self.head_dim,
            hidden_size,
            bias=False,
            quant_config=quant_config,
        )

        self.rotary_emb = get_rope(
            self.head_dim,
            rotary_dim=self.head_dim,
            max_position=max_position_embeddings,
            base=rope_theta,
            rope_scaling=rope_scaling,
        )
        self.attn = Attention(self.num_heads,
                              self.head_dim,
                              self.scaling,
                              num_kv_heads=self.num_kv_heads,
                              cache_config=cache_config,
                              quant_config=quant_config)

    def split_qkv(self, qkv: torch.Tensor):
        seq_len = qkv.shape[0]
        if self.tp_size > 1:
            qkv_map = [self.q_size, self.kv_size, self.kv_size] * self.tp_size
            qkv = tensor_model_parallel_all_gather(qkv)
            qkv = torch.split(qkv, qkv_map, dim=-1)
            qkv = qkv[::3] + qkv[1::3] + qkv[2::3]
            qkv = torch.cat(qkv, dim=-1)

        qkv = qkv.view(seq_len, self.total_num_kv_heads,
                       self.key_value_groups + 2, self.head_dim)
        q, k, v = torch.split(qkv, [self.key_value_groups, 1, 1], dim=-2)
        q = q.reshape(seq_len, self.q_size * self.tp_size)
        k = k.reshape(seq_len, self.kv_size * self.tp_size)
        v = v.reshape(seq_len, self.kv_size * self.tp_size)

        if self.tp_size > 1:
            splitter = partial(split_tensor_along_last_dim,
                               num_partitions=self.tp_size)
            q = splitter(q)[self.tp_rank]
            k = splitter(k)[self.tp_rank]
            v = splitter(v)[self.tp_rank]
        return q, k, v

    def forward(
        self,
        positions: torch.Tensor,
        hidden_states: torch.Tensor,
        kv_cache: torch.Tensor,
        attn_metadata: AttentionMetadata,
    ) -> torch.Tensor:
        qkv, _ = self.wqkv(hidden_states)
        q, k, v = self.split_qkv(qkv)
        q, k = self.rotary_emb(positions, q, k)
        attn_output = self.attn(q, k, v, kv_cache, attn_metadata)
        output, _ = self.wo(attn_output)
        return output


class InternLMDecoderLayer(nn.Module):

    def __init__(
        self,
        config: PretrainedConfig,
        cache_config: Optional[CacheConfig] = None,
        quant_config: Optional[QuantizationConfig] = None,
    ) -> None:
        super().__init__()
        self.hidden_size = config.hidden_size
        rope_theta = getattr(config, "rope_theta", 10000)
        rope_scaling = getattr(config, "rope_scaling", None)
        max_position_embeddings = getattr(config, "max_position_embeddings",
                                          8192)
        self.attention = InternLM2Attention(
            hidden_size=self.hidden_size,
            num_heads=config.num_attention_heads,
            num_kv_heads=config.num_key_value_heads,
            rope_theta=rope_theta,
            rope_scaling=rope_scaling,
            max_position_embeddings=max_position_embeddings,
            cache_config=cache_config,
            quant_config=quant_config,
        )
        self.feed_forward = InternLM2MLP(
            hidden_size=self.hidden_size,
            intermediate_size=config.intermediate_size,
            hidden_act=config.hidden_act,
            quant_config=quant_config,
        )
        self.attention_norm = RMSNorm(config.hidden_size,
                                      eps=config.rms_norm_eps)
        self.ffn_norm = RMSNorm(config.hidden_size, eps=config.rms_norm_eps)

    def forward(
        self,
        positions: torch.Tensor,
        hidden_states: torch.Tensor,
        kv_cache: torch.Tensor,
        attn_metadata: AttentionMetadata,
        residual: Optional[torch.Tensor],
    ) -> Tuple[torch.Tensor, torch.Tensor]:
        # Self Attention
        if residual is None:
            residual = hidden_states
            hidden_states = self.attention_norm(hidden_states)
        else:
            hidden_states, residual = self.attention_norm(
                hidden_states, residual)
        hidden_states = self.attention(
            positions=positions,
            hidden_states=hidden_states,
            kv_cache=kv_cache,
            attn_metadata=attn_metadata,
        )

        # Fully Connected
        hidden_states, residual = self.ffn_norm(hidden_states, residual)
        hidden_states = self.feed_forward(hidden_states)
        return hidden_states, residual


class InternLM2Model(nn.Module):

    def __init__(
        self,
        config: PretrainedConfig,
        cache_config: Optional[CacheConfig] = None,
        quant_config: Optional[QuantizationConfig] = None,
        prefix: str = "",
    ) -> None:
        super().__init__()
        self.config = config
        self.padding_idx = config.pad_token_id
        self.vocab_size = config.vocab_size
        self.tok_embeddings = VocabParallelEmbedding(
            config.vocab_size,
            config.hidden_size,
        )
        self.start_layer, self.end_layer, self.layers = make_layers(
            config.num_hidden_layers,
            lambda prefix: InternLMDecoderLayer(config, cache_config,
                                                quant_config),
            prefix=f"{prefix}.layers")
        self.norm = RMSNorm(config.hidden_size, eps=config.rms_norm_eps)
        self.make_empty_intermediate_tensors = (
            make_empty_intermediate_tensors_factory(
                ["hidden_states", "residual"], config.hidden_size))

    def get_input_embeddings(self, input_ids: torch.Tensor) -> torch.Tensor:
        return self.tok_embeddings(input_ids)

    def forward(
        self,
        input_ids: torch.Tensor,
        positions: torch.Tensor,
        kv_caches: List[torch.Tensor],
        attn_metadata: AttentionMetadata,
        intermediate_tensors: IntermediateTensors = None,
        inputs_embeds: Optional[torch.Tensor] = None,
    ) -> Union[torch.Tensor, IntermediateTensors]:
        if get_pp_group().is_first_rank:
            if inputs_embeds is not None:
                hidden_states = inputs_embeds
            else:
                hidden_states = self.tok_embeddings(input_ids)
            residual = None
        else:
            assert intermediate_tensors is not None
            hidden_states = intermediate_tensors["hidden_states"]
            residual = intermediate_tensors["residual"]
        for i in range(self.start_layer, self.end_layer):
            layer = self.layers[i]
            hidden_states, residual = layer(
                positions,
                hidden_states,
                kv_caches[i - self.start_layer],
                attn_metadata,
                residual,
            )
        if not get_pp_group().is_last_rank:
            return IntermediateTensors({
                "hidden_states": hidden_states,
                "residual": residual
            })
        hidden_states, _ = self.norm(hidden_states, residual)
        return hidden_states


class InternLM2ForCausalLM(nn.Module):

    def __init__(
        self,
        config: PretrainedConfig,
        cache_config: Optional[CacheConfig] = None,
        quant_config: Optional[QuantizationConfig] = None,
    ) -> None:
        super().__init__()
        self.config = config
        self.quant_config = quant_config
        self.model = InternLM2Model(config, cache_config, quant_config)
        self.output = ParallelLMHead(config.vocab_size,
                                     config.hidden_size,
                                     quant_config=quant_config)
        if self.config.tie_word_embeddings:
            self.output.weight = self.model.tok_embeddings.weight
        self.logits_processor = LogitsProcessor(config.vocab_size)
        self.sampler = Sampler()
        self.make_empty_intermediate_tensors = (
            self.model.make_empty_intermediate_tensors)

    def forward(
        self,
        input_ids: torch.Tensor,
        positions: torch.Tensor,
        kv_caches: List[torch.Tensor],
        attn_metadata: AttentionMetadata,
        intermediate_tensors: IntermediateTensors,
    ) -> torch.Tensor:
        hidden_states = self.model(input_ids, positions, kv_caches,
                                   attn_metadata, intermediate_tensors)
        return hidden_states

    def compute_logits(
        self,
        hidden_states: torch.Tensor,
        sampling_metadata: SamplingMetadata,
    ) -> Optional[torch.Tensor]:
        logits = self.logits_processor(self.output, hidden_states,
                                       sampling_metadata)
        return logits

    def sample(
        self,
        logits: torch.Tensor,
        sampling_metadata: SamplingMetadata,
    ) -> Optional[SamplerOutput]:
        next_tokens = self.sampler(logits, sampling_metadata)
        return next_tokens

    def load_weights(self, weights: Iterable[Tuple[str, torch.Tensor]]):
        stacked_params_mapping = [
            # (param_name, shard_name, shard_id)
            ("gate_up_proj", "w1", 0),
            ("gate_up_proj", "w3", 1),
        ]
        params_dict = dict(self.named_parameters())
        for name, loaded_weight in weights:
            if "rotary_emb.inv_freq" in name:
                continue
            for (param_name, weight_name, shard_id) in stacked_params_mapping:
                if weight_name not in name:
                    continue
                name = name.replace(weight_name, param_name)
                # Skip loading extra bias for GPTQ models.
                if name.endswith(".bias") and name not in params_dict:
                    continue
                if is_pp_missing_parameter(name, self):
                    continue
                param = params_dict[name]
                weight_loader = param.weight_loader
                weight_loader(param, loaded_weight, shard_id)
                break
            else:
                # Skip loading extra bias for GPTQ models.
                if name.endswith(".bias") and name not in params_dict:
                    continue
                if is_pp_missing_parameter(name, self):
                    continue
                param = params_dict[name]
                weight_loader = getattr(param, "weight_loader",
                                        default_weight_loader)
                weight_loader(param, loaded_weight)<|MERGE_RESOLUTION|>--- conflicted
+++ resolved
@@ -1,10 +1,6 @@
 # -*- coding: utf-8 -*-
 from functools import partial
-<<<<<<< HEAD
-from typing import Any, Dict, Iterable, List, Optional, Tuple
-=======
 from typing import Any, Dict, Iterable, List, Optional, Tuple, Union
->>>>>>> 9ba0817f
 
 import torch
 from torch import nn
@@ -12,11 +8,7 @@
 
 from vllm.attention import Attention, AttentionMetadata
 from vllm.config import CacheConfig
-<<<<<<< HEAD
-from vllm.distributed import (get_tensor_model_parallel_rank,
-=======
 from vllm.distributed import (get_pp_group, get_tensor_model_parallel_rank,
->>>>>>> 9ba0817f
                               get_tensor_model_parallel_world_size,
                               split_tensor_along_last_dim,
                               tensor_model_parallel_all_gather)
@@ -35,12 +27,9 @@
 from vllm.model_executor.model_loader.weight_utils import default_weight_loader
 from vllm.model_executor.sampling_metadata import SamplingMetadata
 from vllm.sequence import IntermediateTensors
-<<<<<<< HEAD
-=======
 
 from .utils import (is_pp_missing_parameter,
                     make_empty_intermediate_tensors_factory, make_layers)
->>>>>>> 9ba0817f
 
 
 class InternLM2MLP(nn.Module):
