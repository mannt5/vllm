--- conflicted
+++ resolved
@@ -392,13 +392,8 @@
     def load_weights(self, weights: Iterable[Tuple[str, torch.Tensor]]):
 
         expert_params_mapping = [(
-<<<<<<< HEAD
-            "w13_" if weight_name in ["w1", "v1"] else "w2_",
+            "w13_weight" if weight_name in ["w1", "v1"] else "w2_weight",
             f"mlp.{weight_name}.",
-=======
-            "w13_weight" if weight_name in ["w1", "v1"] else "w2_weight",
-            f"mlp.{weight_name}",
->>>>>>> f2bd246c
         ) for weight_name in ["w1", "v1", "w2"]]
         params_dict = dict(self.named_parameters(remove_duplicate=False))
         for name, loaded_weight in weights:
