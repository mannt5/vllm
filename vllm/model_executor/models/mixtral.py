--- conflicted
+++ resolved
@@ -46,14 +46,9 @@
 from vllm.model_executor.sampling_metadata import SamplingMetadata
 from vllm.sequence import IntermediateTensors
 
-<<<<<<< HEAD
-from .interfaces import SupportsLoRA
+from .interfaces import SupportsLoRA, SupportsPP
 from .utils import (is_pp_missing_parameter,
                     make_empty_intermediate_tensors_factory, make_layers)
-=======
-from .interfaces import SupportsLoRA, SupportsPP
-from .utils import is_pp_missing_parameter, make_layers
->>>>>>> 1e010c79
 
 
 class MixtralMoE(nn.Module):
