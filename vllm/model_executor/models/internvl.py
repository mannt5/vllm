--- conflicted
+++ resolved
@@ -943,16 +943,10 @@
         prompt: str,
         mm_data: Mapping[str, object],
         mm_kwargs: Mapping[str, object],
-<<<<<<< HEAD
-    ) -> Mapping[str, NestedTensors]:
-        processed_outputs = super()._call_hf_processor(prompt, mm_data,
-                                                       mm_kwargs)
-=======
         tok_kwargs: Mapping[str, object],
     ) -> Mapping[str, NestedTensors]:
         processed_outputs = super()._call_hf_processor(prompt, mm_data,
                                                        mm_kwargs, tok_kwargs)
->>>>>>> 110df743
 
         hf_processor = self.info.get_hf_processor(**mm_kwargs)
         if self.info.supports_video and (
@@ -1028,8 +1022,6 @@
     dummy_inputs=InternVLDummyInputsBuilder)
 class InternVLChatModel(nn.Module, SupportsMultiModal, SupportsPP,
                         SupportsLoRA):
-<<<<<<< HEAD
-=======
 
     @classmethod
     def get_placeholder_str(cls, modality: str, i: int) -> Optional[str]:
@@ -1039,7 +1031,6 @@
             return "<video>"
 
         raise ValueError("Only image or video modality is supported")
->>>>>>> 110df743
 
     def __init__(self, *, vllm_config: VllmConfig, prefix: str = "") -> None:
         super().__init__()
@@ -1325,20 +1316,12 @@
     def get_language_model(self) -> torch.nn.Module:
         return self.language_model
 
-<<<<<<< HEAD
-    def get_multimodal_embeddings(
-            self, **kwargs: object) -> Optional[MultiModalEmbeddings]:
-
-        modalities = self._parse_and_validate_multimodal_inputs(**kwargs)
-        if not modalities:
-=======
     def get_multimodal_embeddings(self,
                                   **kwargs: object) -> MultiModalEmbeddings:
 
         modalities = self._parse_and_validate_multimodal_inputs(**kwargs)
         if not modalities:
             return []
->>>>>>> 110df743
             return None
 
         # The result multimodal_embeddings is tuple of tensors, with each
@@ -1365,12 +1348,8 @@
         multimodal_embeddings: Optional[MultiModalEmbeddings] = None,
     ) -> torch.Tensor:
         inputs_embeds = self.language_model.get_input_embeddings(input_ids)
-<<<<<<< HEAD
-        if multimodal_embeddings is not None:
-=======
         if multimodal_embeddings is not None \
             and len(multimodal_embeddings) != 0:
->>>>>>> 110df743
             context_token_ids = [
                 token_id for token_id in (self.img_context_token_id,
                                           self.video_context_token_id)
