--- conflicted
+++ resolved
@@ -116,17 +116,6 @@
         self,
         hidden_states: torch.Tensor,
     ) -> torch.Tensor:
-<<<<<<< HEAD
-        qkv, _ = self.c_attn(hidden_states)
-        q, k, v = qkv.split(
-            [
-                self.hidden_size // self.tensor_model_parallel_world_size,
-                self.kv_dim, self.kv_dim
-            ],
-            dim=-1,
-        )
-        attn_output = self.attn(q, k, v)
-=======
         if self.split_qkv:
             q, k, v, _ = self.c_attn(hidden_states)
         else:
@@ -138,8 +127,7 @@
                 ],
                 dim=-1,
             )
-        attn_output = self.attn(q, k, v, kv_cache, attn_metadata)
->>>>>>> 3ea3413d
+        attn_output = self.attn(q, k, v)
         attn_output, _ = self.c_proj(attn_output)
         return attn_output
 
