# SPDX-License-Identifier: Apache-2.0
# SPDX-FileCopyrightText: Copyright contributors to the vLLM project
"""Inference-only Bamba model."""
# Added by the IBM Team, 2024
from collections.abc import Iterable
from typing import Optional

import torch
from torch import nn
from transformers import BambaConfig

from vllm import envs
from vllm.attention.layer import Attention
from vllm.config import CacheConfig, VllmConfig
from vllm.distributed import divide, get_tensor_model_parallel_world_size
from vllm.distributed.parallel_state import get_pp_group
from vllm.forward_context import get_forward_context
from vllm.model_executor.layers.activation import SiluAndMul
from vllm.model_executor.layers.layernorm import RMSNorm
from vllm.model_executor.layers.linear import (MergedColumnParallelLinear,
                                               QKVParallelLinear,
                                               RowParallelLinear)
from vllm.model_executor.layers.logits_processor import LogitsProcessor
from vllm.model_executor.layers.mamba.mamba2_metadata import (
    Mamba2Metadata, prepare_mamba2_metadata)
from vllm.model_executor.layers.mamba.mamba_mixer2 import (
    MambaMixer2, extra_groups_for_head_shards)
from vllm.model_executor.layers.quantization import QuantizationConfig
from vllm.model_executor.layers.rotary_embedding import get_rope
from vllm.model_executor.layers.vocab_parallel_embedding import (
    DEFAULT_VOCAB_PADDING_SIZE, ParallelLMHead, VocabParallelEmbedding)
from vllm.model_executor.model_loader.weight_utils import default_weight_loader
from vllm.model_executor.models.mamba_cache import (MambaCacheManager,
                                                    MambaCacheParams)
from vllm.model_executor.sampling_metadata import SamplingMetadata
from vllm.sequence import IntermediateTensors
from vllm.utils import LayerBlockType

from .interfaces import (HasInnerState, IsHybrid, SupportsLoRA, SupportsPP,
                         SupportsQuant)
from .utils import (AutoWeightsLoader, is_pp_missing_parameter,
                    make_empty_intermediate_tensors_factory, make_layers,
                    maybe_prefix)


class BambaMLP(nn.Module):

    def __init__(
        self,
        config: BambaConfig,
        quant_config: Optional[QuantizationConfig] = None,
        bias: bool = False,
    ) -> None:
        super().__init__()
        self.gate_up_proj = MergedColumnParallelLinear(
            input_size=config.hidden_size,
            output_sizes=[config.intermediate_size] * 2,
            bias=bias,
            quant_config=quant_config,
        )
        self.down_proj = RowParallelLinear(
            input_size=config.intermediate_size,
            output_size=config.hidden_size,
            bias=bias,
            quant_config=quant_config,
        )
        if config.hidden_act != "silu":
            raise ValueError(f"Unsupported activation: {config.hidden_act}. "
                             "Only silu is supported for now.")
        self.act_fn = SiluAndMul()

    def forward(self, x):
        x, _ = self.gate_up_proj(x)
        x = self.act_fn(x)
        x, _ = self.down_proj(x)
        return x


class BambaMixerDecoderLayer(nn.Module):

    def __init__(self,
                 config: BambaConfig,
                 layer_idx: int,
                 cache_config: Optional[CacheConfig] = None,
                 quant_config: Optional[QuantizationConfig] = None,
                 prefix: str = "") -> None:
        super().__init__()
        self.config = config
        self.mamba = MambaMixer2(hidden_size= config.hidden_size,
                                ssm_state_size = config.mamba_d_state,
                                conv_kernel_size = config.mamba_d_conv,
                                intermediate_size = config.mamba_expand *\
                                                    config.hidden_size,
                                use_conv_bias = config.mamba_conv_bias,
                                use_bias = config.mamba_proj_bias,
                                n_groups=config.mamba_n_groups,
                                num_heads=config.mamba_n_heads,
                                head_dim=config.mamba_d_head,
                                rms_norm_eps=config.rms_norm_eps,
                                activation=config.hidden_act,
                                quant_config=quant_config,
                                prefix=f"{prefix}.mixer",
                                chunk_size=config.mamba_chunk_size)

        self.feed_forward = BambaMLP(config, quant_config=quant_config)
        self.input_layernorm = RMSNorm(config.hidden_size,
                                       eps=config.rms_norm_eps)
        self.pre_ff_layernorm = RMSNorm(config.hidden_size,
                                        eps=config.rms_norm_eps)

    def forward(
        self,
        hidden_states: torch.Tensor,
        residual: Optional[torch.Tensor],
        mamba_cache_params: MambaCacheParams,
        mamba2_metadata: Mamba2Metadata,
        **kwargs,
    ):
        if residual is None:
            residual = hidden_states
            hidden_states = self.input_layernorm(hidden_states)
        else:
            hidden_states, residual = self.input_layernorm(
                hidden_states, residual)

        hidden_states = self.mamba(hidden_states, mamba_cache_params,
                                   mamba2_metadata)
        # Fully Connected
        hidden_states, residual = self.pre_ff_layernorm(
            hidden_states, residual)
        hidden_states = self.feed_forward(hidden_states)
        return hidden_states, residual


class BambaAttentionDecoderLayer(nn.Module):

    def __init__(
        self,
        config: BambaConfig,
        layer_idx: int,
        cache_config: Optional[CacheConfig] = None,
        quant_config: Optional[QuantizationConfig] = None,
        prefix: str = "",
    ) -> None:
        super().__init__()
        rope_theta = getattr(config, "rope_theta", 10000)
        rope_scaling = getattr(config, "rope_scaling", None)
        max_position_embeddings = getattr(config, "max_position_embeddings",
                                          8192)
        self.hidden_size = config.hidden_size
        tp_size = get_tensor_model_parallel_world_size()
        self.total_num_heads = config.num_attention_heads
        assert self.total_num_heads % tp_size == 0
        self.num_heads = self.total_num_heads // tp_size
        self.total_num_kv_heads = config.num_key_value_heads
        if self.total_num_kv_heads >= tp_size:
            # Number of KV heads is greater than TP size, so we partition
            # the KV heads across multiple tensor parallel GPUs.
            assert self.total_num_kv_heads % tp_size == 0
        else:
            # Number of KV heads is less than TP size, so we replicate
            # the KV heads across multiple tensor parallel GPUs.
            assert tp_size % self.total_num_kv_heads == 0
        self.num_kv_heads = max(1, self.total_num_kv_heads // tp_size)
        self.head_dim = config.hidden_size // self.total_num_heads
        self.q_size = self.num_heads * self.head_dim
        self.kv_size = self.num_kv_heads * self.head_dim
        self.scaling = self.head_dim**-0.5
        self.rope_theta = rope_theta
        self.max_position_embeddings = max_position_embeddings

        if hasattr(config, "partial_rotary_factor"):
            rotary_dim = self.head_dim * config.partial_rotary_factor
        elif hasattr(config, "attn_rotary_emb"):
            rotary_dim = config.attn_rotary_emb  # for backward compatibility
        else:
            rotary_dim = self.head_dim  # default

        self.rotary_emb = get_rope(
            head_size=self.head_dim,
            rotary_dim=rotary_dim,
            max_position=max_position_embeddings,
            rope_scaling=rope_scaling,
            base=rope_theta,
            is_neox_style=True,
            dtype=torch.get_default_dtype(),  # see impl of get_rope
        )

        self.qkv_proj = QKVParallelLinear(
            config.hidden_size,
            self.head_dim,
            self.total_num_heads,
            self.total_num_kv_heads,
            bias=False,
            quant_config=quant_config,
        )
        self.o_proj = RowParallelLinear(self.total_num_heads * self.head_dim,
                                        config.hidden_size,
                                        bias=False,
                                        quant_config=quant_config)

        self.attn = Attention(
            self.num_heads,
            self.head_dim,
            self.scaling,
            num_kv_heads=self.num_kv_heads,
            cache_config=cache_config,
            prefix=f"{prefix}.attn",
        )

        self.feed_forward = BambaMLP(config, quant_config=quant_config)
        self.input_layernorm = RMSNorm(config.hidden_size,
                                       eps=config.rms_norm_eps)
        self.pre_ff_layernorm = RMSNorm(config.hidden_size,
                                        eps=config.rms_norm_eps)

    def self_attention(
        self,
        positions: torch.Tensor,
        hidden_states: torch.Tensor,
        **kwargs,
    ) -> torch.Tensor:
        qkv, _ = self.qkv_proj(hidden_states)
        q, k, v = qkv.split([self.q_size, self.kv_size, self.kv_size], dim=-1)

        q, k = self.rotary_emb(positions, q, k)
        attn_output = self.attn(q, k, v)
        output, _ = self.o_proj(attn_output)
        return output

    def forward(
        self,
        positions: torch.Tensor,
        hidden_states: torch.Tensor,
        residual: Optional[torch.Tensor],
        **kwargs,
    ):
        if residual is None:
            residual = hidden_states
            hidden_states = self.input_layernorm(hidden_states)
        else:
            hidden_states, residual = self.input_layernorm(
                hidden_states, residual)

        hidden_states = self.self_attention(
            positions=positions,
            hidden_states=hidden_states,
        )
        # Fully Connected
        hidden_states, residual = self.pre_ff_layernorm(
            hidden_states, residual)
        hidden_states = self.feed_forward(hidden_states)
        return hidden_states, residual


ALL_DECODER_LAYER_TYPES = {
    "attention": BambaAttentionDecoderLayer,
    "mamba": BambaMixerDecoderLayer
}


class BambaModel(nn.Module):

    def __init__(self, *, vllm_config: VllmConfig, prefix: str = ""):
        super().__init__()

        config: BambaConfig = vllm_config.model_config.hf_config
        cache_config = vllm_config.cache_config
        quant_config = vllm_config.quant_config
        lora_config = vllm_config.lora_config

        self.config = config
        lora_vocab = ((lora_config.lora_extra_vocab_size *
                       (lora_config.max_loras or 1)) if lora_config else 0)
        self.vocab_size = config.vocab_size + lora_vocab
        self.org_vocab_size = config.vocab_size

        self.embed_tokens = VocabParallelEmbedding(
            self.vocab_size,
            config.hidden_size,
            org_num_embeddings=config.vocab_size,
        )

        def get_layer(prefix: str):
            layer_idx = int(prefix.rsplit(".", 1)[1])
            layer_class = ALL_DECODER_LAYER_TYPES[
                config.layers_block_type[layer_idx]]
            return layer_class(
                config,
                layer_idx,
                cache_config,
                quant_config=quant_config,
                prefix=prefix,
            )

        self.start_layer, self.end_layer, self.layers = make_layers(
            config.num_hidden_layers, get_layer, prefix=f"{prefix}.layers")
        self.make_empty_intermediate_tensors = (
            make_empty_intermediate_tensors_factory(
                ["hidden_states", "residual"], config.hidden_size))

        self.final_layernorm = RMSNorm(config.hidden_size,
                                       eps=config.rms_norm_eps)

    def get_input_embeddings(self, input_ids: torch.Tensor) -> torch.Tensor:
        return self.embed_tokens(input_ids)

    def forward(
        self,
        input_ids: torch.Tensor,
        positions: torch.Tensor,
        mamba_cache_params: MambaCacheParams,
        intermediate_tensors: Optional[IntermediateTensors] = None,
        inputs_embeds: Optional[torch.Tensor] = None,
    ) -> torch.Tensor:

        attn_metadata = get_forward_context().attn_metadata

<<<<<<< HEAD
        mamba2_metadata = prepare_mamba2_metadata(
            chunk_size=self.config.mamba_chunk_size,
            attn_metadata=attn_metadata,
        )
=======
        if not envs.VLLM_USE_V1:
            mamba2_metadata = prepare_mamba2_metadata(
                chunk_size=self.config.mamba_chunk_size,
                attn_metadata=attn_metadata,
            )
        else:
            # v1 get mamba2_metadata from forward_context
            mamba2_metadata = None
>>>>>>> 110df743

        if get_pp_group().is_first_rank:
            if inputs_embeds is not None:
                hidden_states = inputs_embeds
            else:
                hidden_states = self.get_input_embeddings(input_ids)
            residual = None
        else:
            assert intermediate_tensors is not None
            hidden_states = intermediate_tensors["hidden_states"]
            residual = intermediate_tensors["residual"]

        residual = None
        num_attn = 0
        for i in range(len(self.layers)):
            layer = self.layers[i]
            if isinstance(layer, BambaAttentionDecoderLayer):
                num_attn += 1

            layer_mamba_cache_params = None
            if isinstance(layer,
                          BambaMixerDecoderLayer) and mamba_cache_params:
                layer_mamba_cache_params = mamba_cache_params.at_layer_idx(
                    i - num_attn)

            hidden_states, residual = layer(
                positions=positions,
                hidden_states=hidden_states,
                residual=residual,
                mamba_cache_params=layer_mamba_cache_params,
                mamba2_metadata=mamba2_metadata,
            )

        if not get_pp_group().is_last_rank:
            return IntermediateTensors({
                "hidden_states": hidden_states,
                "residual": residual
            })
        hidden_states, _ = self.final_layernorm(hidden_states, residual)
        return hidden_states

    def load_weights(self, weights: Iterable[tuple[str,
                                                   torch.Tensor]]) -> set[str]:
        stacked_params_mapping = [
            # (param_name, shard_name, shard_id)
            ("qkv_proj", "q_proj", "q"),
            ("qkv_proj", "k_proj", "k"),
            ("qkv_proj", "v_proj", "v"),
            ("gate_up_proj", "gate_proj", 0),
            ("gate_up_proj", "up_proj", 1),
        ]

        params_dict = dict(self.named_parameters())
        loaded_params: set[str] = set()
        for name, loaded_weight in weights:
            if "rotary_emb.inv_freq" in name:
                continue

            if "A_log" in name:
                name = name.replace("A_log", "A")

            if ".self_attn." in name:
                name = name.replace(".self_attn", "")

            for param_name, weight_name, shard_id in stacked_params_mapping:
                if weight_name not in name:
                    continue

                name = name.replace(weight_name, param_name)
                # Skip loading extra bias for GPTQ models.
                if name.endswith(".bias") and name not in params_dict:
                    continue
                # Skip layers on other devices.
                if is_pp_missing_parameter(name, self):
                    continue
                param = params_dict[name]
                weight_loader = param.weight_loader
                weight_loader(param, loaded_weight, shard_id)
                break
            else:
                # Skip loading extra bias for GPTQ models.
                if name.endswith(".bias") and name not in params_dict:
                    continue
                if is_pp_missing_parameter(name, self):
                    continue

                param = params_dict[name]
                weight_loader = getattr(param, "weight_loader",
                                        default_weight_loader)
                weight_loader(param, loaded_weight)
            loaded_params.add(name)
        return loaded_params


class BambaForCausalLM(nn.Module, HasInnerState, SupportsLoRA, SupportsPP,
                       IsHybrid, SupportsQuant):
    packed_modules_mapping = {
        "qkv_proj": [
            "q_proj",
            "k_proj",
            "v_proj",
        ],
        "gate_up_proj": ["up_proj", "down_proj"]
    }

    # LoRA specific attributes
    embedding_modules = {
        "embed_tokens": "input_embeddings",
        "lm_head": "output_embeddings",
    }
    embedding_padding_modules = ["lm_head"]

    def __init__(self, *, vllm_config: VllmConfig, prefix: str = ""):
        config = vllm_config.model_config.hf_config
        self.vllm_config = vllm_config
        self.model_config = vllm_config.model_config
        cache_config = vllm_config.cache_config
        lora_config = vllm_config.lora_config
        scheduler_config = vllm_config.scheduler_config
        assert not cache_config.enable_prefix_caching, \
            "Bamba currently does not support prefix caching"

        self.quant_config = vllm_config.quant_config

        super().__init__()
        self.config = config
        self.scheduler_config = scheduler_config
        self.model = BambaModel(vllm_config=vllm_config,
                                prefix=maybe_prefix(prefix, "model"))
        self.unpadded_vocab_size = config.vocab_size
        if lora_config:
            self.unpadded_vocab_size += lora_config.lora_extra_vocab_size
        self.lm_head = ParallelLMHead(
            self.unpadded_vocab_size,
            config.hidden_size,
            org_num_embeddings=config.vocab_size,
            padding_size=DEFAULT_VOCAB_PADDING_SIZE
            # We need bigger padding if using lora for kernel
            # compatibility
            if not lora_config else lora_config.lora_vocab_padding_size,
        )
        # Used to track and store by the Mamba cache between steps.
        self.mamba_cache: Optional[MambaCacheManager] = None

        self.logits_processor = LogitsProcessor(self.unpadded_vocab_size,
                                                config.vocab_size)

        self.make_empty_intermediate_tensors = (
            self.model.make_empty_intermediate_tensors)

    def get_input_embeddings(self, input_ids: torch.Tensor) -> torch.Tensor:
        return self.model.get_input_embeddings(input_ids)

    def forward(self,
                input_ids: torch.Tensor,
                positions: torch.Tensor,
                intermediate_tensors: Optional[IntermediateTensors] = None,
                inputs_embeds: Optional[torch.Tensor] = None,
                **kwargs):

        mamba_cache_params = None
        if not envs.VLLM_USE_V1:
            if self.mamba_cache is None:
                num_mamba_layers = \
                    self.model_config.get_num_layers_by_block_type(
                        self.vllm_config.parallel_config,
                        LayerBlockType.mamba
                    )

                self.mamba_cache = MambaCacheManager(
                    self.vllm_config, self.lm_head.weight.dtype,
                    num_mamba_layers, *self._get_mamba_cache_shape())

            mamba_cache_params = self.mamba_cache.current_run_tensors(**kwargs)

        hidden_states = self.model(input_ids, positions, mamba_cache_params,
                                   intermediate_tensors, inputs_embeds)

        return hidden_states

    def copy_inputs_before_cuda_graphs(self, input_buffers, **kwargs):
        return self.mamba_cache.copy_inputs_before_cuda_graphs(
            input_buffers, **kwargs)

    def get_seqlen_agnostic_capture_inputs(self, batch_size: int):
        return self.mamba_cache.get_seqlen_agnostic_capture_inputs(batch_size)

    def _get_mamba_cache_shape(
            self) -> tuple[tuple[int, int], tuple[int, int]]:
        world_size = get_tensor_model_parallel_world_size()
        hidden_size = self.config.hidden_size

        conv_state_shape, temporal_state_shape = None, None

        intermediate_size = self.config.mamba_expand * hidden_size

        # if n_groups is not divisible by world_size, need to extend the shards
        # to ensure all groups needed by a head is sharded along with it
        n_groups = (self.config.mamba_n_groups + extra_groups_for_head_shards(
            self.config.mamba_n_groups, world_size))

        # - heads and n_groups are TP-ed
        conv_dim = (intermediate_size +
                    2 * n_groups * self.config.mamba_d_state)
        conv_state_shape = (
            divide(conv_dim, world_size),
            self.config.mamba_d_conv - 1,
        )

        # These are not TP-ed as they depend on A, dt_bias, D
        # - they are typically small
        #   e.g., (h_heads, d_head, d_state) = (128, 64, 128)
        temporal_state_shape = (
            divide(self.config.mamba_n_heads, world_size),
            self.config.mamba_d_head,
            self.config.mamba_d_state,
        )
        return conv_state_shape, temporal_state_shape

    def compute_logits(
        self,
        hidden_states: torch.Tensor,
        sampling_metadata: SamplingMetadata,
    ) -> Optional[torch.Tensor]:
        logits = self.logits_processor(self.lm_head, hidden_states,
                                       sampling_metadata)
        return logits

    def load_weights(self, weights: Iterable[tuple[str,
                                                   torch.Tensor]]) -> set[str]:
        loader = AutoWeightsLoader(self)
        return loader.load_weights(weights)<|MERGE_RESOLUTION|>--- conflicted
+++ resolved
@@ -316,12 +316,6 @@
 
         attn_metadata = get_forward_context().attn_metadata
 
-<<<<<<< HEAD
-        mamba2_metadata = prepare_mamba2_metadata(
-            chunk_size=self.config.mamba_chunk_size,
-            attn_metadata=attn_metadata,
-        )
-=======
         if not envs.VLLM_USE_V1:
             mamba2_metadata = prepare_mamba2_metadata(
                 chunk_size=self.config.mamba_chunk_size,
@@ -330,7 +324,6 @@
         else:
             # v1 get mamba2_metadata from forward_context
             mamba2_metadata = None
->>>>>>> 110df743
 
         if get_pp_group().is_first_rank:
             if inputs_embeds is not None:
