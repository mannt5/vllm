--- conflicted
+++ resolved
@@ -198,11 +198,7 @@
         return logits
 
     def load_weights(self, weights: Iterable[tuple[str, torch.Tensor]]):
-<<<<<<< HEAD
-        # This implementation is incompitable with https://huggingface.co/yuhuili/EAGLE-LLaMA3-Instruct-8B
-=======
         # This implementation is incompatible with https://huggingface.co/yuhuili/EAGLE-LLaMA3-Instruct-8B
->>>>>>> 110df743
         # due to missing lm_head weights and its config being that of a
         # Llama model. Here's a compatible version with the same weights:
         # https://huggingface.co/abhigoyal/EAGLE-LLaMA3-Instruct-8B-vllm
