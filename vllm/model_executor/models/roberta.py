# SPDX-License-Identifier: Apache-2.0

import itertools
import os
from typing import Iterable, Optional, Tuple

import torch
from torch import nn
from transformers import RobertaConfig

from vllm.config import VllmConfig
from vllm.model_executor.custom_op import CustomOp
from vllm.model_executor.layers.pooler import CrossEncodingPooler
from vllm.model_executor.layers.vocab_parallel_embedding import (
    VocabParallelEmbedding)
from vllm.model_executor.model_loader.weight_utils import default_weight_loader
from vllm.model_executor.models.bert import BertEmbeddingModel, BertModel
from vllm.model_executor.models.utils import WeightsMapper, maybe_prefix
from vllm.model_executor.pooling_metadata import PoolingMetadata
from vllm.sequence import IntermediateTensors, PoolerOutput
from vllm.transformers_utils.config import (
    get_cross_encoder_activation_function)

from .interfaces import SupportsCrossEncoding, SupportsV0Only


<<<<<<< HEAD
def roberta_task_weights_filter(
    all_weights: Iterable[Tuple[str, torch.Tensor]]
) -> Tuple[Iterable[Tuple[str, torch.Tensor]], Iterable[Tuple[str,
                                                              torch.Tensor]]]:
    """
    Separate task-specific weights that are applied on top
    of the encoder-decoder bert base.
    To do so, return two generators over the original iterator.
    Also, remove the "roberta." prefix to make it loadable
    from vanilla BertModel.
    """
    # Copy of a lazy iterator without in-memory overhead so both
    # iterators can be iterated upon independently.
    all_weights1, all_weights2 = itertools.tee(all_weights)

    def encoder_decoder_weights():
        for name, weight in all_weights1:
            if name.startswith("roberta."):
                yield (name[len("roberta."):], weight)

    return encoder_decoder_weights(), ((n, w) for n, w in all_weights2
                                       if not n.startswith("roberta."))


@CustomOp.register("roberta_embedding")
class RobertaEmbedding(CustomOp):
=======
class RobertaEmbedding(nn.Module):
>>>>>>> fc966e9c

    def __init__(self, config: RobertaConfig):
        super().__init__()
        self.size = config.hidden_size
        self.word_embeddings = VocabParallelEmbedding(config.vocab_size,
                                                      config.hidden_size)
        self.padding_idx = config.pad_token_id
        self.position_embeddings = nn.Embedding(config.max_position_embeddings,
                                                config.hidden_size,
                                                padding_idx=self.padding_idx)

        self.token_type_embeddings = nn.Embedding(config.type_vocab_size,
                                                  config.hidden_size)
        self.LayerNorm = nn.LayerNorm(config.hidden_size,
                                      eps=config.layer_norm_eps)
        self.position_ids = nn.Parameter(
            torch.empty((1, config.max_position_embeddings)), )

        self.position_embedding_type = config.position_embedding_type
        if self.position_embedding_type != "absolute":
            raise ValueError("Only 'absolute' position_embedding_type" +
                             " is supported")

        self.use_merged_prefill = os.environ.get('VLLM_MERGED_PREFILL',
                                                 'false').lower() == 'true'

    def forward_hpu(
        self,
        input_ids: torch.Tensor,
        seq_lens: torch.Tensor,
        position_ids: torch.Tensor,
        token_type_ids: Optional[torch.Tensor] = None,
    ) -> torch.Tensor:
        input_shape = input_ids.size()
        inputs_embeds = self.word_embeddings(input_ids)

        # Replace position ids because in RoBERTa models
        # they have to start at padding_idx + 1 and ignore
        # existing padding tokens
        # Modified replace position ids
        # for HPU set position_ids and input_ids as [batch_size, bucket_size]
        # References:
        # - https://github.com/huggingface/transformers/blob/a3d69a8994d673899608a7c17fbf4f953f50474e/src/transformers/models/roberta/modeling_roberta.py#L133
        # - https://github.com/huggingface/transformers/blob/a3d69a8994d673899608a7c17fbf4f953f50474e/src/transformers/models/roberta/modeling_roberta.py#L1669
        pos_list = []
        token_list = []
        if self.use_merged_prefill:
            offset = 0
            for seq_len in seq_lens:
                pos_list.append(position_ids[0][offset:offset + seq_len])
                token_list.append(input_ids[0][offset:offset + seq_len])
                offset += seq_len

            offset = 0
            for positions, tokens, seq_len in zip(pos_list, token_list,
                                                  seq_lens):
                # Verify assumption that incoming position are
                # always a sequence from 0 to N.
                expected_pos = torch.arange(positions.size()[0],
                                            dtype=torch.long,
                                            device=inputs_embeds.device)
                assert torch.equal(positions, expected_pos)
                position_ids[0][offset:offset +
                                seq_len] = create_position_ids_from_input_ids(
                                    tokens, self.padding_idx)
                offset += seq_len
        else:
            for offset in range(position_ids.size()[0]):
                pos_list.append(position_ids[offset])
                token_list.append(input_ids[offset])

            for index, (positions, tokens, seq_len) in enumerate(
                    zip(pos_list, token_list, seq_lens)):
                # Verify assumption that incoming position are
                # always a sequence from 0 to N.
                expected_pos = torch.arange(positions.size()[0],
                                            dtype=torch.long,
                                            device=inputs_embeds.device)
                valid_input_mask = expected_pos < seq_len
                expected_pos = expected_pos * valid_input_mask
                assert torch.equal(positions, expected_pos)
                position_ids[index] = create_position_ids_from_input_ids_hpu(
                    tokens, self.padding_idx, seq_len)

        # Position embeddings.
        position_embeddings = self.position_embeddings(position_ids)
        if token_type_ids is None:
            token_type_ids = torch.zeros(input_shape,
                                         dtype=torch.long,
                                         device=inputs_embeds.device)

        token_type_embeddings = self.token_type_embeddings(token_type_ids)
        embeddings = inputs_embeds + token_type_embeddings + position_embeddings
        embeddings = self.LayerNorm(embeddings)
        return embeddings

    def forward_native(
        self,
        input_ids: torch.Tensor,
        seq_lens: torch.Tensor,
        position_ids: torch.Tensor,
        token_type_ids: Optional[torch.Tensor] = None,
    ) -> torch.Tensor:
        input_shape = input_ids.size()
        inputs_embeds = self.word_embeddings(input_ids)

        # Replace position ids because in RoBERTa models
        # they have to start at padding_idx + 1 and ignore
        # existing padding tokens
        # References:
        # - https://github.com/huggingface/transformers/blob/a3d69a8994d673899608a7c17fbf4f953f50474e/src/transformers/models/roberta/modeling_roberta.py#L133
        # - https://github.com/huggingface/transformers/blob/a3d69a8994d673899608a7c17fbf4f953f50474e/src/transformers/models/roberta/modeling_roberta.py#L1669
        pos_list = []
        token_list = []
        offset = 0
        for seq_len in seq_lens:
            pos_list.append(position_ids[offset:offset + seq_len])
            token_list.append(input_ids[offset:offset + seq_len])
            offset += seq_len

        new_pos_list = []
        for positions, tokens in zip(pos_list, token_list):
            # Verify assumption that incoming position are
            # always a sequence from 0 to N.
            expected_pos = torch.arange(positions.size()[0],
                                        dtype=torch.long,
                                        device=inputs_embeds.device)
            assert torch.equal(positions, expected_pos)
            new_pos_list.append(
                create_position_ids_from_input_ids(tokens, self.padding_idx))
        position_ids = torch.cat(new_pos_list)

        # Position embeddings.
        position_embeddings = self.position_embeddings(position_ids)
        if token_type_ids is None:
            token_type_ids = torch.zeros(input_shape,
                                         dtype=torch.long,
                                         device=inputs_embeds.device)

        token_type_embeddings = self.token_type_embeddings(token_type_ids)
        embeddings = inputs_embeds + token_type_embeddings + position_embeddings
        embeddings = self.LayerNorm(embeddings)
        return embeddings

    def forward_cuda(
        self,
        input_ids: torch.Tensor,
        seq_lens: torch.Tensor,
        position_ids: torch.Tensor,
        token_type_ids: Optional[torch.Tensor] = None,
    ) -> torch.Tensor:
        return self.forward_native(input_ids, seq_lens, position_ids,
                                   token_type_ids)


# Adapted from transformers
def create_position_ids_from_input_ids_hpu(input_ids,
                                           padding_idx,
                                           seq_len,
                                           past_key_values_length=0):
    """
    Replace non-padding symbols with their position numbers.
    Position numbers begin at padding_idx+1. Padding symbols
    are ignored. This is modified from fairseq's `utils.make_positions`.

    Args:
        x: torch.Tensor x:

    Returns: torch.Tensor
    """
    # The series of casts and type-conversions here are carefully
    # balanced to both work with ONNX export and XLA.
    valid_input_mask = torch.arange(input_ids.size()[0],
                                    dtype=torch.int,
                                    device=input_ids.device)
    valid_input_mask = valid_input_mask < seq_len

    mask = input_ids.ne(padding_idx).int()

    incremental_indices = (torch.cumsum(mask, dim=0).type_as(mask) +
                           past_key_values_length) * mask

    return (incremental_indices.long() + padding_idx) * valid_input_mask


# Adapted from transformers
class RobertaClassificationHead(nn.Module):
    """Head for sentence-level classification tasks."""

    def __init__(self, config: RobertaConfig):
        super().__init__()
        self.dense = nn.Linear(config.hidden_size, config.hidden_size)
        self.out_proj = nn.Linear(config.hidden_size, config.num_labels)

    def forward(self, features, **kwargs):
        x = features[0, :]  # take <s> token (equiv. to [CLS])
        x = self.dense(x)
        x = torch.tanh(x)
        x = self.out_proj(x)
        return x


class RobertaEmbeddingModel(BertEmbeddingModel):
    """A model that uses Roberta to provide embedding functionalities.

   This class encapsulates the BertModel and provides an interface for
   embedding operations and customized pooling functions.

   Attributes:
       model: An instance of BertModel used for forward operations.
       _pooler: An instance of Pooler used for pooling operations.
   """

    def _build_model(self,
                     vllm_config: VllmConfig,
                     prefix: str = "") -> BertModel:
        if (vllm_config.model_config.hf_config.position_embedding_type ==
                "rotary"):
            config = vllm_config.model_config.hf_config
            head_dim = config.hidden_size // config.num_attention_heads

            rotary_kwargs = {
                "head_size": head_dim,
                "rotary_dim": getattr(config, "rotary_emb_dim", head_dim),
                "max_position": config.max_position_embeddings,
                "base": config.rotary_emb_base,
                "rope_scaling": getattr(config, "rope_scaling", None)
            }

            return BertModel(vllm_config=vllm_config,
                             rotary_kwargs=rotary_kwargs,
                             prefix=prefix)
        else:
            return BertModel(vllm_config=vllm_config,
                             prefix=prefix,
                             embedding_class=RobertaEmbedding)

    def load_weights(self, weights: Iterable[Tuple[str, torch.Tensor]]):
        if getattr(self.config, "lora_rank", 0) > 0:
            scaling = self.config.lora_alpha / self.config.lora_rank
            weights = jina_merge_lora_weights(weights, scaling)

        weights = self.hf_to_vllm_mapper.apply(weights)
        # Separate weights in "roberta"-prefixed and all else (not in memory).
        # For use with models like FacebookAI/roberta-base.
        bert_weights, task_weights = roberta_task_weights_filter(weights)
        bert_weights = jina_to_vllm_mapper.apply(bert_weights)

        loaded = self.model.load_weights(bert_weights)
        if not len(loaded):
            # Fix for models like `sentence-transformers/stsb-roberta-base-v2`
            # which use the same architecture, but have no "roberta" prefix.
            loaded = self.model.load_weights(task_weights)
        assert len(loaded), "Unable to load RobertaEmbeddingModel"


class RobertaForSequenceClassification(nn.Module, SupportsCrossEncoding,
                                       SupportsV0Only):
    """A model that uses Roberta to provide embedding functionalities.

   This class encapsulates the BertModel and provides an interface for
   embedding operations and customized pooling functions.

   Attributes:
       roberta: An instance of BertModel used for forward operations.
       _pooler: An instance of Pooler used for pooling operations.
   """

    def __init__(self, *, vllm_config: VllmConfig, prefix: str = ""):
        super().__init__()
        config = vllm_config.model_config.hf_config

        self.default_activation_function = \
            get_cross_encoder_activation_function(config)

        self.num_labels = config.num_labels
        self.roberta = BertModel(vllm_config=vllm_config,
                                 prefix=maybe_prefix(prefix, "bert"),
                                 embedding_class=RobertaEmbedding,
                                 add_pooling_layer=False)
        self.classifier = RobertaClassificationHead(config)
        self._pooler = CrossEncodingPooler(config, self.classifier)

    def load_weights(self, weights: Iterable[Tuple[str, torch.Tensor]]):
        bert_weights, task_weights = roberta_task_weights_filter(weights)
        bert_weights = jina_to_vllm_mapper.apply(bert_weights)

        self.roberta.load_weights(bert_weights)

        params_dict = dict(self.named_parameters())

        for name, loaded_weight in task_weights:
            if name.startswith("classifier"):
                param = params_dict[name]
                weight_loader = getattr(param, "weight_loader",
                                        default_weight_loader)
                weight_loader(param, loaded_weight)

    def pooler(
        self,
        hidden_states: torch.Tensor,
        pooling_metadata: PoolingMetadata,
    ) -> Optional[PoolerOutput]:
        return self._pooler(hidden_states, pooling_metadata)

    def forward(
        self,
        input_ids: Optional[torch.Tensor],
        positions: torch.Tensor,
        intermediate_tensors: Optional[IntermediateTensors] = None,
        inputs_embeds: Optional[torch.Tensor] = None,
        token_type_ids: Optional[torch.Tensor] = None,
    ) -> torch.Tensor:
        return self.roberta(input_ids=input_ids,
                            position_ids=positions,
                            inputs_embeds=inputs_embeds,
                            intermediate_tensors=intermediate_tensors,
                            token_type_ids=token_type_ids)


# Adapted from transformers
def create_position_ids_from_input_ids(input_ids,
                                       padding_idx,
                                       past_key_values_length=0):
    """
    Replace non-padding symbols with their position numbers.
    Position numbers begin at padding_idx+1. Padding symbols
    are ignored. This is modified from fairseq's `utils.make_positions`.

    Args:
        x: torch.Tensor x:

    Returns: torch.Tensor
    """
    # The series of casts and type-conversions here are carefully
    # balanced to both work with ONNX export and XLA.
    mask = input_ids.ne(padding_idx).int()

    incremental_indices = (torch.cumsum(mask, dim=0).type_as(mask) +
                           past_key_values_length) * mask

    return incremental_indices.long() + padding_idx


def roberta_task_weights_filter(
    all_weights: Iterable[Tuple[str, torch.Tensor]]
) -> Tuple[Iterable[Tuple[str, torch.Tensor]], Iterable[Tuple[str,
                                                              torch.Tensor]]]:
    """
    Separate task-specific weights that are applied on top
    of the encoder-decoder bert base.
    To do so, return two generators over the original iterator.
    Also, remove the "roberta." prefix to make it loadable
    from vanilla BertModel.
    """
    # Copy of a lazy iterator without in-memory overhead so both
    # iterators can be iterated upon independently.
    all_weights1, all_weights2 = itertools.tee(all_weights)

    def encoder_decoder_weights():
        for name, weight in all_weights1:
            if name.startswith("roberta."):
                yield (name[len("roberta."):], weight)

    return encoder_decoder_weights(), ((n, w) for n, w in all_weights2
                                       if not n.startswith("roberta."))


jina_to_vllm_mapper = WeightsMapper(
    orig_to_new_substr={
        'emb_ln': "embeddings.LayerNorm",
        'layers': "layer",
        'mixer.Wqkv': "attention.self.qkv_proj",
        'mixer.out_proj': "attention.output.dense",
        'norm1': "attention.output.LayerNorm",
        'mlp.fc1': "intermediate.dense",
        'mlp.fc2': "output.dense",
        'norm2': "output.LayerNorm",
    })


@torch.inference_mode()
def jina_merge_lora_weights(weights: Iterable[Tuple[str, torch.Tensor]],
                            scaling: float = 1.0):
    # use for jina-embeddings-v3
    # Merge Lora weights into a single weight tensor.
    # This is a temporary solution until we have a better way to handle

    weights = {name: weight for name, weight in weights}

    o = ".original"
    a = ".0.lora_A"
    b = ".0.lora_B"

    # text-matching
    i = -1

    for name in list(weights.keys()):
        if o in name:
            dtype = weights[name].dtype
            shape = weights[name].shape
            weight_name = name[:-len(o)]

            if "embeddings" in weight_name:
                B = weights[weight_name + a][i].cuda().float()
                A = weights[weight_name + b][i].cuda().float()
            else:
                B = weights[weight_name + b][i].cuda().float()
                A = weights[weight_name + a][i].cuda().float()

            weight = (weights[weight_name + o].cuda() +
                      torch.matmul(B, A).view(shape) * scaling)
            weight = weight.cpu().to(dtype)

            weights[weight_name.replace(".parametrizations", "")] = weight

            del weights[weight_name + o], weights[weight_name +
                                                  a], weights[weight_name + b]

    return [(name, weight) for name, weight in weights.items()]<|MERGE_RESOLUTION|>--- conflicted
+++ resolved
@@ -24,7 +24,6 @@
 from .interfaces import SupportsCrossEncoding, SupportsV0Only
 
 
-<<<<<<< HEAD
 def roberta_task_weights_filter(
     all_weights: Iterable[Tuple[str, torch.Tensor]]
 ) -> Tuple[Iterable[Tuple[str, torch.Tensor]], Iterable[Tuple[str,
@@ -51,9 +50,6 @@
 
 @CustomOp.register("roberta_embedding")
 class RobertaEmbedding(CustomOp):
-=======
-class RobertaEmbedding(nn.Module):
->>>>>>> fc966e9c
 
     def __init__(self, config: RobertaConfig):
         super().__init__()
