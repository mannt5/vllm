--- conflicted
+++ resolved
@@ -242,7 +242,6 @@
     incremental_indices = (torch.cumsum(mask, dim=0).type_as(mask) +
                            past_key_values_length) * mask
 
-<<<<<<< HEAD
     return incremental_indices.long() + padding_idx
 
 
@@ -276,31 +275,4 @@
             length = tokens.shape[0]
             position_ids[offset:offset+length] = \
                 create_position_ids_from_input_ids(tokens, padding_idx)
-            offset = offset + length
-
-
-def roberta_task_weights_filter(
-    all_weights: Iterable[tuple[str, torch.Tensor]]
-) -> tuple[Iterable[tuple[str, torch.Tensor]], Iterable[tuple[str,
-                                                              torch.Tensor]]]:
-    """
-    Separate task-specific weights that are applied on top
-    of the encoder-decoder bert base.
-    To do so, return two generators over the original iterator.
-    Also, remove the "roberta." prefix to make it loadable
-    from vanilla BertModel.
-    """
-    # Copy of a lazy iterator without in-memory overhead so both
-    # iterators can be iterated upon independently.
-    all_weights1, all_weights2 = itertools.tee(all_weights)
-
-    def encoder_decoder_weights():
-        for name, weight in all_weights1:
-            if name.startswith("roberta."):
-                yield (name[len("roberta."):], weight)
-
-    return encoder_decoder_weights(), ((n, w) for n, w in all_weights2
-                                       if not n.startswith("roberta."))
-=======
-    return incremental_indices.long() + padding_idx
->>>>>>> d0dc4cfc
+            offset = offset + length