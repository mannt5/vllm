# SPDX-License-Identifier: Apache-2.0

# Adapted from
# https://github.com/huggingface/transformers/blob/v4.28.0/src/transformers/models/llama/modeling_llama.py
# Copyright 2023 The vLLM team.
# Copyright 2022 EleutherAI and the HuggingFace Inc. team. All rights reserved.
#
# This code is based on EleutherAI's GPT-NeoX library and the GPT-NeoX
# and OPT implementations in this library. It has been modified from its
# original forms to accommodate minor architectural differences compared
# to GPT-NeoX and OPT used by the Meta AI team that trained the model.
#
# Licensed under the Apache License, Version 2.0 (the "License");
# you may not use this file except in compliance with the License.
# You may obtain a copy of the License at
#
#     http://www.apache.org/licenses/LICENSE-2.0
#
# Unless required by applicable law or agreed to in writing, software
# distributed under the License is distributed on an "AS IS" BASIS,
# WITHOUT WARRANTIES OR CONDITIONS OF ANY KIND, either express or implied.
# See the License for the specific language governing permissions and
# limitations under the License.
"""Inference-only LLaMA model compatible with HuggingFace weights."""
from collections.abc import Iterable
from typing import Any, Optional, Union

import torch
from torch import nn
from transformers import LlamaConfig

from vllm.attention import Attention, AttentionType
from vllm.compilation.decorators import support_torch_compile
from vllm.config import CacheConfig, VllmConfig
from vllm.distributed import get_pp_group, get_tensor_model_parallel_world_size
from vllm.model_executor.layers.activation import SiluAndMul
from vllm.model_executor.layers.layernorm import RMSNorm
from vllm.model_executor.layers.linear import (MergedColumnParallelLinear,
                                               QKVParallelLinear,
                                               RowParallelLinear)
from vllm.model_executor.layers.logits_processor import LogitsProcessor
from vllm.model_executor.layers.quantization import QuantizationConfig
from vllm.model_executor.layers.rotary_embedding import get_rope
from vllm.model_executor.layers.vocab_parallel_embedding import (
    DEFAULT_VOCAB_PADDING_SIZE, ParallelLMHead, VocabParallelEmbedding)
from vllm.model_executor.model_loader.weight_utils import (
    default_weight_loader, maybe_remap_kv_scale_name)
from vllm.model_executor.sampling_metadata import SamplingMetadata
from vllm.sequence import IntermediateTensors

from .interfaces import SupportsLoRA, SupportsPP
from .utils import (AutoWeightsLoader, PPMissingLayer, extract_layer_index,
                    is_pp_missing_parameter,
                    make_empty_intermediate_tensors_factory, make_layers,
                    maybe_prefix)


class LlamaMLP(nn.Module):

    def __init__(
        self,
        hidden_size: int,
        intermediate_size: int,
        hidden_act: str,
        quant_config: Optional[QuantizationConfig] = None,
        bias: bool = False,
        prefix: str = "",
        reduce_results: bool = True,
    ) -> None:
        super().__init__()
        self.gate_up_proj = MergedColumnParallelLinear(
            input_size=hidden_size,
            output_sizes=[intermediate_size] * 2,
            bias=bias,
            quant_config=quant_config,
            prefix=f"{prefix}.gate_up_proj",
        )
        self.down_proj = RowParallelLinear(
            input_size=intermediate_size,
            output_size=hidden_size,
            bias=bias,
            quant_config=quant_config,
            reduce_results=reduce_results,
            prefix=f"{prefix}.down_proj",
        )
        if hidden_act != "silu":
            raise ValueError(f"Unsupported activation: {hidden_act}. "
                             "Only silu is supported for now.")
        self.act_fn = SiluAndMul()

    def forward(self, x):
        x, _ = self.gate_up_proj(x)
        x = self.act_fn(x)
        x, _ = self.down_proj(x)
        return x


class LlamaAttention(nn.Module):

<<<<<<< HEAD
    def __init__(self,
                 config: LlamaConfig,
                 hidden_size: int,
                 num_heads: int,
                 num_kv_heads: int,
                 rope_theta: float = 10000,
                 rope_scaling: Optional[dict[str, Any]] = None,
                 max_position_embeddings: int = 8192,
                 quant_config: Optional[QuantizationConfig] = None,
                 bias: bool = False,
                 bias_o_proj: bool = False,
                 cache_config: Optional[CacheConfig] = None,
                 prefix: str = "") -> None:
=======
    def __init__(
        self,
        config: LlamaConfig,
        hidden_size: int,
        num_heads: int,
        num_kv_heads: int,
        rope_theta: float = 10000,
        rope_scaling: Optional[Dict[str, Any]] = None,
        max_position_embeddings: int = 8192,
        quant_config: Optional[QuantizationConfig] = None,
        bias: bool = False,
        bias_o_proj: bool = False,
        cache_config: Optional[CacheConfig] = None,
        prefix: str = "",
        attn_type: str = AttentionType.DECODER,
    ) -> None:
>>>>>>> 09f106a9
        super().__init__()
        layer_idx = extract_layer_index(prefix)
        self.hidden_size = hidden_size
        tp_size = get_tensor_model_parallel_world_size()
        self.total_num_heads = num_heads
        assert self.total_num_heads % tp_size == 0
        self.num_heads = self.total_num_heads // tp_size
        self.total_num_kv_heads = num_kv_heads
        if self.total_num_kv_heads >= tp_size:
            # Number of KV heads is greater than TP size, so we partition
            # the KV heads across multiple tensor parallel GPUs.
            assert self.total_num_kv_heads % tp_size == 0
        else:
            # Number of KV heads is less than TP size, so we replicate
            # the KV heads across multiple tensor parallel GPUs.
            assert tp_size % self.total_num_kv_heads == 0
        self.num_kv_heads = max(1, self.total_num_kv_heads // tp_size)
        # MistralConfig has an optional head_dim introduced by Mistral-Nemo
        head_dim = getattr(config, "head_dim", None)
        if head_dim is None:
            head_dim = self.hidden_size // self.total_num_heads
        self.head_dim = head_dim
        # Phi models introduced a partial_rotary_factor parameter in the config
        self.partial_rotary_factor = getattr(config, "partial_rotary_factor",
                                             1)
        self.q_size = self.num_heads * self.head_dim
        self.kv_size = self.num_kv_heads * self.head_dim
        self.scaling = self.head_dim**-0.5
        self.rope_theta = rope_theta
        self.max_position_embeddings = max_position_embeddings

        self.qkv_proj = QKVParallelLinear(
            hidden_size=hidden_size,
            head_size=self.head_dim,
            total_num_heads=self.total_num_heads,
            total_num_kv_heads=self.total_num_kv_heads,
            bias=bias,
            quant_config=quant_config,
            prefix=f"{prefix}.qkv_proj",
        )

        self.o_proj = RowParallelLinear(
            input_size=self.total_num_heads * self.head_dim,
            output_size=hidden_size,
            bias=bias_o_proj,
            quant_config=quant_config,
            prefix=f"{prefix}.o_proj",
        )

        is_neox_style = True
        is_gguf = quant_config and quant_config.get_name() == "gguf"
        if is_gguf and config.model_type == "llama":
            is_neox_style = False

        self.rotary_emb = get_rope(
            self.head_dim,
            rotary_dim=self.head_dim,
            max_position=max_position_embeddings,
            base=rope_theta,
            rope_scaling=rope_scaling,
            is_neox_style=is_neox_style,
            partial_rotary_factor=self.partial_rotary_factor,
        )

        if hasattr(config, "interleaved_sliding_window"):
            interleaved_sliding_window = config.interleaved_sliding_window
            if isinstance(interleaved_sliding_window, int):
                sliding_window = interleaved_sliding_window
            elif isinstance(interleaved_sliding_window, list):
                sw_idx = layer_idx % len(interleaved_sliding_window)
                sliding_window = interleaved_sliding_window[sw_idx]
            else:
                raise ValueError(
                    f"{type(interleaved_sliding_window)} is not supported.")
        else:
            sliding_window = None

        self.attn = Attention(
            self.num_heads,
            self.head_dim,
            self.scaling,
            num_kv_heads=self.num_kv_heads,
            cache_config=cache_config,
            quant_config=quant_config,
            per_layer_sliding_window=sliding_window,
            attn_type=attn_type,
            prefix=f"{prefix}.attn",
        )

    def forward(
        self,
        positions: torch.Tensor,
        hidden_states: torch.Tensor,
    ) -> torch.Tensor:
        qkv, _ = self.qkv_proj(hidden_states)
        q, k, v = qkv.split([self.q_size, self.kv_size, self.kv_size], dim=-1)
        q, k = self.rotary_emb(positions, q, k)
        attn_output = self.attn(q, k, v)
        output, _ = self.o_proj(attn_output)
        return output


class LlamaDecoderLayer(nn.Module):

    def __init__(
        self,
        config: LlamaConfig,
        cache_config: Optional[CacheConfig] = None,
        quant_config: Optional[QuantizationConfig] = None,
        prefix: str = "",
    ) -> None:
        super().__init__()
        self.hidden_size = config.hidden_size
        rope_theta = getattr(config, "rope_theta", 10000)
        rope_scaling = getattr(config, "rope_scaling", None)
        if rope_scaling is not None and getattr(
                config, "original_max_position_embeddings", None):
            rope_scaling["original_max_position_embeddings"] = (
                config.original_max_position_embeddings)
        max_position_embeddings = getattr(config, "max_position_embeddings",
                                          8192)
        # Support abacusai/Smaug-72B-v0.1 with attention_bias
        # Support internlm/internlm-7b with bias
        attention_bias = getattr(config, "attention_bias", False) or getattr(
            config, "bias", False)
        bias_o_proj = attention_bias
        # support internlm/internlm3-8b with qkv_bias
        if hasattr(config, 'qkv_bias'):
            attention_bias = config.qkv_bias

        # By default, Llama uses causal attention as it is a decoder-only model.
        # You can override the HF config with `is_causal=False` to enable
        # bidirectional attention, which is used in some embedding models
        # (e.g. parasail-ai/GritLM-7B-vllm)
        if getattr(config, "is_causal", True):
            attn_type = AttentionType.DECODER
        else:
            attn_type = AttentionType.ENCODER_ONLY

        self.self_attn = LlamaAttention(
            config=config,
            hidden_size=self.hidden_size,
            num_heads=config.num_attention_heads,
            num_kv_heads=getattr(config, "num_key_value_heads",
                                 config.num_attention_heads),
            rope_theta=rope_theta,
            rope_scaling=rope_scaling,
            max_position_embeddings=max_position_embeddings,
            quant_config=quant_config,
            bias=attention_bias,
            bias_o_proj=bias_o_proj,
            cache_config=cache_config,
            prefix=f"{prefix}.self_attn",
            attn_type=attn_type,
        )
        self.mlp = LlamaMLP(
            hidden_size=self.hidden_size,
            intermediate_size=config.intermediate_size,
            hidden_act=config.hidden_act,
            quant_config=quant_config,
            bias=getattr(config, "mlp_bias", False),
            prefix=f"{prefix}.mlp",
        )
        self.input_layernorm = RMSNorm(config.hidden_size,
                                       eps=config.rms_norm_eps)
        self.post_attention_layernorm = RMSNorm(config.hidden_size,
                                                eps=config.rms_norm_eps)

    def forward(
        self,
        positions: torch.Tensor,
        hidden_states: torch.Tensor,
        residual: Optional[torch.Tensor],
    ) -> tuple[torch.Tensor, torch.Tensor]:
        # Self Attention
        if residual is None:
            residual = hidden_states
            hidden_states = self.input_layernorm(hidden_states)
        else:
            hidden_states, residual = self.input_layernorm(
                hidden_states, residual)
        hidden_states = self.self_attn(positions=positions,
                                       hidden_states=hidden_states)

        # Fully Connected
        hidden_states, residual = self.post_attention_layernorm(
            hidden_states, residual)
        hidden_states = self.mlp(hidden_states)
        return hidden_states, residual


@support_torch_compile
class LlamaModel(nn.Module):

    def __init__(self,
                 *,
                 vllm_config: VllmConfig,
                 prefix: str = "",
                 layer_type: type[nn.Module] = LlamaDecoderLayer):
        super().__init__()

        config = vllm_config.model_config.hf_config
        cache_config = vllm_config.cache_config
        quant_config = vllm_config.quant_config
        lora_config = vllm_config.lora_config

        self.config = config
        self.quant_config = quant_config
        lora_vocab = (lora_config.lora_extra_vocab_size *
                      (lora_config.max_loras or 1)) if lora_config else 0
        self.vocab_size = config.vocab_size + lora_vocab
        self.org_vocab_size = config.vocab_size
        if get_pp_group().is_first_rank or (config.tie_word_embeddings
                                            and get_pp_group().is_last_rank):
            self.embed_tokens = VocabParallelEmbedding(
                self.vocab_size,
                config.hidden_size,
                org_num_embeddings=config.vocab_size,
                quant_config=quant_config,
            )
        else:
            self.embed_tokens = PPMissingLayer()
        self.start_layer, self.end_layer, self.layers = make_layers(
            config.num_hidden_layers,
            lambda prefix: layer_type(config=config,
                                      cache_config=cache_config,
                                      quant_config=quant_config,
                                      prefix=prefix),
            prefix=f"{prefix}.layers",
        )
        if get_pp_group().is_last_rank:
            self.norm = RMSNorm(config.hidden_size, eps=config.rms_norm_eps)
        else:
            self.norm = PPMissingLayer()

        self.aux_hidden_state_layers: tuple[int] = tuple()

        self.make_empty_intermediate_tensors = (
            make_empty_intermediate_tensors_factory(
                ["hidden_states", "residual"], config.hidden_size))

    def get_input_embeddings(self, input_ids: torch.Tensor) -> torch.Tensor:
        return self.embed_tokens(input_ids)

    def forward(
        self,
        input_ids: Optional[torch.Tensor],
        positions: torch.Tensor,
        intermediate_tensors: Optional[IntermediateTensors],
        inputs_embeds: Optional[torch.Tensor] = None,
    ) -> Union[torch.Tensor, IntermediateTensors, tuple[torch.Tensor,
                                                        list[torch.Tensor]]]:
        if get_pp_group().is_first_rank:
            if inputs_embeds is not None:
                hidden_states = inputs_embeds
            else:
                hidden_states = self.get_input_embeddings(input_ids)
            residual = None
        else:
            assert intermediate_tensors is not None
            hidden_states = intermediate_tensors["hidden_states"]
            residual = intermediate_tensors["residual"]

        aux_hidden_states = []
        for idx, layer in enumerate(
                self.layers[self.start_layer:self.end_layer]):
            if idx in self.aux_hidden_state_layers:
                aux_hidden_states.append(hidden_states + residual)
            hidden_states, residual = layer(positions, hidden_states, residual)

        if not get_pp_group().is_last_rank:
            return IntermediateTensors({
                "hidden_states": hidden_states,
                "residual": residual
            })

        hidden_states, _ = self.norm(hidden_states, residual)

        if len(aux_hidden_states) > 0:
            return hidden_states, aux_hidden_states
        return hidden_states

    def load_weights(self, weights: Iterable[tuple[str,
                                                   torch.Tensor]]) -> set[str]:
        stacked_params_mapping = [
            # (param_name, shard_name, shard_id)
            (".qkv_proj", ".q_proj", "q"),
            (".qkv_proj", ".k_proj", "k"),
            (".qkv_proj", ".v_proj", "v"),
            (".gate_up_proj", ".gate_proj", 0),
            (".gate_up_proj", ".up_proj", 1),
        ]
        params_dict = dict(self.named_parameters())
        loaded_params: set[str] = set()
        for name, loaded_weight in weights:
            if "rotary_emb.inv_freq" in name:
                continue
            if ("rotary_emb.cos_cached" in name
                    or "rotary_emb.sin_cached" in name):
                # Models trained using ColossalAI may include these tensors in
                # the checkpoint. Skip them.
                continue
            if (self.quant_config is not None and
                (scale_name := self.quant_config.get_cache_scale(name))):
                # Loading kv cache quantization scales
                param = params_dict[scale_name]
                weight_loader = getattr(param, "weight_loader",
                                        default_weight_loader)
                loaded_weight = (loaded_weight if loaded_weight.dim() == 0 else
                                 loaded_weight[0])
                weight_loader(param, loaded_weight)
                loaded_params.add(scale_name)
                continue
            if "scale" in name:
                # Remapping the name of FP8 kv-scale.
                name = maybe_remap_kv_scale_name(name, params_dict)
                if name is None:
                    continue
            for param_name, weight_name, shard_id in stacked_params_mapping:
                if weight_name not in name:
                    continue
                name = name.replace(weight_name, param_name)
                # Skip loading extra bias for GPTQ models.
                if name.endswith(".bias") and name not in params_dict:
                    continue

                if is_pp_missing_parameter(name, self):
                    continue

                param = params_dict[name]
                weight_loader = param.weight_loader
                weight_loader(param, loaded_weight, shard_id)
                break
            else:
                # Skip loading extra bias for GPTQ models.
                if name.endswith(".bias") and name not in params_dict:
                    continue

                if is_pp_missing_parameter(name, self):
                    continue

                param = params_dict[name]
                weight_loader = getattr(param, "weight_loader",
                                        default_weight_loader)
                weight_loader(param, loaded_weight)
            loaded_params.add(name)
        return loaded_params


class LlamaForCausalLM(nn.Module, SupportsLoRA, SupportsPP):
    packed_modules_mapping = {
        "qkv_proj": ["q_proj", "k_proj", "v_proj"],
        "gate_up_proj": ["gate_proj", "up_proj"]
    }

    # LoRA specific attributes
    embedding_modules = {
        "embed_tokens": "input_embeddings",
        "lm_head": "output_embeddings"
    }
    embedding_padding_modules = ["lm_head"]

    # Mistral/Llama models can also be loaded with --load-format mistral
    # from consolidated.safetensors checkpoints
    mistral_mapping = {
        "layers": "model.layers",
        "attention": "self_attn",
        "qscale_act": "input_scale",
        "qscale_weight": "weight_scale",
        "kv_fake_quantizer.qscale_act": "kv_scale",
        "wq": "q_proj",
        "wk": "k_proj",
        "wv": "v_proj",
        "wo": "o_proj",
        "attention_norm": "input_layernorm",
        "feed_forward": "mlp",
        "w1": "gate_proj",
        "w2": "down_proj",
        "w3": "up_proj",
        "ffn_norm": "post_attention_layernorm",
        "tok_embeddings": "model.embed_tokens",
        "output": "lm_head",
        "norm": "model.norm",
    }

    def __init__(self,
                 *,
                 vllm_config: VllmConfig,
                 prefix: str = "",
                 layer_type: type[nn.Module] = LlamaDecoderLayer):
        super().__init__()
        config = vllm_config.model_config.hf_config
        quant_config = vllm_config.quant_config
        lora_config = vllm_config.lora_config
        self.config = config
        self.lora_config = lora_config

        self.model = self._init_model(vllm_config=vllm_config,
                                      prefix=maybe_prefix(prefix, "model"),
                                      layer_type=layer_type)

        if get_pp_group().is_last_rank:
            self.unpadded_vocab_size = config.vocab_size
            if lora_config:
                self.unpadded_vocab_size += lora_config.lora_extra_vocab_size
            self.lm_head = ParallelLMHead(
                self.unpadded_vocab_size,
                config.hidden_size,
                org_num_embeddings=config.vocab_size,
                padding_size=(
                    DEFAULT_VOCAB_PADDING_SIZE
                    # We need bigger padding if using lora for kernel
                    # compatibility
                    if not lora_config else
                    lora_config.lora_vocab_padding_size),
                quant_config=quant_config,
                prefix=maybe_prefix(prefix, "lm_head"),
            )
            if config.tie_word_embeddings:
                self.lm_head = self.lm_head.tie_weights(
                    self.model.embed_tokens)

            logit_scale = getattr(config, "logit_scale", 1.0)
            self.logits_processor = LogitsProcessor(self.unpadded_vocab_size,
                                                    config.vocab_size,
                                                    logit_scale)
        else:
            self.lm_head = PPMissingLayer()

        self.make_empty_intermediate_tensors = (
            self.model.make_empty_intermediate_tensors)

    def set_aux_hidden_state_layers(self, layers: tuple[int]) -> None:
        self.model.aux_hidden_state_layers = layers

    def get_eagle3_aux_hidden_state_layers(self) -> tuple[int]:
        num_layers = len(self.model.layers)
        return (2, num_layers // 2, num_layers - 3)

    def _init_model(self,
                    vllm_config: VllmConfig,
                    prefix: str = "",
                    layer_type: type[nn.Module] = LlamaDecoderLayer):
        return LlamaModel(vllm_config=vllm_config,
                          prefix=prefix,
                          layer_type=layer_type)

    def get_input_embeddings(self, input_ids: torch.Tensor) -> torch.Tensor:
        return self.model.get_input_embeddings(input_ids)

    def forward(
        self,
        input_ids: torch.Tensor,
        positions: torch.Tensor,
        intermediate_tensors: Optional[IntermediateTensors] = None,
        inputs_embeds: Optional[torch.Tensor] = None,
    ) -> Union[torch.Tensor, IntermediateTensors]:
        model_output = self.model(input_ids, positions, intermediate_tensors,
                                  inputs_embeds)
        return model_output

    def compute_logits(
        self,
        hidden_states: torch.Tensor,
        sampling_metadata: SamplingMetadata,
    ) -> Optional[torch.Tensor]:
        logits = self.logits_processor(self.lm_head, hidden_states,
                                       sampling_metadata)
        return logits

    def load_weights(self, weights: Iterable[tuple[str,
                                                   torch.Tensor]]) -> set[str]:
        loader = AutoWeightsLoader(
            self,
            skip_prefixes=(["lm_head."]
                           if self.config.tie_word_embeddings else None),
        )
        return loader.load_weights(
            self.maybe_remap_mistral(name, loaded_weight)
            for name, loaded_weight in weights)

    # This function is used to remap the mistral format as
    # used by Mistral and Llama <=2
    def maybe_remap_mistral(
        self,
        name: str,
        loaded_weight: torch.Tensor,
    ) -> tuple[str, torch.Tensor]:

        def permute(w: torch.Tensor, n_heads: int):
            attn_in = self.config.head_dim * n_heads
            attn_out = self.config.hidden_size

            return w.view(n_heads, attn_in // n_heads // 2, 2,
                          attn_out).transpose(1, 2).reshape(attn_in, attn_out)

        mapping = self.mistral_mapping
        modules = name.split(".")

        # rotary embeds should be sliced
        if "wk" in modules and modules[-1] == "weight":
            loaded_weight = permute(loaded_weight,
                                    self.config.num_key_value_heads)
        elif "wq" in modules and modules[-1] == "weight":
            loaded_weight = permute(loaded_weight,
                                    self.config.num_attention_heads)

        num_modules = len(modules)
        for i in range(num_modules):
            item = modules[i]
            next_item = modules[i + 1] if i < num_modules - 1 else None

            combined_item = (f"{item}.{next_item}"
                             if next_item is not None else None)

            if combined_item in mapping:
                name = name.replace(combined_item, mapping[combined_item])
            elif item in mapping and mapping[item] not in name:
                name = name.replace(item, mapping[item])

        return name, loaded_weight<|MERGE_RESOLUTION|>--- conflicted
+++ resolved
@@ -97,21 +97,6 @@
 
 class LlamaAttention(nn.Module):
 
-<<<<<<< HEAD
-    def __init__(self,
-                 config: LlamaConfig,
-                 hidden_size: int,
-                 num_heads: int,
-                 num_kv_heads: int,
-                 rope_theta: float = 10000,
-                 rope_scaling: Optional[dict[str, Any]] = None,
-                 max_position_embeddings: int = 8192,
-                 quant_config: Optional[QuantizationConfig] = None,
-                 bias: bool = False,
-                 bias_o_proj: bool = False,
-                 cache_config: Optional[CacheConfig] = None,
-                 prefix: str = "") -> None:
-=======
     def __init__(
         self,
         config: LlamaConfig,
@@ -119,7 +104,7 @@
         num_heads: int,
         num_kv_heads: int,
         rope_theta: float = 10000,
-        rope_scaling: Optional[Dict[str, Any]] = None,
+        rope_scaling: Optional[dict[str, Any]] = None,
         max_position_embeddings: int = 8192,
         quant_config: Optional[QuantizationConfig] = None,
         bias: bool = False,
@@ -128,7 +113,6 @@
         prefix: str = "",
         attn_type: str = AttentionType.DECODER,
     ) -> None:
->>>>>>> 09f106a9
         super().__init__()
         layer_idx = extract_layer_index(prefix)
         self.hidden_size = hidden_size
