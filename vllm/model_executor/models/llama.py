# coding=utf-8
# Adapted from
# https://github.com/huggingface/transformers/blob/v4.28.0/src/transformers/models/llama/modeling_llama.py
# Copyright 2023 The vLLM team.
# Copyright 2022 EleutherAI and the HuggingFace Inc. team. All rights reserved.
#
# This code is based on EleutherAI's GPT-NeoX library and the GPT-NeoX
# and OPT implementations in this library. It has been modified from its
# original forms to accommodate minor architectural differences compared
# to GPT-NeoX and OPT used by the Meta AI team that trained the model.
#
# Licensed under the Apache License, Version 2.0 (the "License");
# you may not use this file except in compliance with the License.
# You may obtain a copy of the License at
#
#     http://www.apache.org/licenses/LICENSE-2.0
#
# Unless required by applicable law or agreed to in writing, software
# distributed under the License is distributed on an "AS IS" BASIS,
# WITHOUT WARRANTIES OR CONDITIONS OF ANY KIND, either express or implied.
# See the License for the specific language governing permissions and
# limitations under the License.
"""Inference-only LLaMA model compatible with HuggingFace weights."""
from typing import Any, Dict, Iterable, List, Optional, Tuple, Union

import torch
from torch import nn
from transformers import LlamaConfig

import vllm.envs as envs
from vllm import _custom_ops as ops
from vllm.attention import Attention, AttentionMetadata
from vllm.config import CacheConfig, LoRAConfig
from vllm.distributed import (get_pp_group, get_tensor_model_parallel_rank,
                              get_tensor_model_parallel_world_size)
from vllm.model_executor.layers.activation import SiluAndMul
from vllm.model_executor.layers.layernorm import RMSNorm
from vllm.model_executor.layers.linear import (MergedColumnParallelLinear,
                                               QKVParallelLinear,
                                               RowParallelLinear)
from vllm.model_executor.layers.logits_processor import LogitsProcessor
from vllm.model_executor.layers.quantization import QuantizationConfig
from vllm.model_executor.layers.quantization.compressed_tensors.utils import (
    get_compressed_tensors_cache_scale)
from vllm.model_executor.layers.quantization.fp8 import Fp8Config
from vllm.model_executor.layers.rotary_embedding import get_rope
from vllm.model_executor.layers.sampler import Sampler, SamplerOutput
from vllm.model_executor.layers.vocab_parallel_embedding import (
    DEFAULT_VOCAB_PADDING_SIZE, ParallelLMHead, VocabParallelEmbedding)
from vllm.model_executor.model_loader.weight_utils import (
    default_weight_loader, kv_cache_scales_loader, maybe_remap_kv_scale_name)
from vllm.model_executor.sampling_metadata import SamplingMetadata
from vllm.sequence import IntermediateTensors
from vllm.utils import is_hip

from .interfaces import SupportsLoRA, SupportsPP
from .utils import (AutoWeightsLoader, PPMissingLayer, is_pp_missing_parameter,
                    make_empty_intermediate_tensors_factory, make_layers)


class LlamaMLP(nn.Module):

    def __init__(
        self,
        hidden_size: int,
        intermediate_size: int,
        hidden_act: str,
        quant_config: Optional[QuantizationConfig] = None,
        bias: bool = False,
        prefix: str = "",
    ) -> None:
        super().__init__()
        self.gate_up_proj = MergedColumnParallelLinear(
            input_size=hidden_size,
            output_sizes=[intermediate_size] * 2,
            bias=bias,
            quant_config=quant_config,
            prefix=f"{prefix}.gate_up_proj",
        )
        self.down_proj = RowParallelLinear(
            input_size=intermediate_size,
            output_size=hidden_size,
            bias=bias,
            quant_config=quant_config,
            prefix=f"{prefix}.down_proj",
        )
        self.use_fp8 = isinstance(quant_config, Fp8Config)
        if hidden_act != "silu":
            raise ValueError(f"Unsupported activation: {hidden_act}. "
                             "Only silu is supported for now.")
        self.act_fn = SiluAndMul()

    def forward(self, x):
        if is_hip() and x.shape[0] == 1 and x.shape[1] == 1:
            out = torch.empty(x.shape[0],
                              self.gate_up_proj.weight.shape[0] // 2,
                              dtype=x.dtype,
                              device=x.device)
            ops.LLMM_Silu(self.gate_up_proj.weight, x.view(-1, x.size(-1)),
                          out, 8)
            x = out.view(x.shape[0], x.shape[1], out.shape[1])
        else:
            gate_up, _ = self.gate_up_proj(x)
            x = self.act_fn(
                gate_up, self.down_proj.input_scale if self.use_fp8 else None)
        x, _ = self.down_proj(x)
        return x


class LlamaAttention(nn.Module):

    def __init__(
        self,
        config: LlamaConfig,
        hidden_size: int,
        num_heads: int,
        num_kv_heads: int,
        rope_theta: float = 10000,
        rope_scaling: Optional[Dict[str, Any]] = None,
        max_position_embeddings: int = 8192,
        quant_config: Optional[QuantizationConfig] = None,
        bias: bool = False,
        cache_config: Optional[CacheConfig] = None,
        prefix: str = "",
    ) -> None:
        super().__init__()
        self.hidden_size = hidden_size
        tp_size = get_tensor_model_parallel_world_size()
        self.total_num_heads = num_heads
        assert self.total_num_heads % tp_size == 0
        self.num_heads = self.total_num_heads // tp_size
        self.total_num_kv_heads = num_kv_heads
        if self.total_num_kv_heads >= tp_size:
            # Number of KV heads is greater than TP size, so we partition
            # the KV heads across multiple tensor parallel GPUs.
            assert self.total_num_kv_heads % tp_size == 0
        else:
            # Number of KV heads is less than TP size, so we replicate
            # the KV heads across multiple tensor parallel GPUs.
            assert tp_size % self.total_num_kv_heads == 0
        self.num_kv_heads = max(1, self.total_num_kv_heads // tp_size)
        # MistralConfig has an optional head_dim introduced by Mistral-Nemo
        self.head_dim = getattr(config, "head_dim",
                                self.hidden_size // self.total_num_heads)
        self.q_size = self.num_heads * self.head_dim
        self.kv_size = self.num_kv_heads * self.head_dim
        self.scaling = self.head_dim**-0.5
        self.rope_theta = rope_theta
        self.max_position_embeddings = max_position_embeddings

        self.qkv_proj = QKVParallelLinear(
            hidden_size=hidden_size,
            head_size=self.head_dim,
            total_num_heads=self.total_num_heads,
            total_num_kv_heads=self.total_num_kv_heads,
            bias=bias,
            quant_config=quant_config,
            prefix=f"{prefix}.qkv_proj",
        )

        self.o_proj = RowParallelLinear(
            input_size=self.total_num_heads * self.head_dim,
            output_size=hidden_size,
            bias=bias,
            quant_config=quant_config,
            prefix=f"{prefix}.o_proj",
        )

        is_neox_style = True
        if quant_config is not None and quant_config.get_name() == "gguf":
            is_neox_style = False

        self.rotary_emb = get_rope(
            self.head_dim,
            rotary_dim=self.head_dim,
            max_position=max_position_embeddings,
            base=rope_theta,
            rope_scaling=rope_scaling,
            is_neox_style=is_neox_style,
        )
<<<<<<< HEAD
        self.attn = Attention(
            self.num_heads,
            self.head_dim,
            self.scaling,
            num_kv_heads=self.num_kv_heads,
            cache_config=cache_config,
            quant_config=quant_config,
        )
=======
        self.attn = Attention(self.num_heads,
                              self.head_dim,
                              self.scaling,
                              num_kv_heads=self.num_kv_heads,
                              cache_config=cache_config,
                              quant_config=quant_config)
        self.attn_fp8_out = envs.VLLM_USE_ROCM_CUSTOM_PAGED_ATTN_FP8_OUT \
                            and is_hip() \
                            and isinstance(quant_config, Fp8Config)
>>>>>>> b51fe698

    def forward(
        self,
        positions: torch.Tensor,
        hidden_states: torch.Tensor,
        kv_cache: torch.Tensor,
        attn_metadata: AttentionMetadata,
    ) -> torch.Tensor:
        qkv, _ = self.qkv_proj(hidden_states)
        q, k, v = qkv.split([self.q_size, self.kv_size, self.kv_size], dim=-1)
        q, k = self.rotary_emb(positions, q, k)
        attn_output = self.attn(q,
                                k,
                                v,
                                kv_cache,
                                attn_metadata,
                                fp8_out_scale=self.o_proj.input_scale
                                if self.attn_fp8_out else None)
        output, _ = self.o_proj(attn_output)
        return output


class LlamaDecoderLayer(nn.Module):

    def __init__(
        self,
        config: LlamaConfig,
        cache_config: Optional[CacheConfig] = None,
        quant_config: Optional[QuantizationConfig] = None,
        prefix: str = "",
    ) -> None:
        super().__init__()
        self.hidden_size = config.hidden_size
        self.use_fp8 = isinstance(quant_config, Fp8Config)
        rope_theta = getattr(config, "rope_theta", 10000)
        rope_scaling = getattr(config, "rope_scaling", None)
        if rope_scaling is not None and getattr(
                config, "original_max_position_embeddings", None):
            rope_scaling["original_max_position_embeddings"] = (
                config.original_max_position_embeddings)
        max_position_embeddings = getattr(config, "max_position_embeddings",
                                          8192)
        # Support abacusai/Smaug-72B-v0.1 with attention_bias
        # Support internlm/internlm-7b with bias
        attention_bias = getattr(config, "attention_bias", False) or getattr(
            config, "bias", False)
        self.self_attn = LlamaAttention(
            config=config,
            hidden_size=self.hidden_size,
            num_heads=config.num_attention_heads,
            num_kv_heads=getattr(config, "num_key_value_heads",
                                 config.num_attention_heads),
            rope_theta=rope_theta,
            rope_scaling=rope_scaling,
            max_position_embeddings=max_position_embeddings,
            quant_config=quant_config,
            bias=attention_bias,
            cache_config=cache_config,
            prefix=f"{prefix}.self_attn",
        )
        self.mlp = LlamaMLP(
            hidden_size=self.hidden_size,
            intermediate_size=config.intermediate_size,
            hidden_act=config.hidden_act,
            quant_config=quant_config,
            bias=getattr(config, "mlp_bias", False),
            prefix=f"{prefix}.mlp",
        )
        self.input_layernorm = RMSNorm(config.hidden_size,
                                       eps=config.rms_norm_eps)
        self.post_attention_layernorm = RMSNorm(config.hidden_size,
                                                eps=config.rms_norm_eps)

    def forward(
        self,
        positions: torch.Tensor,
        hidden_states: torch.Tensor,
        kv_cache: torch.Tensor,
        attn_metadata: AttentionMetadata,
        residual: Optional[torch.Tensor],
    ) -> Tuple[torch.Tensor, torch.Tensor]:
        # Self Attention
        scale = None if not self.use_fp8 else \
            self.self_attn.qkv_proj.input_scale
        if residual is None:
            residual = hidden_states
            hidden_states = self.input_layernorm(hidden_states, None, scale)
        else:
            hidden_states, residual = self.input_layernorm(
                hidden_states, residual, scale)
        hidden_states = self.self_attn(positions=positions,
                                       hidden_states=hidden_states,
                                       kv_cache=kv_cache,
                                       attn_metadata=attn_metadata)

        # Fully Connected
        scale = None if not self.use_fp8 else self.mlp.gate_up_proj.input_scale
        hidden_states, residual = self.post_attention_layernorm(
            hidden_states, residual, scale)
        hidden_states = self.mlp(hidden_states)
        return hidden_states, residual


class LlamaModel(nn.Module):

    def __init__(
        self,
        config: LlamaConfig,
        cache_config: Optional[CacheConfig] = None,
        quant_config: Optional[QuantizationConfig] = None,
        lora_config: Optional[LoRAConfig] = None,
        prefix: str = "",
    ) -> None:
        super().__init__()
        self.config = config
        self.padding_idx = config.pad_token_id
        lora_vocab = (lora_config.lora_extra_vocab_size *
                      (lora_config.max_loras or 1)) if lora_config else 0
        self.vocab_size = config.vocab_size + lora_vocab
        self.org_vocab_size = config.vocab_size
        if get_pp_group().is_first_rank or (config.tie_word_embeddings
                                            and get_pp_group().is_last_rank):
            self.embed_tokens = VocabParallelEmbedding(
                self.vocab_size,
                config.hidden_size,
                org_num_embeddings=config.vocab_size,
                quant_config=quant_config,
            )
        else:
            self.embed_tokens = PPMissingLayer()
        self.start_layer, self.end_layer, self.layers = make_layers(
            config.num_hidden_layers,
            lambda prefix: LlamaDecoderLayer(config=config,
                                             cache_config=cache_config,
                                             quant_config=quant_config,
                                             prefix=prefix),
            prefix=f"{prefix}.layers",
        )
        if get_pp_group().is_last_rank:
            self.norm = RMSNorm(config.hidden_size, eps=config.rms_norm_eps)
        else:
            self.norm = PPMissingLayer()

        self.make_empty_intermediate_tensors = (
            make_empty_intermediate_tensors_factory(
                ["hidden_states", "residual"], config.hidden_size))

    def get_input_embeddings(self, input_ids: torch.Tensor) -> torch.Tensor:
        return self.embed_tokens(input_ids)

    def forward(
        self,
        input_ids: Optional[torch.Tensor],
        positions: torch.Tensor,
        kv_caches: List[torch.Tensor],
        attn_metadata: AttentionMetadata,
        intermediate_tensors: Optional[IntermediateTensors],
        inputs_embeds: Optional[torch.Tensor] = None,
    ) -> Union[torch.Tensor, IntermediateTensors]:
        if get_pp_group().is_first_rank:
            if inputs_embeds is not None:
                hidden_states = inputs_embeds
            else:
                hidden_states = self.get_input_embeddings(input_ids)
            residual = None
        else:
            assert intermediate_tensors is not None
            hidden_states = intermediate_tensors["hidden_states"]
            residual = intermediate_tensors["residual"]

        for i in range(self.start_layer, self.end_layer):
            layer = self.layers[i]
            hidden_states, residual = layer(positions, hidden_states,
                                            kv_caches[i - self.start_layer],
                                            attn_metadata, residual)

        if not get_pp_group().is_last_rank:
            return IntermediateTensors({
                "hidden_states": hidden_states,
                "residual": residual
            })

        hidden_states, _ = self.norm(hidden_states, residual)
        return hidden_states

    def load_weights(self, weights: Iterable[Tuple[str, torch.Tensor]]):
        stacked_params_mapping = [
            # (param_name, shard_name, shard_id)
            (".qkv_proj", ".q_proj", "q"),
            (".qkv_proj", ".k_proj", "k"),
            (".qkv_proj", ".v_proj", "v"),
            (".gate_up_proj", ".gate_proj", 0),
            (".gate_up_proj", ".up_proj", 1),
        ]
        params_dict = dict(self.named_parameters())
        for name, loaded_weight in weights:
            if "rotary_emb.inv_freq" in name:
                continue
            if ("rotary_emb.cos_cached" in name
                    or "rotary_emb.sin_cached" in name):
                # Models trained using ColossalAI may include these tensors in
                # the checkpoint. Skip them.
                continue
            if scale_name := get_compressed_tensors_cache_scale(name):
                # Loading kv cache scales for compressed-tensors quantization
                param = params_dict[scale_name]
                weight_loader = getattr(param, "weight_loader",
                                        default_weight_loader)
                loaded_weight = loaded_weight[0]
                weight_loader(param, loaded_weight)
                continue
            for param_name, weight_name, shard_id in stacked_params_mapping:
                if weight_name not in name:
                    continue
                name = name.replace(weight_name, param_name)
                # Skip loading extra bias for GPTQ models.
                if name.endswith(".bias") and name not in params_dict:
                    continue

                if is_pp_missing_parameter(name, self):
                    continue

                param = params_dict[name]
                weight_loader = param.weight_loader
                weight_loader(param, loaded_weight, shard_id)

                break
            else:
                # Skip loading extra bias for GPTQ models.
                if name.endswith(".bias") and name not in params_dict:
                    continue
                # Remapping the name of FP8 kv-scale.
                name = maybe_remap_kv_scale_name(name, params_dict)
                if name is None:
                    continue

                if is_pp_missing_parameter(name, self):
                    continue

                param = params_dict[name]
                weight_loader = getattr(param, "weight_loader",
                                        default_weight_loader)
                weight_loader(param, loaded_weight)

    # If this function is called, it should always initialize KV cache scale
    # factors (or else raise an exception). Thus, handled exceptions should
    # make sure to leave KV cache scale factors in a known good (dummy) state
    def load_kv_cache_scales(self, quantization_param_path: str) -> None:
        tp_size = get_tensor_model_parallel_world_size()
        tp_rank = get_tensor_model_parallel_rank()
        for layer_idx, scaling_factor in kv_cache_scales_loader(
                quantization_param_path, tp_rank, tp_size,
                self.config.num_hidden_layers,
                self.config.__class__.model_type):
            if not isinstance(self.layers[layer_idx], nn.Identity):
                layer_self_attn = self.layers[layer_idx].self_attn

            if is_hip():
                # The scaling factor convention we are assuming is
                # quantized_value * scaling_factor ~= true_value
                # which is consistent with the practice of setting
                # scaling_factor = tensor_amax / FPtype_max
                scaling_factor *= 2
            if hasattr(layer_self_attn, "kv_scale"):
                layer_self_attn.attn._kv_scale = scaling_factor
            else:
                raise RuntimeError("Self attention has no KV cache scaling "
                                   "factor attribute!")


class LlamaForCausalLM(nn.Module, SupportsLoRA, SupportsPP):
    packed_modules_mapping = {
        "qkv_proj": ["q_proj", "k_proj", "v_proj"],
        "gate_up_proj": ["gate_proj", "up_proj"]
    }

    # LoRA specific attributes
    supported_lora_modules = [
        "qkv_proj", "o_proj", "gate_up_proj", "down_proj", "embed_tokens",
        "lm_head"
    ]
    embedding_modules = {
        "embed_tokens": "input_embeddings",
        "lm_head": "output_embeddings"
    }
    embedding_padding_modules = ["lm_head"]
    bitsandbytes_stacked_params_mapping = {
        # shard_name, weight_name, index
        "q_proj": ("qkv_proj", 0),
        "k_proj": ("qkv_proj", 1),
        "v_proj": ("qkv_proj", 2),
        "gate_proj": ("gate_up_proj", 0),
        "up_proj": ("gate_up_proj", 1),
    }

    # Mistral/Llama models can also be loaded with --load-format mistral
    # from consolidated.safetensors checkpoints
    mistral_mapping = {
        "layers": "model.layers",
        "attention": "self_attn",
        "wq": "q_proj",
        "wk": "k_proj",
        "wv": "v_proj",
        "wo": "o_proj",
        "attention_norm": "input_layernorm",
        "feed_forward": "mlp",
        "w1": "gate_proj",
        "w2": "down_proj",
        "w3": "up_proj",
        "ffn_norm": "post_attention_layernorm",
        "tok_embeddings": "model.embed_tokens",
        "output": "lm_head",
        "norm": "model.norm"
    }

    def __init__(
        self,
        config: LlamaConfig,
        cache_config: Optional[CacheConfig] = None,
        quant_config: Optional[QuantizationConfig] = None,
        lora_config: Optional[LoRAConfig] = None,
    ) -> None:
        super().__init__()

        self.config = config
        self.lora_config = lora_config

        self.model = LlamaModel(config,
                                cache_config,
                                quant_config,
                                lora_config=lora_config,
                                prefix="model")
        if get_pp_group().is_last_rank:
            self.unpadded_vocab_size = config.vocab_size
            if lora_config:
                self.unpadded_vocab_size += lora_config.lora_extra_vocab_size
            self.lm_head = ParallelLMHead(
                self.unpadded_vocab_size,
                config.hidden_size,
                org_num_embeddings=config.vocab_size,
                padding_size=(
                    DEFAULT_VOCAB_PADDING_SIZE
                    # We need bigger padding if using lora for kernel
                    # compatibility
                    if not lora_config else
                    lora_config.lora_vocab_padding_size),
                quant_config=quant_config,
            )
            if config.tie_word_embeddings:
                self.lm_head = self.model.embed_tokens

            logit_scale = getattr(config, "logit_scale", 1.0)
            self.logits_processor = LogitsProcessor(self.unpadded_vocab_size,
                                                    config.vocab_size,
                                                    logit_scale)
            self.sampler = Sampler()
        else:
            self.lm_head = PPMissingLayer()
        self.make_empty_intermediate_tensors = (
            self.model.make_empty_intermediate_tensors)

    def forward(
        self,
        input_ids: torch.Tensor,
        positions: torch.Tensor,
        kv_caches: List[torch.Tensor],
        attn_metadata: AttentionMetadata,
        intermediate_tensors: Optional[IntermediateTensors] = None,
    ) -> Union[torch.Tensor, IntermediateTensors]:
        model_output = self.model(input_ids, positions, kv_caches,
                                  attn_metadata, intermediate_tensors)
        return model_output

    def compute_logits(
        self,
        hidden_states: torch.Tensor,
        sampling_metadata: SamplingMetadata,
    ) -> Optional[torch.Tensor]:
        logits = self.logits_processor(self.lm_head, hidden_states,
                                       sampling_metadata)
        return logits

    def sample(self, logits: torch.Tensor,
               sampling_metadata: SamplingMetadata) -> Optional[SamplerOutput]:
        next_tokens = self.sampler(logits, sampling_metadata)
        return next_tokens

    def load_weights(self, weights: Iterable[Tuple[str, torch.Tensor]]):
        loader = AutoWeightsLoader(
            self,
            ignore_prefixes=(["lm_head."]
                             if self.config.tie_word_embeddings else None),
        )
        loader.load_weights(
            self.maybe_remap_mistral(name, loaded_weight)
            for name, loaded_weight in weights)

    def load_kv_cache_scales(self, quantization_param_path: str) -> None:
        self.model.load_kv_cache_scales(quantization_param_path)

    # This function is used to remap the mistral format as
    # used by Mistral and Llama <=2
    def maybe_remap_mistral(
        self,
        name: str,
        loaded_weight: torch.Tensor,
    ) -> Tuple[str, torch.Tensor]:

        def permute(w: torch.Tensor, n_heads: int):
            attn_in = self.config.head_dim * n_heads
            attn_out = self.config.hidden_size

            return w.view(n_heads, attn_in // n_heads // 2, 2,
                          attn_out).transpose(1, 2).reshape(attn_in, attn_out)

        mapping = self.mistral_mapping
        modules = name.split(".")

        # rotary embeds should be sliced
        if "wk" in modules:
            loaded_weight = permute(loaded_weight,
                                    self.config.num_key_value_heads)
        elif "wq" in modules:
            loaded_weight = permute(loaded_weight,
                                    self.config.num_attention_heads)

        for item in modules:
            if item in mapping and mapping[item] not in name:
                name = name.replace(item, mapping[item])

        return name, loaded_weight<|MERGE_RESOLUTION|>--- conflicted
+++ resolved
@@ -178,7 +178,6 @@
             rope_scaling=rope_scaling,
             is_neox_style=is_neox_style,
         )
-<<<<<<< HEAD
         self.attn = Attention(
             self.num_heads,
             self.head_dim,
@@ -187,17 +186,9 @@
             cache_config=cache_config,
             quant_config=quant_config,
         )
-=======
-        self.attn = Attention(self.num_heads,
-                              self.head_dim,
-                              self.scaling,
-                              num_kv_heads=self.num_kv_heads,
-                              cache_config=cache_config,
-                              quant_config=quant_config)
         self.attn_fp8_out = envs.VLLM_USE_ROCM_CUSTOM_PAGED_ATTN_FP8_OUT \
                             and is_hip() \
                             and isinstance(quant_config, Fp8Config)
->>>>>>> b51fe698
 
     def forward(
         self,
