--- conflicted
+++ resolved
@@ -46,13 +46,8 @@
 from vllm.model_executor.model_loader.weight_utils import (
     default_weight_loader, kv_cache_scales_loader, remap_kv_scale_name)
 from vllm.model_executor.sampling_metadata import SamplingMetadata
-<<<<<<< HEAD
-from vllm.sequence import SamplerOutput
-from vllm.utils import is_hip
-=======
 from vllm.sequence import IntermediateTensors, SamplerOutput
 from vllm.utils import is_hip, print_warning_once
->>>>>>> 6ae1597d
 
 from .interfaces import SupportsLoRA
 from .utils import is_pp_missing_parameter, make_layers
@@ -465,28 +460,15 @@
                 if name.endswith(".bias") and name not in params_dict:
                     continue
                 # Remapping the name of FP8 kv-scale.
-<<<<<<< HEAD
                 remapped_name = remap_kv_scale_name(name, params_dict)
                 if remapped_name is None:
                     continue
-=======
-                if name.endswith("kv_scale"):
-                    remapped_kv_scale_name = name.replace(
-                        ".kv_scale", ".attn.kv_scale")
-                    if remapped_kv_scale_name not in params_dict:
-                        print_warning_once(
-                            f"Found kv scale in the checkpoint (e.g. {name}), "
-                            "but not found the expected name in the model "
-                            f"(e.g. {remapped_kv_scale_name}). kv-scale is "
-                            "not loaded.")
-                        continue
-                    else:
-                        name = remapped_kv_scale_name
+                else:
+                    name = remapped_name
 
                 if is_pp_missing_parameter(name, self):
                     continue
 
->>>>>>> 6ae1597d
                 param = params_dict[name]
                 weight_loader = getattr(param, "weight_loader",
                                         default_weight_loader)
