# coding=utf-8
# Adapted from
# https://github.com/huggingface/transformers/blob/v4.28.0/src/transformers/models/llama/modeling_llama.py
# Copyright 2023 The vLLM team.
# Copyright 2022 EleutherAI and the HuggingFace Inc. team. All rights reserved.
#
# This code is based on EleutherAI's GPT-NeoX library and the GPT-NeoX
# and OPT implementations in this library. It has been modified from its
# original forms to accommodate minor architectural differences compared
# to GPT-NeoX and OPT used by the Meta AI team that trained the model.
#
# Licensed under the Apache License, Version 2.0 (the "License");
# you may not use this file except in compliance with the License.
# You may obtain a copy of the License at
#
#     http://www.apache.org/licenses/LICENSE-2.0
#
# Unless required by applicable law or agreed to in writing, software
# distributed under the License is distributed on an "AS IS" BASIS,
# WITHOUT WARRANTIES OR CONDITIONS OF ANY KIND, either express or implied.
# See the License for the specific language governing permissions and
# limitations under the License.
"""Inference-only LLaMA model compatible with HuggingFace weights."""
from typing import Any, Dict, List, Optional, Tuple

import torch
from torch import nn
from transformers import LlamaConfig

from vllm.model_executor.input_metadata import InputMetadata
from vllm.model_executor.layers.activation import SiluAndMul, DequantSiluAndMulQuant
from vllm.model_executor.layers.attention import PagedAttention, DequantPagedAttentionQuant
from vllm.model_executor.layers.layernorm import RMSNorm, DequantAddResidualI8RMSNormQuant
from vllm.model_executor.layers.fusion import DequantAddResidual
from vllm.model_executor.layers.linear import (LinearMethodBase,
                                               MergedColumnParallelLinear,
                                               QKVParallelLinear,
                                               RowParallelLinear,
                                               SQRowParallelLinear)
from vllm.model_executor.layers.quantization import QuantizationConfig
from vllm.model_executor.layers.rotary_embedding import get_rope
from vllm.model_executor.layers.sampler import Sampler
from vllm.model_executor.layers.vocab_parallel_embedding import (
    VocabParallelEmbedding, ParallelLMHead)
from vllm.model_executor.parallel_utils.parallel_state import (
    get_tensor_model_parallel_world_size)
from vllm.model_executor.sampling_metadata import SamplingMetadata
from vllm.model_executor.weight_utils import (default_weight_loader,
                                              hf_model_weights_iterator)
from vllm.sequence import SamplerOutput

KVCache = Tuple[torch.Tensor, torch.Tensor]


class LlamaMLP(nn.Module):

    def __init__(
        self,
        hidden_size: int,
        intermediate_size: int,
        hidden_act: str,
        linear_method: Optional[LinearMethodBase] = None,
        quant_config: Optional[QuantizationConfig] = None,
    ) -> None:
        super().__init__()
        self.use_int8 = quant_config is not None and quant_config.get_name(
        ) == "smoothquant"
        self.gate_up_proj = MergedColumnParallelLinear(
            hidden_size, [intermediate_size] * 2,
            bias=False,
            linear_method=linear_method)
        if hidden_act != "silu":
            raise ValueError(f"Unsupported activation: {hidden_act}. "
                             "Only silu is supported for now.")
        if self.use_int8:
            self.down_proj = SQRowParallelLinear(
                intermediate_size,
                hidden_size,
                bias=False,
                linear_method=linear_method)
            self.act_fn = DequantSiluAndMulQuant()
        else:
            self.down_proj = RowParallelLinear(
                intermediate_size,
                hidden_size,
                bias=False,
                linear_method=linear_method)
            self.act_fn = SiluAndMul()

    def forward(self, x):
        gate_up, _ = self.gate_up_proj(x)
        scale = None
        if self.use_int8:
            # TODO: currently gate up share same scale, use seperate scales
            x, *scale = self.act_fn(gate_up)
            scale = scale[0] if scale is not None else None
            x, _ = self.down_proj(x, scale)
        else:
            x = self.act_fn(gate_up)
            x, _ = self.down_proj(x)
        return x, scale


class LlamaAttention(nn.Module):

    def __init__(
        self,
        hidden_size: int,
        num_heads: int,
        num_kv_heads: int,
        rope_theta: float = 10000,
        rope_scaling: Optional[Dict[str, Any]] = None,
        max_position_embeddings: int = 8192,
        linear_method: Optional[LinearMethodBase] = None,
        quant_config: Optional[QuantizationConfig] = None,
        quant_kv_cache: bool = False,
        kv_quant_params: List[float] = None
    ) -> None:
        super().__init__()
        self.hidden_size = hidden_size
        tp_size = get_tensor_model_parallel_world_size()
        self.total_num_heads = num_heads
        assert self.total_num_heads % tp_size == 0
        self.num_heads = self.total_num_heads // tp_size
        self.total_num_kv_heads = num_kv_heads
        if self.total_num_kv_heads >= tp_size:
            # Number of KV heads is greater than TP size, so we partition
            # the KV heads across multiple tensor parallel GPUs.
            assert self.total_num_kv_heads % tp_size == 0
        else:
            # Number of KV heads is less than TP size, so we replicate
            # the KV heads across multiple tensor parallel GPUs.
            assert tp_size % self.total_num_kv_heads == 0
        self.num_kv_heads = max(1, self.total_num_kv_heads // tp_size)
        self.head_dim = hidden_size // self.total_num_heads
        self.q_size = self.num_heads * self.head_dim
        self.kv_size = self.num_kv_heads * self.head_dim
        self.scaling = self.head_dim**-0.5
        self.rope_theta = rope_theta
        self.max_position_embeddings = max_position_embeddings
        self.use_int8 = quant_config is not None and quant_config.get_name(
        ) == "smoothquant"

        self.qkv_proj = QKVParallelLinear(
            hidden_size,
            self.head_dim,
            self.total_num_heads,
            self.total_num_kv_heads,
            bias=False,
            linear_method=linear_method,
        )
        self.rotary_emb = get_rope(
            self.head_dim,
            rotary_dim=self.head_dim,
            max_position=max_position_embeddings,
            base=rope_theta,
            rope_scaling=rope_scaling,
            need_dequant=self.use_int8,
        )
        if self.use_int8:
            self.o_proj = SQRowParallelLinear(
                self.total_num_heads * self.head_dim,
                hidden_size,
                bias=False,
                linear_method=linear_method,
            )
            self.attn = DequantPagedAttentionQuant(
                self.num_heads,
                self.head_dim,
                self.scaling,
                num_kv_heads=self.num_kv_heads,
                quant_kv_cache=quant_kv_cache,
                kv_quant_params=kv_quant_params)
        else:
            self.o_proj = RowParallelLinear(
                self.total_num_heads * self.head_dim,
                hidden_size,
                bias=False,
                linear_method=linear_method,
            )
            self.attn = PagedAttention(
                self.num_heads,
                self.head_dim,
                self.scaling,
                num_kv_heads=self.num_kv_heads,
                quant_kv_cache=quant_kv_cache,
                kv_quant_params=kv_quant_params)

    def forward(
        self,
        positions: torch.Tensor,
        hidden_states: torch.Tensor,
        kv_cache: KVCache,
        input_metadata: InputMetadata,
    ) -> torch.Tensor:
        qkv, _ = self.qkv_proj(hidden_states)
        # FIXME: currently qkv share same scale, plan to use seperate scales
        q, k, v = qkv.split([self.q_size, self.kv_size, self.kv_size], dim=-1)
        k_cache, v_cache = kv_cache
<<<<<<< HEAD
        scale = None
        if self.use_int8:
            q, k, v = self.rotary_emb(positions, q, k, v,
                                      self.attn.q_dequant_scale.item(),
                                      self.attn.k_dequant_scale.item(),
                                      self.attn.v_dequant_scale.item())
            attn_output, *scale = self.attn(q, k, v, k_cache,
                                            v_cache, input_metadata,
                                            cache_event)
            scale = scale[0] if scale is not None else None
            output, _ = self.o_proj(attn_output, scale)
        else:
            q, k = self.rotary_emb(positions, q, k)
            attn_output = self.attn(q, k, v, k_cache, v_cache,
                                    input_metadata, cache_event)
            output, _ = self.o_proj(attn_output)
        return output, scale
=======
        attn_output = self.attn(q, k, v, k_cache, v_cache, input_metadata)
        output, _ = self.o_proj(attn_output)
        return output
>>>>>>> 2e0b6e77


class LlamaDecoderLayer(nn.Module):

    def __init__(
        self,
        config: LlamaConfig,
        linear_method: Optional[LinearMethodBase] = None,
        quant_config: Optional[QuantizationConfig] = None,
        quant_kv_cache: bool = False,
        kv_quant_params: List[float] = None,
    ) -> None:
        super().__init__()
        self.hidden_size = config.hidden_size
        self.use_int8 = quant_config is not None and quant_config.get_name(
        ) == "smoothquant"
        self.tp_size = get_tensor_model_parallel_world_size()
        rope_theta = getattr(config, "rope_theta", 10000)
        rope_scaling = getattr(config, "rope_scaling", None)
        max_position_embeddings = getattr(config, "max_position_embeddings",
                                          8192)
        self.self_attn = LlamaAttention(
            hidden_size=self.hidden_size,
            num_heads=config.num_attention_heads,
            num_kv_heads=config.num_key_value_heads,
            rope_theta=rope_theta,
            rope_scaling=rope_scaling,
            max_position_embeddings=max_position_embeddings,
            linear_method=linear_method,
            quant_config=quant_config,
            quant_kv_cache=quant_kv_cache,
            kv_quant_params=kv_quant_params,
        )
        self.mlp = LlamaMLP(
            hidden_size=self.hidden_size,
            intermediate_size=config.intermediate_size,
            hidden_act=config.hidden_act,
            linear_method=linear_method,
            quant_config=quant_config,
        )
        if self.use_int8:
            self.input_layernorm = RMSNorm(config.hidden_size,
                                           eps=config.rms_norm_eps,
                                           use_quant=True)
            if self.tp_size > 1:
                self.post_attention_layernorm = RMSNorm(config.hidden_size, eps=config.rms_norm_eps, use_quant=True)
            else:
                self.post_attention_layernorm = DequantAddResidualI8RMSNormQuant(config.hidden_size, eps=config.rms_norm_eps)
                self.dequant_add_residual = DequantAddResidual()
        else:
            self.input_layernorm = RMSNorm(config.hidden_size,
                                           eps=config.rms_norm_eps)
            self.post_attention_layernorm = RMSNorm(config.hidden_size,
                                                    eps=config.rms_norm_eps)

    def forward(
        self,
        positions: torch.Tensor,
        hidden_states: torch.Tensor,
        kv_cache: KVCache,
        input_metadata: InputMetadata,
        residual: Optional[torch.Tensor],
    ) -> Tuple[torch.Tensor, torch.Tensor]:
        # Self Attention
        if residual is None:
            residual = hidden_states
            hidden_states = self.input_layernorm(hidden_states)
        else:
            hidden_states, residual = self.input_layernorm(
                hidden_states, residual)
        hidden_states, scale = self.self_attn(
            positions=positions,
            hidden_states=hidden_states,
            kv_cache=kv_cache,
            input_metadata=input_metadata,
        )
        if self.use_int8:
            if self.tp_size > 1:
                hidden_states, residual = self.post_attention_layernorm(
                    hidden_states, residual)
                hidden_states, _ = self.mlp(hidden_states)
            else:
                hidden_states, residual = self.post_attention_layernorm(
                    hidden_states, residual, scale)
                hidden_states, scale = self.mlp(hidden_states)
                hidden_states, residual = self.dequant_add_residual(hidden_states, residual, scale)
        else:
            # Fully Connected
            hidden_states, residual = self.post_attention_layernorm(
                hidden_states, residual)
            hidden_states, _ = self.mlp(hidden_states)
        return hidden_states, residual


class LlamaModel(nn.Module):

    def __init__(
        self,
        config: LlamaConfig,
        linear_method: Optional[LinearMethodBase] = None,
        quant_config: Optional[QuantizationConfig] = None,
        quant_kv_cache: bool = False,
        kv_quant_params_list: List[List[float]] = None,
    ) -> None:
        super().__init__()
        self.config = config
        self.padding_idx = config.pad_token_id
        self.vocab_size = config.vocab_size
        self.embed_tokens = VocabParallelEmbedding(
            config.vocab_size,
            config.hidden_size,
        )
        self.layers = nn.ModuleList([
            LlamaDecoderLayer(
                config, linear_method, quant_config, quant_kv_cache,
                kv_quant_params_list[i] if quant_kv_cache else None)
            for i in range(config.num_hidden_layers)
        ])
        self.norm = RMSNorm(config.hidden_size, eps=config.rms_norm_eps)

    def forward(
        self,
        input_ids: torch.Tensor,
        positions: torch.Tensor,
        kv_caches: List[KVCache],
        input_metadata: InputMetadata,
    ) -> torch.Tensor:
        hidden_states = self.embed_tokens(input_ids)
        residual = None
        for i in range(len(self.layers)):
            layer = self.layers[i]
            hidden_states, residual = layer(
                positions,
                hidden_states,
                kv_caches[i],
                input_metadata,
                residual,
            )
        if residual is not None:
            hidden_states, _ = self.norm(hidden_states, residual)
        else:
            hidden_states = self.norm(hidden_states, residual)
        return hidden_states


class LlamaForCausalLM(nn.Module):

    def __init__(
        self,
        config: LlamaConfig,
        linear_method: Optional[LinearMethodBase] = None,
        quant_config: Optional[QuantizationConfig] = None,
        quant_kv_cache: bool = False,
        kv_quant_params_list: List[List[float]] = None,
    ) -> None:
        super().__init__()
        self.config = config
        self.linear_method = linear_method
        self.quant_config = quant_config
        self.model = LlamaModel(config, linear_method,quant_config, quant_kv_cache,
                                kv_quant_params_list)
        self.lm_head = ParallelLMHead(config.vocab_size, config.hidden_size)
        self.sampler = Sampler(config.vocab_size)

    def forward(
        self,
        input_ids: torch.Tensor,
        positions: torch.Tensor,
        kv_caches: List[KVCache],
        input_metadata: InputMetadata,
    ) -> torch.Tensor:
        hidden_states = self.model(input_ids, positions, kv_caches,
                                   input_metadata)
        return hidden_states

    def sample(
        self,
        hidden_states: torch.Tensor,
        sampling_metadata: SamplingMetadata,
    ) -> Optional[SamplerOutput]:
        next_tokens = self.sampler(self.lm_head.weight, hidden_states,
                                   sampling_metadata)
        return next_tokens

    def load_weights(self,
                     model_name_or_path: str,
                     cache_dir: Optional[str] = None,
                     load_format: str = "auto",
                     revision: Optional[str] = None):
        # For SmoothQuant
        int8_fusion = False
        if self.quant_config is not None and self.quant_config.get_name(
        ) == "smoothquant":
            int8_fusion = True
            # This is smoothquant param name map, you may need to modify it according to your situation when using smoothquant
            _int8_scale_params = {
                "self_attn.q_proj.dequant_scale": "self_attn.attn.q_dequant_scale",
                "self_attn.k_proj.dequant_scale": "self_attn.attn.k_dequant_scale",
                "self_attn.v_proj.dequant_scale": "self_attn.attn.v_dequant_scale",
                "self_attn.o_proj.dequant_scale":
                "post_attention_layernorm.dequant_scale",
                "mlp.gate_proj.dequant_scale": "mlp.act_fn.gate_dequant_scale",
                "mlp.up_proj.dequant_scale": "mlp.act_fn.up_dequant_scale",
                "mlp.down_proj.dequant_scale": "dequant_add_residual.dequant_scale"
            }
            tp_size = get_tensor_model_parallel_world_size()
            if tp_size > 1:
                _int8_scale_params.pop("self_attn.o_proj.dequant_scale")
                _int8_scale_params.pop("mlp.down_proj.dequant_scale")

        stacked_params_mapping = [
            # (param_name, shard_name, shard_id)
            ("qkv_proj", "q_proj", "q"),
            ("qkv_proj", "k_proj", "k"),
            ("qkv_proj", "v_proj", "v"),
            ("gate_up_proj", "gate_proj", 0),
            ("gate_up_proj", "up_proj", 1),
        ]
        params_dict = dict(self.named_parameters())
        for name, loaded_weight in hf_model_weights_iterator(
                model_name_or_path, cache_dir, load_format, revision):
            if "rotary_emb.inv_freq" in name:
                continue
<<<<<<< HEAD
            # bias is useless for llama
            if "bias" in name:
                continue

            if int8_fusion:
                is_fusion_weight = False
                for weight_name, _ in _int8_scale_params.items():
                    if weight_name not in name:
                        continue
                    param = params_dict[name.replace(
                        weight_name, _int8_scale_params[weight_name])]
                    param.copy_(loaded_weight)
                    is_fusion_weight = True
                if is_fusion_weight:
                    continue

=======
            if ("rotary_emb.cos_cached" in name
                    or "rotary_emb.sin_cached" in name):
                # Models trained using ColossalAI may include these tensors in
                # the checkpoint. Skip them.
                continue
>>>>>>> 2e0b6e77
            for (param_name, weight_name, shard_id) in stacked_params_mapping:
                if weight_name not in name:
                    continue
                name = name.replace(weight_name, param_name)
                # Skip loading extra bias for GPTQ models.
                if name.endswith(".bias") and name not in params_dict:
                    continue
                param = params_dict[name]
                weight_loader = param.weight_loader
                weight_loader(param, loaded_weight, shard_id)
                break
            else:
                # Skip loading extra bias for GPTQ models.
                if name.endswith(".bias") and name not in params_dict:
                    continue
                param = params_dict[name]
                weight_loader = getattr(param, "weight_loader",
                                        default_weight_loader)
                weight_loader(param, loaded_weight)<|MERGE_RESOLUTION|>--- conflicted
+++ resolved
@@ -194,10 +194,8 @@
         input_metadata: InputMetadata,
     ) -> torch.Tensor:
         qkv, _ = self.qkv_proj(hidden_states)
-        # FIXME: currently qkv share same scale, plan to use seperate scales
         q, k, v = qkv.split([self.q_size, self.kv_size, self.kv_size], dim=-1)
         k_cache, v_cache = kv_cache
-<<<<<<< HEAD
         scale = None
         if self.use_int8:
             q, k, v = self.rotary_emb(positions, q, k, v,
@@ -205,21 +203,15 @@
                                       self.attn.k_dequant_scale.item(),
                                       self.attn.v_dequant_scale.item())
             attn_output, *scale = self.attn(q, k, v, k_cache,
-                                            v_cache, input_metadata,
-                                            cache_event)
+                                            v_cache, input_metadata)
             scale = scale[0] if scale is not None else None
             output, _ = self.o_proj(attn_output, scale)
         else:
             q, k = self.rotary_emb(positions, q, k)
             attn_output = self.attn(q, k, v, k_cache, v_cache,
-                                    input_metadata, cache_event)
+                                    input_metadata)
             output, _ = self.o_proj(attn_output)
         return output, scale
-=======
-        attn_output = self.attn(q, k, v, k_cache, v_cache, input_metadata)
-        output, _ = self.o_proj(attn_output)
-        return output
->>>>>>> 2e0b6e77
 
 
 class LlamaDecoderLayer(nn.Module):
@@ -443,11 +435,14 @@
                 model_name_or_path, cache_dir, load_format, revision):
             if "rotary_emb.inv_freq" in name:
                 continue
-<<<<<<< HEAD
+            if ("rotary_emb.cos_cached" in name
+                    or "rotary_emb.sin_cached" in name):
+                # Models trained using ColossalAI may include these tensors in
+                # the checkpoint. Skip them.
+                continue
             # bias is useless for llama
             if "bias" in name:
                 continue
-
             if int8_fusion:
                 is_fusion_weight = False
                 for weight_name, _ in _int8_scale_params.items():
@@ -459,14 +454,6 @@
                     is_fusion_weight = True
                 if is_fusion_weight:
                     continue
-
-=======
-            if ("rotary_emb.cos_cached" in name
-                    or "rotary_emb.sin_cached" in name):
-                # Models trained using ColossalAI may include these tensors in
-                # the checkpoint. Skip them.
-                continue
->>>>>>> 2e0b6e77
             for (param_name, weight_name, shard_id) in stacked_params_mapping:
                 if weight_name not in name:
                     continue
