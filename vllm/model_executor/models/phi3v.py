# coding=utf-8
# Copyright 2024 The vLLM team.
# Copyright 2024 Microsoft and the HuggingFace Inc. team. All rights reserved.
#
# Licensed under the Apache License, Version 2.0 (the "License");
# you may not use this file except in compliance with the License.
# You may obtain a copy of the License at
#
#     http://www.apache.org/licenses/LICENSE-2.0
#
# Unless required by applicable law or agreed to in writing, software
# distributed under the License is distributed on an "AS IS" BASIS,
# WITHOUT WARRANTIES OR CONDITIONS OF ANY KIND, either express or implied.
# See the License for the specific language governing permissions and
# limitations under the License.
<<<<<<< HEAD
=======
import re
>>>>>>> 7cd2ebb0
from functools import lru_cache
from typing import Iterable, List, Literal, Optional, Tuple, TypedDict

import numpy as np
import torch
import torch.nn as nn
from transformers import CLIPVisionConfig, PretrainedConfig

from vllm.attention import AttentionMetadata
from vllm.config import CacheConfig, ModelConfig, VisionLanguageConfig
from vllm.inputs import INPUT_REGISTRY, InputContext, LLMInputs
<<<<<<< HEAD
=======
from vllm.logger import init_logger
>>>>>>> 7cd2ebb0
from vllm.model_executor.layers.logits_processor import LogitsProcessor
from vllm.model_executor.layers.quantization.base_config import (
    QuantizationConfig)
from vllm.model_executor.layers.sampler import Sampler
from vllm.model_executor.layers.vocab_parallel_embedding import ParallelLMHead
from vllm.model_executor.model_loader.weight_utils import default_weight_loader
from vllm.model_executor.models.clip import CLIPVisionModel
from vllm.model_executor.models.llama import LlamaModel
from vllm.model_executor.sampling_metadata import SamplingMetadata
from vllm.multimodal import MULTIMODAL_REGISTRY, BatchedTensors
<<<<<<< HEAD
from vllm.multimodal.image import (ImageFeatureData, ImagePixelData,
                                   cached_get_tokenizer)
from vllm.sequence import SamplerOutput

from .clip import (dummy_pixel_data_for_clip, dummy_seq_data_for_clip,
=======
from vllm.multimodal.image import cached_get_tokenizer
from vllm.sequence import IntermediateTensors, SamplerOutput

from .clip import (dummy_image_for_clip, dummy_seq_data_for_clip,
>>>>>>> 7cd2ebb0
                   input_processor_for_clip)
from .interfaces import SupportsVision

_KEYS_TO_MODIFY_MAPPING = {
    "model.vision_embed_tokens": "vision_embed_tokens",
}

CLIP_VIT_LARGE_PATCH14_336_CONFIG = CLIPVisionConfig(dropout=0.0,
                                                     hidden_act="quick_gelu",
                                                     hidden_size=1024,
                                                     image_size=336,
                                                     intermediate_size=4096,
                                                     num_attention_heads=16,
                                                     num_channels=3,
                                                     num_hidden_layers=24,
                                                     patch_size=14,
                                                     projection_dim=768)


class Phi3ImageEmbeddingBase(nn.Module):

    def __init__(self, wte=None) -> None:
        super().__init__()
        self.wte = wte
        self.layer_idx: int
        self.type_feature: str
        self.img_processor: CLIPVisionModel

    def get_img_features(self,
                         img_embeds: torch.FloatTensor) -> torch.FloatTensor:
        LAYER_IDX = self.layer_idx
        TYPE_FEATURE = self.type_feature

        # NOTE: we skip the step to select the vision feature layer since
        # this is already done inside the img_processor
        img_feature = self.img_processor(img_embeds,
                                         vision_feature_layer=LAYER_IDX)

        if TYPE_FEATURE == "patch":
            patch_feature = img_feature[:, 1:]
            return patch_feature

        if TYPE_FEATURE == "cls_patch":
            return img_feature

        raise NotImplementedError


# adapted from https://huggingface.co/microsoft/Phi-3-vision-128k-instruct/blob/main/image_embedding_phi3_v.py
class Phi3HDImageEmbedding(Phi3ImageEmbeddingBase):
    """Phi3 Image embedding with HD transform."""

    def __init__(self,
                 vision_language_config: VisionLanguageConfig,
                 config: PretrainedConfig,
                 wte=None) -> None:
        super().__init__(wte)

        self.image_token_id = vision_language_config.image_token_id
        # n_embed or hidden_size
        hidden_size = config.n_embd if hasattr(
            config, 'n_embd') else config.hidden_size

        clip_config = CLIP_VIT_LARGE_PATCH14_336_CONFIG
        self.img_processor = CLIPVisionModel(clip_config)
        image_dim_out = config.img_processor['image_dim_out']
        self.num_img_tokens = config.img_processor['num_img_tokens']

        self.image_dim_out = image_dim_out

        # global_gn and sub_gn for hd transform, serves as line separator
        self.use_hd_transform = config.embd_layer.get('use_hd_transform',
                                                      False)
        self.with_learnable_separator = config.embd_layer.get(
            'with_learnable_separator', False)
        self.hd_transform_order = config.embd_layer.get(
            'hd_transform_order', 'glb_sub')
        # with_hd_transform and with_learnable_separator should have same value
        assert self.use_hd_transform and self.with_learnable_separator

        # 1024 * 4, merge spatial to channel dimension
        self.glb_GN = nn.Parameter(torch.empty([1, 1, self.image_dim_out * 4]))
        self.sub_GN = nn.Parameter(
            torch.empty([1, 1, 1, self.image_dim_out * 4]))

        dim_projection = hidden_size
        depth = 2
        layers = [nn.Linear(image_dim_out * 4, dim_projection)]
        for _ in range(1, depth):
            layers.extend(
                [nn.GELU(),
                 nn.Linear(dim_projection, dim_projection)])
        self.img_projection = nn.Sequential(*layers)

        self.vocab_size = config.vocab_size

        self.layer_idx = config.img_processor.get('layer_idx', -2)
        self.type_feature = config.img_processor.get('type_feature', 'patch')

    def forward(self, input_ids: torch.LongTensor,
                pixel_values: torch.FloatTensor,
                image_sizes: torch.Tensor) -> torch.FloatTensor:
        """process and merge text embeddings with image embeddings."""

        # (batch_size, max_num_crops, 3, height, width)
        img_embeds = pixel_values

        # (batch_size, 2)
        img_sizes = image_sizes

        input_shape = input_ids.size()
        input_ids = input_ids.view(-1, input_shape[-1])

        positions = torch.nonzero(input_ids == self.image_token_id)

        select = False

        target_dtype = self.img_projection[0].bias.dtype

        if len(positions.tolist()) > 0:
            # if self.use_hd_transform and img_sizes:
            # img_embeds: (num_images, max_num_crops, 3, H, W)
            # img_sizes: (num_images, 2).view(1, -1)

            bs = img_embeds.shape[0]
            # Nx(HW)xC
            img_features = self.get_img_features(img_embeds.flatten(0, 1))
            base_feat_height = base_feat_width = int(
                img_features.shape[1]**0.5)

            # bs x max_num_crops x (24x24) x C
            img_features = img_features.view(
                bs, -1, base_feat_height * base_feat_width, self.image_dim_out)
            C = self.image_dim_out
            H = base_feat_height

            output_imgs = []
            output_len = []

            for _bs in range(bs):
                h, w = img_sizes[_bs]
                h = h // 336
                w = w // 336
                B_ = h * w

                # 1 x (24x24) x 1024
                global_img_feature = img_features[_bs, :1]

                # 1 x 12 x 12 x 4096
                glb_img = global_img_feature \
                    .reshape(1, H // 2, 2, H // 2, 2,C) \
                    .permute(0, 1, 3, 2, 4, 5) \
                    .reshape(1, H // 2, H // 2, 4 * C)
                temp_glb_GN = self.sub_GN.repeat(1, H // 2, 1, 1)

                # 1 x 156 x 4096
                glb_img = torch.cat([glb_img, temp_glb_GN],
                                    dim=2).reshape(1, -1, 4 * C)

                # (max_num_crops-1) x (12x12) x C
                sub_img = img_features[_bs, 1:]
                # 16x574x1024
                # get rid of padding sub_img
                sub_img = sub_img[:B_]

                sub_img = sub_img.reshape(B_, H // 2, 2, H // 2, 2, C) \
                    .permute(0, 1, 3, 2, 4, 5).reshape(B_, -1, 4 * C)
                sub_img = sub_img.reshape(1, h, w, 12, 12, -1) \
                    .permute(0, 1, 3, 2, 4, 5) \
                    .reshape(1, h * 12, w * 12, 4 * C)
                temp_sub_GN = self.sub_GN.repeat(1, h * 12, 1, 1)
                sub_img = torch.cat([sub_img, temp_sub_GN],
                                    dim=2).reshape(1, -1, 4 * C)
                # (1, num_img_tokens, 1024*4)

                # glb + sub
                if self.hd_transform_order == 'glb_sub':
                    output_imgs.append(
                        torch.cat([glb_img, self.glb_GN, sub_img], dim=1))
                elif self.hd_transform_order == 'sub_glb':
                    output_imgs.append(
                        torch.cat([sub_img, self.glb_GN, glb_img], dim=1))

                temp_len = int((h * w + 1) * 144 + 1 + (h + 1) * 12)
                output_len.append(temp_len)

            num_img_tokens = output_len
            img_set_tensor = []
            for _output_img in output_imgs:
                img_feature_proj = self.img_projection(
                    _output_img.to(target_dtype))
                img_set_tensor.append(img_feature_proj)
            select = True

        input_ids.clamp_min_(0).clamp_max_(self.vocab_size)

        hidden_states = self.wte(input_ids)

        if select:
            idx = 0
            for i, cnt in enumerate(num_img_tokens):
                hidden_states[positions[idx, 0],
                              positions[idx, 1]:positions[idx, 1] +
                              cnt] = (img_set_tensor[i].to(
                                  hidden_states.dtype))
                idx += cnt

        return hidden_states.squeeze(0)


class Phi3VImagePixelInputs(TypedDict):
    type: Literal["pixel_values"]
    data: BatchedTensors
    """
    Shape: `(batch_size, 1 + num_patches, num_channels, height, width)`
<<<<<<< HEAD

    Note that `num_patches` may be different for each batch.
    """

    image_sizes: torch.Tensor
    """
    Shape: `(batch_size, 2)`

    This should be in `(height, width)` format.
    """


# Based on https://huggingface.co/microsoft/Phi-3-vision-128k-instruct/blob/main/image_processing_phi3_v.py#L57
def _calc_padded_size(*, width: int, height: int, padding_unit: int = 336):
    target_height = int(np.ceil(height / padding_unit) * padding_unit)
    top_padding = int((target_height - height) / 2)
    bottom_padding = target_height - height - top_padding
    padded_width = width
    padded_height = height + top_padding + bottom_padding
    return padded_width, padded_height


# Based on https://huggingface.co/microsoft/Phi-3-vision-128k-instruct/blob/main/image_processing_phi3_v.py#L90
def _calc_hd_transform_size(*, width: int, height: int, hd_num: int = 16):
    transposed = False
    if width < height:
        width, height = height, width
        transposed = True

    ratio = width / height
    scale = 1
    while scale * np.ceil(scale / ratio) <= hd_num:
        scale += 1
    scale -= 1

    new_width = int(scale * 336)
    new_height = int(new_width / ratio)

    padded_width, padded_height = _calc_padded_size(width=new_width,
                                                    height=new_height)

    if transposed:
        padded_width, padded_height = padded_height, padded_width

    return padded_width, padded_height


# Based on https://huggingface.co/microsoft/Phi-3-vision-128k-instruct/blob/main/image_processing_phi3_v.py#L181
def get_phi3v_image_feature_size(
    hf_config: PretrainedConfig,
    *,
    input_height: int,
    input_width: int,
) -> int:
    num_crops = getattr(hf_config, "num_crops", 16)
    new_width, new_height = _calc_hd_transform_size(width=input_width,
                                                    height=input_height,
                                                    hd_num=num_crops)

    return (new_height // 336 * new_width // 336 + 1) * 144 + 1 \
        + (new_height // 336 + 1) * 12
=======
>>>>>>> 7cd2ebb0

    Note that `num_patches` may be different for each batch.
    """

<<<<<<< HEAD
def dummy_data_for_phi3v(ctx: InputContext, seq_len: int):
    # Result in the max possible feature size (h:w = 16:1)
    dummy_height, dummy_width = 8000, 50
    image_feature_size = get_phi3v_image_feature_size(
        ctx.get_hf_config(PretrainedConfig),
        input_height=dummy_height,
        input_width=dummy_width,
    )

    seq_data = dummy_seq_data_for_clip(
        CLIP_VIT_LARGE_PATCH14_336_CONFIG,
        seq_len,
        image_token_id=32044,
        image_feature_size_override=image_feature_size,
    )
    mm_data = dummy_pixel_data_for_clip(
        CLIP_VIT_LARGE_PATCH14_336_CONFIG,
        image_width_override=dummy_width,
        image_height_override=dummy_height,
    )
=======
    image_sizes: torch.Tensor
    """
    Shape: `(batch_size, 2)`
>>>>>>> 7cd2ebb0

    This should be in `(height, width)` format.
    """


<<<<<<< HEAD
# Reserve this function to also handle placeholders for additional images
# [ref: PR #5820]
@lru_cache
def _get_image_placeholder_token_ids(model_config: ModelConfig,
                                     idx: int) -> List[int]:
    assert idx > 0
=======
# Based on https://huggingface.co/microsoft/Phi-3-vision-128k-instruct/blob/main/image_processing_phi3_v.py#L57
def _calc_padded_size(*, width: int, height: int, padding_unit: int = 336):
    target_height = int(np.ceil(height / padding_unit) * padding_unit)
    top_padding = int((target_height - height) / 2)
    bottom_padding = target_height - height - top_padding
    padded_width = width
    padded_height = height + top_padding + bottom_padding
    return padded_width, padded_height
>>>>>>> 7cd2ebb0

    tokenizer = cached_get_tokenizer(model_config.tokenizer)

<<<<<<< HEAD
    # We need to get the token for "<", not "▁<"
    # https://huggingface.co/microsoft/Phi-3-vision-128k-instruct/raw/main/tokenizer.json
    a_token_id, = tokenizer.encode("a", add_special_tokens=False)
    a_token_id_, *image_placeholder_token_ids = tokenizer.encode(
        f"a<|image_{idx}|>", add_special_tokens=False)
    assert a_token_id == a_token_id_
=======
# Based on https://huggingface.co/microsoft/Phi-3-vision-128k-instruct/blob/main/image_processing_phi3_v.py#L90
def _calc_hd_transform_size(*, width: int, height: int, hd_num: int = 16):
    transposed = False
    if width < height:
        width, height = height, width
        transposed = True
>>>>>>> 7cd2ebb0

    return image_placeholder_token_ids


def input_processor_for_phi3v(ctx: InputContext, llm_inputs: LLMInputs):
    multi_modal_data = llm_inputs.get("multi_modal_data")
    if multi_modal_data is None or not isinstance(
            multi_modal_data, (ImagePixelData, ImageFeatureData)):
        return llm_inputs

    model_config = ctx.model_config
    multimodal_config = ctx.get_multimodal_config()
    hf_config = ctx.get_hf_config(PretrainedConfig)

    if isinstance(multi_modal_data, ImagePixelData):
        image = multi_modal_data.image
        if isinstance(image, torch.Tensor):
            _, _, _, h, w = image.shape
        else:
            w, h = image.size

        w, h = _calc_hd_transform_size(width=w, height=h)

<<<<<<< HEAD
        image_feature_size = get_phi3v_image_feature_size(hf_config,
                                                          input_width=w,
                                                          input_height=h)
    else:
        image_features = multi_modal_data.image_features
        image_feature_size = image_features.shape[-2]

    prompt_token_ids = llm_inputs["prompt_token_ids"]
    image_1_token_ids = _get_image_placeholder_token_ids(model_config, idx=1)

    new_token_ids: List[int] = []
    for i in range(len(prompt_token_ids) - len(image_1_token_ids) + 1):
        if prompt_token_ids[i:i + len(image_1_token_ids)] == image_1_token_ids:
            new_token_ids.append(multimodal_config.image_token_id)

            # No need to further scan the list since we only replace once
            new_token_ids.extend(prompt_token_ids[i + len(image_1_token_ids):])
            break
        else:
            new_token_ids.append(prompt_token_ids[i])
=======
# Based on https://huggingface.co/microsoft/Phi-3-vision-128k-instruct/blob/main/image_processing_phi3_v.py#L181
def get_phi3v_image_feature_size(
    hf_config: PretrainedConfig,
    *,
    input_height: int,
    input_width: int,
) -> int:
    num_crops = getattr(hf_config, "num_crops", 16)
    new_width, new_height = _calc_hd_transform_size(width=input_width,
                                                    height=input_height,
                                                    hd_num=num_crops)

    return (new_height // 336 * new_width // 336 + 1) * 144 + 1 \
        + (new_height // 336 + 1) * 12


def dummy_data_for_phi3v(ctx: InputContext, seq_len: int):
    # Result in the max possible feature size (h:w = 16:1)
    dummy_height, dummy_width = 8000, 50
    image_feature_size = get_phi3v_image_feature_size(
        ctx.get_hf_config(PretrainedConfig),
        input_height=dummy_height,
        input_width=dummy_width,
    )

    seq_data = dummy_seq_data_for_clip(
        CLIP_VIT_LARGE_PATCH14_336_CONFIG,
        seq_len,
        image_token_id=32044,
        image_feature_size_override=image_feature_size,
    )
    mm_data = dummy_image_for_clip(
        CLIP_VIT_LARGE_PATCH14_336_CONFIG,
        image_width_override=dummy_width,
        image_height_override=dummy_height,
    )

    return seq_data, mm_data
>>>>>>> 7cd2ebb0

    # NOTE: Create a defensive copy of the original inputs
    llm_inputs = LLMInputs(prompt_token_ids=new_token_ids,
                           prompt=llm_inputs.get("prompt"),
                           multi_modal_data=multi_modal_data)

<<<<<<< HEAD
    return input_processor_for_clip(
        model_config,
        multimodal_config,
=======
# Reserve this function to also handle placeholders for additional images
# [ref: PR #5820]
@lru_cache
def _get_image_placeholder_token_ids(model_config: ModelConfig,
                                     idx: int) -> List[int]:
    assert idx > 0

    tokenizer = cached_get_tokenizer(model_config.tokenizer)

    # We need to get the token for "<", not "▁<"
    # https://huggingface.co/microsoft/Phi-3-vision-128k-instruct/raw/main/tokenizer.json
    a_token_id, = tokenizer.encode("a", add_special_tokens=False)
    a_token_id_, *image_placeholder_token_ids = tokenizer.encode(
        f"a<|image_{idx}|>", add_special_tokens=False)
    assert a_token_id == a_token_id_

    return image_placeholder_token_ids


def input_processor_for_phi3v(ctx: InputContext, llm_inputs: LLMInputs):
    multi_modal_data = llm_inputs.get("multi_modal_data")
    if multi_modal_data is None or "image" not in multi_modal_data:
        return llm_inputs

    model_config = ctx.model_config
    multimodal_config = ctx.get_multimodal_config()
    hf_config = ctx.get_hf_config(PretrainedConfig)

    image_data = multi_modal_data["image"]
    if isinstance(image_data, Image.Image):
        w, h = image_data.size
        w, h = _calc_hd_transform_size(width=w, height=h)

        image_feature_size = get_phi3v_image_feature_size(hf_config,
                                                          input_width=w,
                                                          input_height=h)
    elif isinstance(image_data, torch.Tensor):
        raise NotImplementedError("Embeddings input is not supported yet")
    else:
        raise TypeError(f"Invalid image type: {type(image_data)}")

    prompt = llm_inputs.get("prompt")
    if prompt is None:
        new_prompt = None
    else:
        if prompt.count("<|image|>") > 0:
            logger.warning("Please follow the prompt format that is "
                           "documented on HuggingFace which does not involve "
                           "repeating <|image|> tokens.")
        elif len(re.findall(r"(<\|image_\d+\|>)+", prompt)) > 1:
            logger.warning("Multiple image input is not supported yet, "
                           "so any extra image tokens will be treated "
                           "as plain text.")

        new_prompt = prompt

    prompt_token_ids = llm_inputs["prompt_token_ids"]
    image_1_token_ids = _get_image_placeholder_token_ids(model_config, idx=1)

    new_token_ids: List[int] = []
    for i in range(len(prompt_token_ids) - len(image_1_token_ids) + 1):
        if prompt_token_ids[i:i + len(image_1_token_ids)] == image_1_token_ids:
            new_token_ids.append(multimodal_config.image_token_id)

            # No need to further scan the list since we only replace once
            new_token_ids.extend(prompt_token_ids[i + len(image_1_token_ids):])
            break
        else:
            new_token_ids.append(prompt_token_ids[i])

    # NOTE: Create a defensive copy of the original inputs
    llm_inputs = LLMInputs(prompt_token_ids=new_token_ids,
                           prompt=new_prompt,
                           multi_modal_data=multi_modal_data)

    return input_processor_for_clip(
        model_config,
>>>>>>> 7cd2ebb0
        CLIP_VIT_LARGE_PATCH14_336_CONFIG,
        llm_inputs,
        image_token_id=multimodal_config.image_token_id,
        image_feature_size_override=image_feature_size,
    )


<<<<<<< HEAD
@MULTIMODAL_REGISTRY.register_image_pixel_input_mapper()
=======
@MULTIMODAL_REGISTRY.register_image_input_mapper()
>>>>>>> 7cd2ebb0
@INPUT_REGISTRY.register_dummy_data(dummy_data_for_phi3v)
@INPUT_REGISTRY.register_input_processor(input_processor_for_phi3v)
class Phi3VForCausalLM(nn.Module, SupportsVision):

    def __init__(self,
                 config: PretrainedConfig,
                 vlm_config: VisionLanguageConfig,
                 cache_config: Optional[CacheConfig] = None,
                 quant_config: Optional[QuantizationConfig] = None) -> None:
        super().__init__()

        self.config = config
        self.vlm_config = vlm_config

        self.model = LlamaModel(config, cache_config, quant_config)

<<<<<<< HEAD
        if self.vlm_config.image_input_type == (
                VisionLanguageConfig.ImageInputType.PIXEL_VALUES):
            self.vision_embed_tokens = Phi3HDImageEmbedding(
                vlm_config, config, self.model.embed_tokens)
        else:
            raise TypeError("Image features are not supported by LLaVA-NeXT")

        self.lm_head = ParallelLMHead(config.vocab_size, config.hidden_size)
=======
        # TODO: Optionally initializes this for supporting embeddings.
        self.vision_embed_tokens = Phi3HDImageEmbedding(
            vlm_config, config, self.model.embed_tokens)
        self.lm_head = ParallelLMHead(config.vocab_size,
                                      config.hidden_size,
                                      quant_config=quant_config)
>>>>>>> 7cd2ebb0
        self.logits_processor = LogitsProcessor(config.vocab_size)
        self.sampler = Sampler()

    def _parse_and_validate_image_input(
            self, **kwargs: object) -> Optional[Phi3VImagePixelInputs]:
        pixel_values = kwargs.pop("pixel_values", None)
        image_sizes = kwargs.pop("image_sizes", None)

        if pixel_values is None:
            return None

<<<<<<< HEAD
        if expected_input_type == ImageInputType.PIXEL_VALUES:
            if pixel_values is None:
                return None

            if not isinstance(pixel_values, (torch.Tensor, list)):
                raise ValueError("Incorrect type of pixel values. "
                                 f"Got type: {type(pixel_values)}")

            if not isinstance(image_sizes, torch.Tensor):
                raise ValueError("Incorrect type of image sizes. "
                                 f"Got type: {type(image_sizes)}")

            return Phi3VImagePixelInputs(type="pixel_values",
                                         data=pixel_values,
                                         image_sizes=image_sizes)

        assert expected_input_type != ImageInputType.IMAGE_FEATURES, (
            "Failed to validate this at initialization time")

        return None
=======
        if not isinstance(pixel_values, (torch.Tensor, list)):
            raise ValueError("Incorrect type of pixel values. "
                             f"Got type: {type(pixel_values)}")

        if not isinstance(image_sizes, torch.Tensor):
            raise ValueError("Incorrect type of image sizes. "
                             f"Got type: {type(image_sizes)}")

        return Phi3VImagePixelInputs(type="pixel_values",
                                     data=pixel_values,
                                     image_sizes=image_sizes)
>>>>>>> 7cd2ebb0

    def forward(self,
                input_ids: torch.Tensor,
                positions: torch.Tensor,
                kv_caches: List[torch.Tensor],
                attn_metadata: AttentionMetadata,
                intermediate_tensors: Optional[IntermediateTensors] = None,
                **kwargs: object):
        image_input = self._parse_and_validate_image_input(**kwargs)

        if image_input is not None:
            inputs_embeds = self.vision_embed_tokens(
                input_ids, image_input["data"], image_input["image_sizes"])

            input_ids = None
        else:
            inputs_embeds = None

        hidden_states = self.model(input_ids,
                                   positions,
                                   kv_caches,
                                   attn_metadata,
                                   intermediate_tensors,
                                   inputs_embeds=inputs_embeds)

        return hidden_states

    def compute_logits(self, hidden_states: torch.Tensor,
                       sampling_metadata: SamplingMetadata) -> torch.Tensor:
        logits = self.logits_processor(self.lm_head, hidden_states,
                                       sampling_metadata)
        return logits

    def sample(
        self,
        logits: torch.Tensor,
        sampling_metadata: SamplingMetadata,
    ) -> Optional[SamplerOutput]:
        next_tokens = self.sampler(logits, sampling_metadata)
        return next_tokens

    def load_weights(self, weights: Iterable[Tuple[str, torch.Tensor]]):
        stacked_params_mapping = [
            # (param_name, shard_name, shard_id)
            (".qkv_proj", ".q_proj", "q"),
            (".qkv_proj", ".k_proj", "k"),
            (".qkv_proj", ".v_proj", "v"),
            (".gate_up_proj", ".gate_proj", 0),
            (".gate_up_proj", ".up_proj", 1),
        ]
        params_dict = dict(self.named_parameters())
        for name, loaded_weight in weights:
            if "rotary_emb.inv_freq" in name:
                continue
            # post_layernorm is not needed in CLIPVisionModel
            if "vision_model.post_layernorm" in name:
                continue
            for key_to_modify, new_key in _KEYS_TO_MODIFY_MAPPING.items():
                if key_to_modify in name:
                    name = name.replace(key_to_modify, new_key)
            for (param_name, weight_name, shard_id) in stacked_params_mapping:
                # We only do sharding for language model
                # and not vision model for now.
                if "vision_embed_tokens" in name and self.vision_embed_tokens:
                    continue
                if weight_name not in name:
                    continue
                param = params_dict[name.replace(weight_name, param_name)]
                weight_loader = param.weight_loader
                weight_loader(param, loaded_weight, shard_id)
                break
            else:
                # Skip loading extra bias for GPTQ models.
                if name.endswith(".bias") and name not in params_dict:
                    continue
                param = params_dict[name]
                weight_loader = getattr(param, "weight_loader",
                                        default_weight_loader)
                weight_loader(param, loaded_weight)<|MERGE_RESOLUTION|>--- conflicted
+++ resolved
@@ -13,25 +13,20 @@
 # WITHOUT WARRANTIES OR CONDITIONS OF ANY KIND, either express or implied.
 # See the License for the specific language governing permissions and
 # limitations under the License.
-<<<<<<< HEAD
-=======
 import re
->>>>>>> 7cd2ebb0
 from functools import lru_cache
 from typing import Iterable, List, Literal, Optional, Tuple, TypedDict
 
 import numpy as np
 import torch
 import torch.nn as nn
+from PIL import Image
 from transformers import CLIPVisionConfig, PretrainedConfig
 
 from vllm.attention import AttentionMetadata
 from vllm.config import CacheConfig, ModelConfig, VisionLanguageConfig
 from vllm.inputs import INPUT_REGISTRY, InputContext, LLMInputs
-<<<<<<< HEAD
-=======
 from vllm.logger import init_logger
->>>>>>> 7cd2ebb0
 from vllm.model_executor.layers.logits_processor import LogitsProcessor
 from vllm.model_executor.layers.quantization.base_config import (
     QuantizationConfig)
@@ -42,20 +37,14 @@
 from vllm.model_executor.models.llama import LlamaModel
 from vllm.model_executor.sampling_metadata import SamplingMetadata
 from vllm.multimodal import MULTIMODAL_REGISTRY, BatchedTensors
-<<<<<<< HEAD
-from vllm.multimodal.image import (ImageFeatureData, ImagePixelData,
-                                   cached_get_tokenizer)
-from vllm.sequence import SamplerOutput
-
-from .clip import (dummy_pixel_data_for_clip, dummy_seq_data_for_clip,
-=======
 from vllm.multimodal.image import cached_get_tokenizer
 from vllm.sequence import IntermediateTensors, SamplerOutput
 
 from .clip import (dummy_image_for_clip, dummy_seq_data_for_clip,
->>>>>>> 7cd2ebb0
                    input_processor_for_clip)
 from .interfaces import SupportsVision
+
+logger = init_logger(__name__)
 
 _KEYS_TO_MODIFY_MAPPING = {
     "model.vision_embed_tokens": "vision_embed_tokens",
@@ -269,7 +258,6 @@
     data: BatchedTensors
     """
     Shape: `(batch_size, 1 + num_patches, num_channels, height, width)`
-<<<<<<< HEAD
 
     Note that `num_patches` may be different for each batch.
     """
@@ -331,137 +319,6 @@
 
     return (new_height // 336 * new_width // 336 + 1) * 144 + 1 \
         + (new_height // 336 + 1) * 12
-=======
->>>>>>> 7cd2ebb0
-
-    Note that `num_patches` may be different for each batch.
-    """
-
-<<<<<<< HEAD
-def dummy_data_for_phi3v(ctx: InputContext, seq_len: int):
-    # Result in the max possible feature size (h:w = 16:1)
-    dummy_height, dummy_width = 8000, 50
-    image_feature_size = get_phi3v_image_feature_size(
-        ctx.get_hf_config(PretrainedConfig),
-        input_height=dummy_height,
-        input_width=dummy_width,
-    )
-
-    seq_data = dummy_seq_data_for_clip(
-        CLIP_VIT_LARGE_PATCH14_336_CONFIG,
-        seq_len,
-        image_token_id=32044,
-        image_feature_size_override=image_feature_size,
-    )
-    mm_data = dummy_pixel_data_for_clip(
-        CLIP_VIT_LARGE_PATCH14_336_CONFIG,
-        image_width_override=dummy_width,
-        image_height_override=dummy_height,
-    )
-=======
-    image_sizes: torch.Tensor
-    """
-    Shape: `(batch_size, 2)`
->>>>>>> 7cd2ebb0
-
-    This should be in `(height, width)` format.
-    """
-
-
-<<<<<<< HEAD
-# Reserve this function to also handle placeholders for additional images
-# [ref: PR #5820]
-@lru_cache
-def _get_image_placeholder_token_ids(model_config: ModelConfig,
-                                     idx: int) -> List[int]:
-    assert idx > 0
-=======
-# Based on https://huggingface.co/microsoft/Phi-3-vision-128k-instruct/blob/main/image_processing_phi3_v.py#L57
-def _calc_padded_size(*, width: int, height: int, padding_unit: int = 336):
-    target_height = int(np.ceil(height / padding_unit) * padding_unit)
-    top_padding = int((target_height - height) / 2)
-    bottom_padding = target_height - height - top_padding
-    padded_width = width
-    padded_height = height + top_padding + bottom_padding
-    return padded_width, padded_height
->>>>>>> 7cd2ebb0
-
-    tokenizer = cached_get_tokenizer(model_config.tokenizer)
-
-<<<<<<< HEAD
-    # We need to get the token for "<", not "▁<"
-    # https://huggingface.co/microsoft/Phi-3-vision-128k-instruct/raw/main/tokenizer.json
-    a_token_id, = tokenizer.encode("a", add_special_tokens=False)
-    a_token_id_, *image_placeholder_token_ids = tokenizer.encode(
-        f"a<|image_{idx}|>", add_special_tokens=False)
-    assert a_token_id == a_token_id_
-=======
-# Based on https://huggingface.co/microsoft/Phi-3-vision-128k-instruct/blob/main/image_processing_phi3_v.py#L90
-def _calc_hd_transform_size(*, width: int, height: int, hd_num: int = 16):
-    transposed = False
-    if width < height:
-        width, height = height, width
-        transposed = True
->>>>>>> 7cd2ebb0
-
-    return image_placeholder_token_ids
-
-
-def input_processor_for_phi3v(ctx: InputContext, llm_inputs: LLMInputs):
-    multi_modal_data = llm_inputs.get("multi_modal_data")
-    if multi_modal_data is None or not isinstance(
-            multi_modal_data, (ImagePixelData, ImageFeatureData)):
-        return llm_inputs
-
-    model_config = ctx.model_config
-    multimodal_config = ctx.get_multimodal_config()
-    hf_config = ctx.get_hf_config(PretrainedConfig)
-
-    if isinstance(multi_modal_data, ImagePixelData):
-        image = multi_modal_data.image
-        if isinstance(image, torch.Tensor):
-            _, _, _, h, w = image.shape
-        else:
-            w, h = image.size
-
-        w, h = _calc_hd_transform_size(width=w, height=h)
-
-<<<<<<< HEAD
-        image_feature_size = get_phi3v_image_feature_size(hf_config,
-                                                          input_width=w,
-                                                          input_height=h)
-    else:
-        image_features = multi_modal_data.image_features
-        image_feature_size = image_features.shape[-2]
-
-    prompt_token_ids = llm_inputs["prompt_token_ids"]
-    image_1_token_ids = _get_image_placeholder_token_ids(model_config, idx=1)
-
-    new_token_ids: List[int] = []
-    for i in range(len(prompt_token_ids) - len(image_1_token_ids) + 1):
-        if prompt_token_ids[i:i + len(image_1_token_ids)] == image_1_token_ids:
-            new_token_ids.append(multimodal_config.image_token_id)
-
-            # No need to further scan the list since we only replace once
-            new_token_ids.extend(prompt_token_ids[i + len(image_1_token_ids):])
-            break
-        else:
-            new_token_ids.append(prompt_token_ids[i])
-=======
-# Based on https://huggingface.co/microsoft/Phi-3-vision-128k-instruct/blob/main/image_processing_phi3_v.py#L181
-def get_phi3v_image_feature_size(
-    hf_config: PretrainedConfig,
-    *,
-    input_height: int,
-    input_width: int,
-) -> int:
-    num_crops = getattr(hf_config, "num_crops", 16)
-    new_width, new_height = _calc_hd_transform_size(width=input_width,
-                                                    height=input_height,
-                                                    hd_num=num_crops)
-
-    return (new_height // 336 * new_width // 336 + 1) * 144 + 1 \
-        + (new_height // 336 + 1) * 12
 
 
 def dummy_data_for_phi3v(ctx: InputContext, seq_len: int):
@@ -486,18 +343,8 @@
     )
 
     return seq_data, mm_data
->>>>>>> 7cd2ebb0
-
-    # NOTE: Create a defensive copy of the original inputs
-    llm_inputs = LLMInputs(prompt_token_ids=new_token_ids,
-                           prompt=llm_inputs.get("prompt"),
-                           multi_modal_data=multi_modal_data)
-
-<<<<<<< HEAD
-    return input_processor_for_clip(
-        model_config,
-        multimodal_config,
-=======
+
+
 # Reserve this function to also handle placeholders for additional images
 # [ref: PR #5820]
 @lru_cache
@@ -575,7 +422,6 @@
 
     return input_processor_for_clip(
         model_config,
->>>>>>> 7cd2ebb0
         CLIP_VIT_LARGE_PATCH14_336_CONFIG,
         llm_inputs,
         image_token_id=multimodal_config.image_token_id,
@@ -583,11 +429,7 @@
     )
 
 
-<<<<<<< HEAD
-@MULTIMODAL_REGISTRY.register_image_pixel_input_mapper()
-=======
 @MULTIMODAL_REGISTRY.register_image_input_mapper()
->>>>>>> 7cd2ebb0
 @INPUT_REGISTRY.register_dummy_data(dummy_data_for_phi3v)
 @INPUT_REGISTRY.register_input_processor(input_processor_for_phi3v)
 class Phi3VForCausalLM(nn.Module, SupportsVision):
@@ -604,23 +446,12 @@
 
         self.model = LlamaModel(config, cache_config, quant_config)
 
-<<<<<<< HEAD
-        if self.vlm_config.image_input_type == (
-                VisionLanguageConfig.ImageInputType.PIXEL_VALUES):
-            self.vision_embed_tokens = Phi3HDImageEmbedding(
-                vlm_config, config, self.model.embed_tokens)
-        else:
-            raise TypeError("Image features are not supported by LLaVA-NeXT")
-
-        self.lm_head = ParallelLMHead(config.vocab_size, config.hidden_size)
-=======
         # TODO: Optionally initializes this for supporting embeddings.
         self.vision_embed_tokens = Phi3HDImageEmbedding(
             vlm_config, config, self.model.embed_tokens)
         self.lm_head = ParallelLMHead(config.vocab_size,
                                       config.hidden_size,
                                       quant_config=quant_config)
->>>>>>> 7cd2ebb0
         self.logits_processor = LogitsProcessor(config.vocab_size)
         self.sampler = Sampler()
 
@@ -632,28 +463,6 @@
         if pixel_values is None:
             return None
 
-<<<<<<< HEAD
-        if expected_input_type == ImageInputType.PIXEL_VALUES:
-            if pixel_values is None:
-                return None
-
-            if not isinstance(pixel_values, (torch.Tensor, list)):
-                raise ValueError("Incorrect type of pixel values. "
-                                 f"Got type: {type(pixel_values)}")
-
-            if not isinstance(image_sizes, torch.Tensor):
-                raise ValueError("Incorrect type of image sizes. "
-                                 f"Got type: {type(image_sizes)}")
-
-            return Phi3VImagePixelInputs(type="pixel_values",
-                                         data=pixel_values,
-                                         image_sizes=image_sizes)
-
-        assert expected_input_type != ImageInputType.IMAGE_FEATURES, (
-            "Failed to validate this at initialization time")
-
-        return None
-=======
         if not isinstance(pixel_values, (torch.Tensor, list)):
             raise ValueError("Incorrect type of pixel values. "
                              f"Got type: {type(pixel_values)}")
@@ -665,7 +474,6 @@
         return Phi3VImagePixelInputs(type="pixel_values",
                                      data=pixel_values,
                                      image_sizes=image_sizes)
->>>>>>> 7cd2ebb0
 
     def forward(self,
                 input_ids: torch.Tensor,
