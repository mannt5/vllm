# coding=utf-8
# Copyright 2024 The vLLM team.
# Copyright 2024 Microsoft and the HuggingFace Inc. team. All rights reserved.
#
# Licensed under the Apache License, Version 2.0 (the "License");
# you may not use this file except in compliance with the License.
# You may obtain a copy of the License at
#
#     http://www.apache.org/licenses/LICENSE-2.0
#
# Unless required by applicable law or agreed to in writing, software
# distributed under the License is distributed on an "AS IS" BASIS,
# WITHOUT WARRANTIES OR CONDITIONS OF ANY KIND, either express or implied.
# See the License for the specific language governing permissions and
# limitations under the License.
from typing import Iterable, List, Literal, Optional, Tuple, TypedDict

import numpy as np
import torch
import torch.nn as nn
from transformers import CLIPVisionConfig, PretrainedConfig

from vllm.attention import AttentionMetadata
from vllm.config import CacheConfig, VisionLanguageConfig
from vllm.inputs import INPUT_REGISTRY, InputContext, LLMInputs
from vllm.model_executor.layers.logits_processor import LogitsProcessor
from vllm.model_executor.layers.quantization.base_config import (
    QuantizationConfig)
from vllm.model_executor.layers.sampler import Sampler
from vllm.model_executor.layers.vocab_parallel_embedding import ParallelLMHead
from vllm.model_executor.model_loader.weight_utils import default_weight_loader
from vllm.model_executor.models.clip import CLIPVisionModel
from vllm.model_executor.models.llama import LlamaModel
from vllm.model_executor.models.vlm_base import VisionLanguageModelBase
from vllm.model_executor.sampling_metadata import SamplingMetadata
from vllm.multimodal import MULTIMODAL_REGISTRY
<<<<<<< HEAD
from vllm.multimodal.image import (DummyImageDataFactories, ImageFeatureData,
                                   ImageInputProcessors, ImagePixelData,
                                   _cached_get_tokenizer)
from vllm.sequence import SamplerOutput

=======
from vllm.multimodal.image import ImagePixelData
from vllm.sequence import SamplerOutput

from .clip import dummy_pixel_data_for_clip, dummy_seq_data_for_clip

logger = init_logger(__name__)

>>>>>>> 7229b076
_KEYS_TO_MODIFY_MAPPING = {
    "model.vision_embed_tokens": "vision_embed_tokens",
}

CLIP_VIT_LARGE_PATCH14_336_CONFIG = CLIPVisionConfig(dropout=0.0,
                                                     hidden_act="quick_gelu",
                                                     hidden_size=1024,
                                                     image_size=336,
                                                     intermediate_size=4096,
                                                     num_attention_heads=16,
                                                     num_channels=3,
                                                     num_hidden_layers=24,
                                                     patch_size=14,
                                                     projection_dim=768)


class Phi3ImageEmbeddingBase(nn.Module):

    def __init__(self, wte=None) -> None:
        super().__init__()
        self.wte = wte
        self.layer_idx: int
        self.type_feature: str
        self.img_processor: CLIPVisionModel

    def set_img_features(self, img_features: torch.FloatTensor) -> None:
        self.img_features = img_features

    def set_img_sizes(self, img_sizes: torch.LongTensor) -> None:
        self.img_sizes = img_sizes

    def get_img_features(self,
                         img_embeds: torch.FloatTensor) -> torch.FloatTensor:
        LAYER_IDX = self.layer_idx
        TYPE_FEATURE = self.type_feature

        # NOTE: we skip the step to select the vision feature layer since
        # this is already done inside the img_processor
        img_feature = self.img_processor(img_embeds,
                                         vision_feature_layer=LAYER_IDX)

        if TYPE_FEATURE == "patch":
            patch_feature = img_feature[:, 1:]
            return patch_feature

        if TYPE_FEATURE == "cls_patch":
            return img_feature

        raise NotImplementedError


# adapted from https://huggingface.co/microsoft/Phi-3-vision-128k-instruct/blob/main/image_embedding_phi3_v.py
class Phi3HDImageEmbedding(Phi3ImageEmbeddingBase):
    """Phi3 Image embedding with HD transform."""

    def __init__(self,
                 vision_language_config: VisionLanguageConfig,
                 config: PretrainedConfig,
                 wte=None) -> None:
        super().__init__(wte)

        self.image_token_id = vision_language_config.image_token_id
        # n_embed or hidden_size
        hidden_size = config.n_embd if hasattr(
            config, 'n_embd') else config.hidden_size

        clip_config = CLIP_VIT_LARGE_PATCH14_336_CONFIG
        self.img_processor = CLIPVisionModel(clip_config)
        image_dim_out = config.img_processor['image_dim_out']
        self.num_img_tokens = config.img_processor['num_img_tokens']

        self.image_dim_out = image_dim_out
        self.img_sizes = None

        # global_gn and sub_gn for hd transform, serves as line separator
        self.use_hd_transform = config.embd_layer.get('use_hd_transform',
                                                      False)
        self.with_learnable_separator = config.embd_layer.get(
            'with_learnable_separator', False)
        self.hd_transform_order = config.embd_layer.get(
            'hd_transform_order', 'glb_sub')
        # with_hd_transform and with_learnable_separator should have same value
        assert self.use_hd_transform and self.with_learnable_separator

        # 1024 * 4, merge spatial to channel dimension
        self.glb_GN = nn.Parameter(torch.empty([1, 1, self.image_dim_out * 4]))
        self.sub_GN = nn.Parameter(
            torch.empty([1, 1, 1, self.image_dim_out * 4]))

        dim_projection = hidden_size
        depth = 2
        layers = [nn.Linear(image_dim_out * 4, dim_projection)]
        for _ in range(1, depth):
            layers.extend(
                [nn.GELU(),
                 nn.Linear(dim_projection, dim_projection)])
        self.img_projection = nn.Sequential(*layers)

        self.vocab_size = config.vocab_size
        self.img_features = None

        self.layer_idx = config.img_processor.get('layer_idx', -2)
        self.type_feature = config.img_processor.get('type_feature', 'patch')

    def forward(self,
                input_ids: torch.LongTensor,
                pixel_values: torch.FloatTensor,
                image_sizes=None) -> torch.FloatTensor:
        """process and merge text embeddings with image embeddings."""

        img_embeds = pixel_values
        img_sizes = image_sizes

        if self.img_features is not None:
            img_embeds = self.img_features.clone()
            self.img_features = None

        if self.img_sizes is not None:
            img_sizes = self.img_sizes

        input_shape = input_ids.size()
        input_ids = input_ids.view(-1, input_shape[-1])

        positions = torch.nonzero(input_ids == self.image_token_id)

        select = False

        target_device = self.img_projection[0].bias.device
        target_dtype = self.img_projection[0].bias.dtype

        if len(positions.tolist()) > 0:
            # if self.use_hd_transform and img_sizes:
            # img_embeds: (num_images, max_num_crops, 3, H, W)
            # img_sizes: (num_images, 2).view(1, -1)

            bs = img_embeds.shape[0]
            # Nx(HW)xC
            img_features = self.get_img_features(img_embeds.flatten(0, 1))
            base_feat_height = base_feat_width = int(
                img_features.shape[1]**0.5)

            # bs x max_num_crops x (24x24) x C
            img_features = img_features.view(
                bs, -1, base_feat_height * base_feat_width, self.image_dim_out)
            C = self.image_dim_out
            H = base_feat_height

            output_imgs = []
            output_len = []

            if isinstance(img_sizes, torch.Tensor):
                img_sizes.squeeze_(0)

            for _bs in range(bs):
                h, w = img_sizes
                h = h // 336
                w = w // 336
                B_ = h * w

                # 1 x (24x24) x 1024
                global_img_feature = img_features[_bs, :1]

                # 1 x 12 x 12 x 4096
                glb_img = global_img_feature \
                    .reshape(1, H // 2, 2, H // 2, 2,C) \
                    .permute(0, 1, 3, 2, 4, 5) \
                    .reshape(1, H // 2, H // 2, 4 * C)
                temp_glb_GN = self.sub_GN.repeat(1, H // 2, 1, 1)

                # 1 x 156 x 4096
                glb_img = torch.cat([glb_img, temp_glb_GN],
                                    dim=2).reshape(1, -1, 4 * C)

                # (max_num_crops-1) x (12x12) x C
                sub_img = img_features[_bs, 1:]
                # 16x574x1024
                # get rid of padding sub_img
                sub_img = sub_img[:B_]

                sub_img = sub_img.reshape(B_, H // 2, 2, H // 2, 2, C) \
                    .permute(0, 1, 3, 2, 4, 5).reshape(B_, -1, 4 * C)
                sub_img = sub_img.reshape(1, h, w, 12, 12, -1) \
                    .permute(0, 1, 3, 2, 4, 5) \
                    .reshape(1, h * 12, w * 12, 4 * C)
                temp_sub_GN = self.sub_GN.repeat(1, h * 12, 1, 1)
                sub_img = torch.cat([sub_img, temp_sub_GN],
                                    dim=2).reshape(1, -1, 4 * C)
                # (1, num_img_tokens, 1024*4)

                # glb + sub
                if self.hd_transform_order == 'glb_sub':
                    output_imgs.append(
                        torch.cat([glb_img, self.glb_GN, sub_img], dim=1))
                elif self.hd_transform_order == 'sub_glb':
                    output_imgs.append(
                        torch.cat([sub_img, self.glb_GN, glb_img], dim=1))

                temp_len = int((h * w + 1) * 144 + 1 + (h + 1) * 12)
                output_len.append(temp_len)

            num_img_tokens = output_len
            img_set_tensor = []
            for _output_img in output_imgs:
                img_feature_proj = self.img_projection(
                    _output_img.to(target_device, target_dtype))
                img_set_tensor.append(img_feature_proj)
            select = True

        input_ids.clamp_min_(0).clamp_max_(self.vocab_size)

        hidden_states = self.wte(input_ids)

        if select:
            idx = 0
            for i, cnt in enumerate(num_img_tokens):
                hidden_states[positions[idx, 0],
                              positions[idx, 1]:positions[idx, 1] +
                              cnt] = (img_set_tensor[i].to(
                                  hidden_states.device, hidden_states.dtype))
                idx += cnt

        return hidden_states.squeeze(0)


class Phi3VImagePixelInputs(TypedDict):
    type: Literal["pixel_values"]
    data: torch.Tensor
    """Shape: (batch_size, 1 + num_patches, num_channels, height, width)"""

    image_sizes: torch.Tensor
    """Shape: (batch_size, 2)"""


def dummy_data_for_phi3v(ctx: InputContext, seq_len: int):
    seq_data = dummy_seq_data_for_clip(
        CLIP_VIT_LARGE_PATCH14_336_CONFIG,
        seq_len,
        image_token_id=32044,
        image_feature_size_override=1921,
    )
    mm_data = dummy_pixel_data_for_clip(
        CLIP_VIT_LARGE_PATCH14_336_CONFIG,
        image_width_override=1344,
        image_height_override=1008,
    )

    return seq_data, mm_data


# copied from https://huggingface.co/microsoft/Phi-3-vision-128k-instruct/blob/main/image_processing_phi3_v.py
def _calc_padded_size(width, height, padding_unit=336):
    target_height = int(np.ceil(height / padding_unit) * padding_unit)
    top_padding = int((target_height - height) / 2)
    bottom_padding = target_height - height - top_padding
    padded_width = width
    padded_height = height + top_padding + bottom_padding
    return padded_width, padded_height


# copied from https://huggingface.co/microsoft/Phi-3-vision-128k-instruct/blob/main/image_processing_phi3_v.py
def _calc_hd_transform_size(width, height, hd_num=16):
    transposed = False
    if width < height:
        width, height = height, width
        transposed = True

    ratio = width / height
    scale = 1
    while scale * np.ceil(scale / ratio) <= hd_num:
        scale += 1
    scale -= 1

    new_width = int(scale * 336)
    new_height = int(new_width / ratio)

    padded_width, padded_height = _calc_padded_size(new_width, new_height)

    if transposed:
        padded_width, padded_height = padded_height, padded_width

    return padded_width, padded_height


def _get_phi3v_image_feature_size(
    *,
    input_height: int,
    input_width: int,
) -> int:
    h, w = input_height, input_width

    # https://huggingface.co/microsoft/Phi-3-vision-128k-instruct/blob/main/image_processing_phi3_v.py#L178
    return (h // 336 * w // 336 + 1) * 144 + 1 + (h // 336 + 1) * 12


def input_processor_for_phi3v(ctx: InputContext, llm_inputs: LLMInputs):
    multi_modal_data = llm_inputs.get("multi_modal_data")
    if multi_modal_data is None or not isinstance(
            multi_modal_data, (ImagePixelData, ImageFeatureData)):
        return llm_inputs

    model_config = ctx.model_config
    multimodal_config = ctx.get_multimodal_config()

    if isinstance(multi_modal_data, ImagePixelData):
        image = multi_modal_data.image
        if isinstance(image, torch.Tensor):
            _, _, _, h, w = image.shape
        else:
            w, h = image.size

        w, h = _calc_hd_transform_size(w, h)

        image_feature_size = _get_phi3v_image_feature_size(input_width=w,
                                                           input_height=h)
    else:
        image_features = multi_modal_data.image_features
        image_feature_size = image_features.shape[-2]

    prompt_token_ids = llm_inputs["prompt_token_ids"]
    tokenizer = _cached_get_tokenizer(model_config.tokenizer)

    # We need to get the token for "<", not "▁<"
    # https://huggingface.co/microsoft/Phi-3-vision-128k-instruct/raw/main/tokenizer.json
    a_token_id, = tokenizer.encode("a", add_special_tokens=False)
    a_token_id_, *image_1_token_ids = tokenizer.encode(
        "a<|image_1|>", add_special_tokens=False)
    assert a_token_id == a_token_id_

    new_token_ids: List[int] = []
    for i in range(len(prompt_token_ids) - len(image_1_token_ids) + 1):
        if prompt_token_ids[i:i + len(image_1_token_ids)] == image_1_token_ids:
            new_token_ids.append(multimodal_config.image_token_id)

            # No need to further scan the list since we only replace once
            new_token_ids.extend(prompt_token_ids[i + len(image_1_token_ids):])
            break
        else:
            new_token_ids.append(prompt_token_ids[i])

    # NOTE: Create a defensive copy of the original inputs
    llm_inputs = LLMInputs(prompt_token_ids=new_token_ids,
                           prompt=llm_inputs.get("prompt"),
                           multi_modal_data=multi_modal_data)

    return ImageInputProcessors.input_processor_for_clip(
        model_config,
        multimodal_config,
        CLIP_VIT_LARGE_PATCH14_336_CONFIG,
        llm_inputs,
        image_token_id=multimodal_config.image_token_id,
        image_feature_size_override=image_feature_size,
    )


@MULTIMODAL_REGISTRY.register_image_pixel_input_mapper()
@INPUT_REGISTRY.register_dummy_data(dummy_data_for_phi3v)
@INPUT_REGISTRY.register_input_processor(input_processor_for_phi3v)
class Phi3VForCausalLM(VisionLanguageModelBase):

    def __init__(self,
                 config: PretrainedConfig,
                 vision_language_config: VisionLanguageConfig,
                 cache_config: Optional[CacheConfig] = None,
                 quant_config: Optional[QuantizationConfig] = None) -> None:
        super().__init__(vision_language_config)

        self.config = config

        self.model = LlamaModel(config, cache_config, quant_config)

        if self.vision_language_config.image_input_type == (
                VisionLanguageConfig.ImageInputType.PIXEL_VALUES):
            self.vision_embed_tokens = Phi3HDImageEmbedding(
                vision_language_config, config, self.model.embed_tokens)
        else:
            raise TypeError("Image features are not supported by LLaVA-NeXT")

        self.lm_head = ParallelLMHead(config.vocab_size, config.hidden_size)
        self.logits_processor = LogitsProcessor(config.vocab_size)
        self.sampler = Sampler()

    def _parse_and_validate_image_input(
            self, **kwargs: object) -> Optional[Phi3VImagePixelInputs]:
        pixel_values = kwargs.pop("pixel_values", None)
        image_sizes = kwargs.pop("image_sizes", None)

        expected_input_type = self.vision_language_config.image_input_type
        ImageInputType = VisionLanguageConfig.ImageInputType

        if expected_input_type == ImageInputType.PIXEL_VALUES:
            if pixel_values is None:
                return None

            if not isinstance(pixel_values, torch.Tensor):
                raise ValueError("Incorrect type of pixel values. "
                                 f"Got type: {type(pixel_values)}")

            if not isinstance(image_sizes, torch.Tensor):
                raise ValueError("Incorrect type of image sizes. "
                                 f"Got type: {type(image_sizes)}")

            return Phi3VImagePixelInputs(type="pixel_values",
                                         data=pixel_values,
                                         image_sizes=image_sizes)

        assert expected_input_type != ImageInputType.IMAGE_FEATURES, (
            "Failed to validate this at initialization time")

        return None

    def forward(self, input_ids: torch.Tensor, positions: torch.Tensor,
                kv_caches: List[torch.Tensor],
                attn_metadata: AttentionMetadata, **kwargs: object):
        image_input = self._parse_and_validate_image_input(**kwargs)

        if image_input is not None:
            inputs_embeds = self.vision_embed_tokens(
                input_ids, image_input["data"], image_input["image_sizes"])

            input_ids = None
        else:
            inputs_embeds = None

        hidden_states = self.model(input_ids,
                                   positions,
                                   kv_caches,
                                   attn_metadata,
                                   inputs_embeds=inputs_embeds)

        return hidden_states

    def compute_logits(self, hidden_states: torch.Tensor,
                       sampling_metadata: SamplingMetadata) -> torch.Tensor:
        logits = self.logits_processor(self.lm_head.weight, hidden_states,
                                       sampling_metadata)
        return logits

    def sample(
        self,
        logits: torch.Tensor,
        sampling_metadata: SamplingMetadata,
    ) -> Optional[SamplerOutput]:
        next_tokens = self.sampler(logits, sampling_metadata)
        return next_tokens

    def load_weights(self, weights: Iterable[Tuple[str, torch.Tensor]]):
        stacked_params_mapping = [
            # (param_name, shard_name, shard_id)
            (".qkv_proj", ".q_proj", "q"),
            (".qkv_proj", ".k_proj", "k"),
            (".qkv_proj", ".v_proj", "v"),
            (".gate_up_proj", ".gate_proj", 0),
            (".gate_up_proj", ".up_proj", 1),
        ]
        params_dict = dict(self.named_parameters())
        for name, loaded_weight in weights:
            if "rotary_emb.inv_freq" in name:
                continue
            # post_layernorm is not needed in CLIPVisionModel
            if "vision_model.post_layernorm" in name:
                continue
            for key_to_modify, new_key in _KEYS_TO_MODIFY_MAPPING.items():
                if key_to_modify in name:
                    name = name.replace(key_to_modify, new_key)
            for (param_name, weight_name, shard_id) in stacked_params_mapping:
                # We only do sharding for language model
                # and not vision model for now.
                if "vision_embed_tokens" in name and self.vision_embed_tokens:
                    continue
                if weight_name not in name:
                    continue
                param = params_dict[name.replace(weight_name, param_name)]
                weight_loader = param.weight_loader
                weight_loader(param, loaded_weight, shard_id)
                break
            else:
                # Skip loading extra bias for GPTQ models.
                if name.endswith(".bias") and name not in params_dict:
                    continue
                param = params_dict[name]
                weight_loader = getattr(param, "weight_loader",
                                        default_weight_loader)
                weight_loader(param, loaded_weight)<|MERGE_RESOLUTION|>--- conflicted
+++ resolved
@@ -34,21 +34,12 @@
 from vllm.model_executor.models.vlm_base import VisionLanguageModelBase
 from vllm.model_executor.sampling_metadata import SamplingMetadata
 from vllm.multimodal import MULTIMODAL_REGISTRY
-<<<<<<< HEAD
-from vllm.multimodal.image import (DummyImageDataFactories, ImageFeatureData,
-                                   ImageInputProcessors, ImagePixelData,
-                                   _cached_get_tokenizer)
+from vllm.multimodal.image import (ImageFeatureData, ImageInputProcessors,
+                                   ImagePixelData, _cached_get_tokenizer)
 from vllm.sequence import SamplerOutput
 
-=======
-from vllm.multimodal.image import ImagePixelData
-from vllm.sequence import SamplerOutput
-
 from .clip import dummy_pixel_data_for_clip, dummy_seq_data_for_clip
 
-logger = init_logger(__name__)
-
->>>>>>> 7229b076
 _KEYS_TO_MODIFY_MAPPING = {
     "model.vision_embed_tokens": "vision_embed_tokens",
 }
