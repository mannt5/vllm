--- conflicted
+++ resolved
@@ -13,22 +13,16 @@
 # WITHOUT WARRANTIES OR CONDITIONS OF ANY KIND, either express or implied.
 # See the License for the specific language governing permissions and
 # limitations under the License.
-from typing import Dict, Iterable, List, Literal, Optional, Tuple, TypedDict
+from typing import Iterable, List, Literal, Optional, Tuple, TypedDict
 
 import numpy as np
 import torch
 import torch.nn as nn
-from PIL import Image
 from transformers import CLIPVisionConfig, PretrainedConfig
 
 from vllm.attention import AttentionMetadata
 from vllm.config import CacheConfig, VisionLanguageConfig
-<<<<<<< HEAD
 from vllm.inputs import INPUT_REGISTRY, InputContext, LLMInputs
-=======
-from vllm.inputs import INPUT_REGISTRY, InputContext
-from vllm.logger import init_logger
->>>>>>> c036b86d
 from vllm.model_executor.layers.logits_processor import LogitsProcessor
 from vllm.model_executor.layers.quantization.base_config import (
     QuantizationConfig)
@@ -40,15 +34,9 @@
 from vllm.model_executor.models.vlm_base import VisionLanguageModelBase
 from vllm.model_executor.sampling_metadata import SamplingMetadata
 from vllm.multimodal import MULTIMODAL_REGISTRY
-<<<<<<< HEAD
 from vllm.multimodal.image import (DummyImageDataFactories, ImageFeatureData,
                                    ImageInputProcessors, ImagePixelData)
-=======
-from vllm.multimodal.image import DummyImageDataFactories, ImagePixelData
->>>>>>> c036b86d
 from vllm.sequence import SamplerOutput
-
-logger = init_logger(__name__)
 
 _KEYS_TO_MODIFY_MAPPING = {
     "model.vision_embed_tokens": "vision_embed_tokens",
@@ -299,7 +287,6 @@
     return seq_data, mm_data
 
 
-<<<<<<< HEAD
 def input_processor_for_phi3v(ctx: InputContext, llm_inputs: LLMInputs):
     multi_modal_data = llm_inputs.get("multi_modal_data")
     if multi_modal_data is None or not isinstance(
@@ -320,8 +307,6 @@
     )
 
 
-@MULTIMODAL_REGISTRY.register_image_pixel_input_mapper()
-=======
 # FIXME(Isotr0py): Remove these after dynamic num_img_tokens is supported
 # copied from https://huggingface.co/microsoft/Phi-3-vision-128k-instruct/blob/main/image_processing_phi3_v.py
 def calc_padded_size(width, height, padding_unit=336):
@@ -357,27 +342,9 @@
     return padded_width, padded_height
 
 
-def _image_processor(ctx: InputContext,
-                     data: ImagePixelData) -> Dict[str, torch.Tensor]:
-    image = data.image
-
-    if isinstance(image, Image.Image):
-        # Temporary patch before dynamic number of image tokens is supported
-        _, _, h, w = ctx.get_multimodal_config().image_input_shape
-        if (w, h) != calc_hd_transform_size(image.width, image.height):
-            logger.warning(
-                "Dynamic image shape is currently not supported. "
-                "Resizing input image to (%d, %d).", w, h)
-
-            data.image = image.resize((w, h))
-
-    return MULTIMODAL_REGISTRY._get_plugin_for_data_type(ImagePixelData) \
-            ._default_input_mapper(ctx, data)
-
-
-@MULTIMODAL_REGISTRY.register_image_pixel_input_mapper(_image_processor)
->>>>>>> c036b86d
+@MULTIMODAL_REGISTRY.register_image_pixel_input_mapper()
 @INPUT_REGISTRY.register_dummy_data(dummy_data_for_phi3v)
+@INPUT_REGISTRY.register_input_processor(input_processor_for_phi3v)
 class Phi3VForCausalLM(VisionLanguageModelBase):
 
     def __init__(self,
