# SPDX-License-Identifier: Apache-2.0
# SPDX-FileCopyrightText: Copyright contributors to the vLLM project

<<<<<<< HEAD
=======
from collections.abc import Iterable, MutableSequence
>>>>>>> 110df743
from typing import (TYPE_CHECKING, ClassVar, Literal, Optional, Protocol,
                    Union, overload, runtime_checkable)

import torch
from torch import Tensor
from typing_extensions import Self, TypeIs

from vllm.logger import init_logger
from vllm.model_executor.layers.quantization.base_config import (
    QuantizationConfig)
from vllm.utils import supports_kw

from .interfaces_base import is_pooling_model

if TYPE_CHECKING:
    from vllm.attention import AttentionMetadata
    from vllm.model_executor.models.utils import WeightsMapper
    from vllm.sequence import IntermediateTensors

logger = init_logger(__name__)

MultiModalEmbeddings = Union[list[Tensor], Tensor, tuple[Tensor, ...]]
"""
The output embeddings must be one of the following formats:

- A list or tuple of 2D tensors, where each tensor corresponds to
    each input multimodal data item (e.g, image).
- A single 3D tensor, with the batch dimension grouping the 2D tensors.
"""


@runtime_checkable
class SupportsMultiModal(Protocol):
    """The interface required for all multi-modal models."""

    supports_multimodal: ClassVar[Literal[True]] = True
    """
    A flag that indicates this model supports multi-modal inputs.

    Note:
        There is no need to redefine this flag if this class is in the
        MRO of your model class.
    """

    @classmethod
    def get_placeholder_str(cls, modality: str, i: int) -> Optional[str]:
        """
        Get the placeholder text for the `i`th `modality` item in the prompt.
        """
        ...

    def get_multimodal_embeddings(self,
                                  **kwargs: object) -> MultiModalEmbeddings:
        """
        Returns multimodal embeddings generated from multimodal kwargs 
        to be merged with text embeddings.

        Note:
            The returned multimodal embeddings must be in the same order as
            the appearances of their corresponding multimodal data item in the
            input prompt.
        """
        ...

    def get_language_model(self) -> torch.nn.Module:
        """
        Returns the underlying language model used for text generation.

        This is typically the `torch.nn.Module` instance responsible for 
        processing the merged multimodal embeddings and producing hidden states

        Returns:
            torch.nn.Module: The core language model component.
        """
        ...

    # Only for models that support v0 chunked prefill
    # TODO(ywang96): Remove this overload once v0 is deprecated
    @overload
    def get_input_embeddings(
        self,
        input_ids: Tensor,
        multimodal_embeddings: Optional[MultiModalEmbeddings] = None,
        attn_metadata: Optional["AttentionMetadata"] = None,
    ) -> Tensor:
        ...

    @overload
    def get_input_embeddings(
        self,
        input_ids: Tensor,
        multimodal_embeddings: Optional[MultiModalEmbeddings] = None,
    ) -> Tensor:
        """
        Returns the input embeddings merged from the text embeddings from 
        input_ids and the multimodal embeddings generated from multimodal 
        kwargs.
        """
        ...


# We can't use runtime_checkable with ClassVar for issubclass checks
# so we need to treat the class as an instance and use isinstance instead
@runtime_checkable
class _SupportsMultiModalType(Protocol):
    supports_multimodal: Literal[True]


@overload
def supports_multimodal(
        model: type[object]) -> TypeIs[type[SupportsMultiModal]]:
    ...


@overload
def supports_multimodal(model: object) -> TypeIs[SupportsMultiModal]:
    ...


def supports_multimodal(
    model: Union[type[object], object],
) -> Union[TypeIs[type[SupportsMultiModal]], TypeIs[SupportsMultiModal]]:
    if isinstance(model, type):
        return isinstance(model, _SupportsMultiModalType)

    return isinstance(model, SupportsMultiModal)


@runtime_checkable
class SupportsLoRA(Protocol):
    """The interface required for all models that support LoRA."""

    supports_lora: ClassVar[Literal[True]] = True
    """
    A flag that indicates this model supports LoRA.

    Note:
        There is no need to redefine this flag if this class is in the
        MRO of your model class.
    """
    # The `embedding_module` and `embedding_padding_modules`
    # are empty by default.
    embedding_modules: ClassVar[dict[str, str]] = {}
    embedding_padding_modules: ClassVar[list[str]] = []
    packed_modules_mapping: ClassVar[dict[str, list[str]]] = {}


# We can't use runtime_checkable with ClassVar for issubclass checks
# so we need to treat the class as an instance and use isinstance instead
@runtime_checkable
class _SupportsLoRAType(Protocol):
    supports_lora: Literal[True]

    packed_modules_mapping: dict[str, list[str]]
    embedding_modules: dict[str, str]
    embedding_padding_modules: list[str]


@overload
def supports_lora(model: type[object]) -> TypeIs[type[SupportsLoRA]]:
    ...


@overload
def supports_lora(model: object) -> TypeIs[SupportsLoRA]:
    ...


def supports_lora(
    model: Union[type[object], object],
) -> Union[TypeIs[type[SupportsLoRA]], TypeIs[SupportsLoRA]]:
    result = _supports_lora(model)

    if not result:
        lora_attrs = (
            "packed_modules_mapping",
            "embedding_modules",
            "embedding_padding_modules",
        )
        missing_attrs = tuple(attr for attr in lora_attrs
                              if not hasattr(model, attr))

        if getattr(model, "supports_lora", False):
            if missing_attrs:
                logger.warning(
                    "The model (%s) sets `supports_lora=True`, "
                    "but is missing LoRA-specific attributes: %s",
                    model,
                    missing_attrs,
                )
        else:
            if not missing_attrs:
                logger.warning(
                    "The model (%s) contains all LoRA-specific attributes, "
                    "but does not set `supports_lora=True`.", model)

    return result


def _supports_lora(model: Union[type[object], object]) -> bool:
    if isinstance(model, type):
        return isinstance(model, _SupportsLoRAType)

    return isinstance(model, SupportsLoRA)


@runtime_checkable
class SupportsPP(Protocol):
    """The interface required for all models that support pipeline parallel."""

    supports_pp: ClassVar[Literal[True]] = True
    """
    A flag that indicates this model supports pipeline parallel.

    Note:
        There is no need to redefine this flag if this class is in the
        MRO of your model class.
    """

    def make_empty_intermediate_tensors(
        self,
        batch_size: int,
        dtype: torch.dtype,
        device: torch.device,
    ) -> "IntermediateTensors":
        """Called when PP rank > 0 for profiling purposes."""
        ...

    def forward(
        self,
        *,
        intermediate_tensors: Optional["IntermediateTensors"],
    ) -> Union[Tensor, "IntermediateTensors"]:
        """
        Accept [`IntermediateTensors`][vllm.sequence.IntermediateTensors] when
        PP rank > 0.

        Return [`IntermediateTensors`][vllm.sequence.IntermediateTensors] only
        for the last PP rank.
        """
        ...


# We can't use runtime_checkable with ClassVar for issubclass checks
# so we need to treat the class as an instance and use isinstance instead
@runtime_checkable
class _SupportsPPType(Protocol):
    supports_pp: Literal[True]

    def make_empty_intermediate_tensors(
        self,
        batch_size: int,
        dtype: torch.dtype,
        device: torch.device,
    ) -> "IntermediateTensors":
        ...

    def forward(
        self,
        *,
        intermediate_tensors: Optional["IntermediateTensors"],
    ) -> Union[Tensor, "IntermediateTensors"]:
        ...


@overload
def supports_pp(model: type[object]) -> TypeIs[type[SupportsPP]]:
    ...


@overload
def supports_pp(model: object) -> TypeIs[SupportsPP]:
    ...


def supports_pp(
    model: Union[type[object], object],
) -> Union[bool, TypeIs[type[SupportsPP]], TypeIs[SupportsPP]]:
    supports_attributes = _supports_pp_attributes(model)
    supports_inspect = _supports_pp_inspect(model)

    if supports_attributes and not supports_inspect:
        logger.warning(
            "The model (%s) sets `supports_pp=True`, but does not accept "
            "`intermediate_tensors` in its `forward` method", model)

    if not supports_attributes:
        pp_attrs = ("make_empty_intermediate_tensors", )
        missing_attrs = tuple(attr for attr in pp_attrs
                              if not hasattr(model, attr))

        if getattr(model, "supports_pp", False):
            if missing_attrs:
                logger.warning(
                    "The model (%s) sets `supports_pp=True`, "
                    "but is missing PP-specific attributes: %s",
                    model,
                    missing_attrs,
                )
        else:
            if not missing_attrs:
                logger.warning(
                    "The model (%s) contains all PP-specific attributes, "
                    "but does not set `supports_pp=True`.", model)

    return supports_attributes and supports_inspect


def _supports_pp_attributes(model: Union[type[object], object]) -> bool:
    if isinstance(model, type):
        return isinstance(model, _SupportsPPType)

    return isinstance(model, SupportsPP)


def _supports_pp_inspect(model: Union[type[object], object]) -> bool:
    model_forward = getattr(model, "forward", None)
    if not callable(model_forward):
        return False

    return supports_kw(model_forward, "intermediate_tensors")


@runtime_checkable
class HasInnerState(Protocol):
    """The interface required for all models that has inner state."""

    has_inner_state: ClassVar[Literal[True]] = True
    """
        A flag that indicates this model has inner state.
        Models that has inner state usually need access to the scheduler_config
        for max_num_seqs, etc. True for e.g. both Mamba and Jamba.
    """


@runtime_checkable
class _HasInnerStateType(Protocol):
    has_inner_state: ClassVar[Literal[True]]


@overload
def has_inner_state(model: object) -> TypeIs[HasInnerState]:
    ...


@overload
def has_inner_state(model: type[object]) -> TypeIs[type[HasInnerState]]:
    ...


def has_inner_state(
    model: Union[type[object], object]
) -> Union[TypeIs[type[HasInnerState]], TypeIs[HasInnerState]]:
    if isinstance(model, type):
        return isinstance(model, _HasInnerStateType)

    return isinstance(model, HasInnerState)


@runtime_checkable
class IsAttentionFree(Protocol):
    """The interface required for all models like Mamba that lack attention,
    but do have state whose size is constant wrt the number of tokens."""

    is_attention_free: ClassVar[Literal[True]] = True
    """
        A flag that indicates this model has no attention.
        Used for block manager and attention backend selection.
        True for Mamba but not Jamba.
    """


@runtime_checkable
class _IsAttentionFreeType(Protocol):
    is_attention_free: ClassVar[Literal[True]]


@overload
def is_attention_free(model: object) -> TypeIs[IsAttentionFree]:
    ...


@overload
def is_attention_free(model: type[object]) -> TypeIs[type[IsAttentionFree]]:
    ...


def is_attention_free(
    model: Union[type[object], object]
) -> Union[TypeIs[type[IsAttentionFree]], TypeIs[IsAttentionFree]]:
    if isinstance(model, type):
        return isinstance(model, _IsAttentionFreeType)

    return isinstance(model, IsAttentionFree)


@runtime_checkable
class IsHybrid(Protocol):
    """The interface required for all models like Jamba that have both
    attention and mamba blocks, indicates that 
    hf_config has 'layers_block_type'"""

    is_hybrid: ClassVar[Literal[True]] = True
    """
        A flag that indicates this model has both mamba and attention blocks
        , also indicates that the model's hf_config has 
        'layers_block_type' """


@runtime_checkable
class _IsHybridType(Protocol):
    is_hybrid: ClassVar[Literal[True]]


@overload
def is_hybrid(model: object) -> TypeIs[IsHybrid]:
    ...


@overload
def is_hybrid(model: type[object]) -> TypeIs[type[IsHybrid]]:
    ...


def is_hybrid(
    model: Union[type[object], object]
) -> Union[TypeIs[type[IsHybrid]], TypeIs[IsHybrid]]:
    if isinstance(model, type):
        return isinstance(model, _IsHybridType)

    return isinstance(model, IsHybrid)


@runtime_checkable
class MixtureOfExperts(Protocol):
    """
    Check if the model is a mixture of experts (MoE) model.
    """

    expert_weights: MutableSequence[Iterable[Tensor]]
    """
    Expert weights saved in this rank.

    The first dimension is the layer, and the second dimension is different
    parameters in the layer, e.g. up/down projection weights.
    """

    num_moe_layers: int
    """Number of MoE layers in this model."""

    num_expert_groups: int
    """Number of expert groups in this model."""

    num_logical_experts: int
    """Number of logical experts in this model."""

    num_physical_experts: int
    """Number of physical experts in this model."""

    num_local_physical_experts: int
    """Number of local physical experts in this model."""

    num_routed_experts: int
    """Number of routed experts in this model."""

    num_shared_experts: int
    """Number of shared experts in this model."""

    num_redundant_experts: int
    """Number of redundant experts in this model."""

    def set_eplb_state(
        self,
        expert_load_view: Tensor,
        logical_to_physical_map: Tensor,
        logical_replica_count: Tensor,
    ) -> None:
        """
        Register the EPLB state in the MoE model.
        
        Since these are views of the actual EPLB state, any changes made by
        the EPLB algorithm are automatically reflected in the model's behavior
        without requiring additional method calls to set new states.

        You should also collect model's `expert_weights` here instead of in
        the weight loader, since after initial weight loading, further
        processing like quantization may be applied to the weights.

        Args:
            expert_load_view: A view of the expert load metrics tensor.
            logical_to_physical_map: Mapping from logical to physical experts.
            logical_replica_count: Count of replicas for each logical expert.
        """
        ...


def is_mixture_of_experts(model: object) -> TypeIs[MixtureOfExperts]:
    return isinstance(model, MixtureOfExperts)


@runtime_checkable
class HasNoOps(Protocol):
    has_noops: ClassVar[Literal[True]] = True


@runtime_checkable
class _HasNoOpsType(Protocol):
    has_noops: ClassVar[Literal[True]]


@overload
def has_noops(model: object) -> TypeIs[HasNoOps]:
    ...


@overload
def has_noops(model: type[object]) -> TypeIs[type[HasNoOps]]:
    ...


def has_noops(
    model: Union[type[object], object]
) -> Union[TypeIs[type[HasNoOps]], TypeIs[HasNoOps]]:
    if isinstance(model, type):
        return isinstance(model, _HasNoOpsType)

    return isinstance(model, HasNoOps)


@runtime_checkable
class SupportsCrossEncoding(Protocol):
    """The interface required for all models that support cross encoding."""

    supports_cross_encoding: ClassVar[Literal[True]] = True


@overload
def supports_cross_encoding(
        model: type[object]) -> TypeIs[type[SupportsCrossEncoding]]:
    ...


@overload
def supports_cross_encoding(model: object) -> TypeIs[SupportsCrossEncoding]:
    ...


def _supports_cross_encoding(
    model: Union[type[object], object],
) -> Union[TypeIs[type[SupportsCrossEncoding]], TypeIs[SupportsCrossEncoding]]:

    if isinstance(model, type):
        return isinstance(model, SupportsCrossEncoding)

    return isinstance(model, SupportsCrossEncoding)


def supports_cross_encoding(
    model: Union[type[object], object],
) -> Union[TypeIs[type[SupportsCrossEncoding]], TypeIs[SupportsCrossEncoding]]:
    return is_pooling_model(model) and _supports_cross_encoding(model)


def has_step_pooler(model: Union[type[object], object]) -> bool:
    """Check if the model uses step pooler."""
    return is_pooling_model(model) and any(
        type(module).__name__ == "StepPool" for module in model.modules())


class SupportsQuant:
    """The interface required for all models that support quantization."""

<<<<<<< HEAD
    packed_modules_mapping: ClassVar[dict[str, list[str]]] = {}
=======
    hf_to_vllm_mapper: ClassVar[Optional["WeightsMapper"]] = None
    packed_modules_mapping: ClassVar[Optional[dict[str, list[str]]]] = None
>>>>>>> 110df743
    quant_config: Optional[QuantizationConfig] = None

    def __new__(cls, *args, **kwargs) -> Self:
        instance = super().__new__(cls)

        # find config passed in arguments
        quant_config = cls._find_quant_config(*args, **kwargs)
        if quant_config is not None:

            # attach config to model for general use
            instance.quant_config = quant_config

            # apply model mappings to config for proper config-model matching
            # NOTE: `TransformersForCausalLM` is not supported due to how this
            # class defines `hf_to_vllm_mapper` as a post-init `@property`.
            # After this is fixed, get `instance.hf_to_vllm_mapper` directly
            if getattr(instance, "hf_to_vllm_mapper", None) is not None:
                instance.quant_config.apply_vllm_mapper(
                    instance.hf_to_vllm_mapper)
            if getattr(instance, "packed_modules_mapping", None) is not None:
                instance.quant_config.packed_modules_mapping.update(
                    instance.packed_modules_mapping)

        return instance

    @staticmethod
    def _find_quant_config(*args, **kwargs) -> Optional[QuantizationConfig]:
        """Find quant config passed through model constructor args"""
        from vllm.config import VllmConfig  # avoid circular import

        args_values = list(args) + list(kwargs.values())
        for arg in args_values:
            if isinstance(arg, VllmConfig):
                return arg.quant_config

            if isinstance(arg, QuantizationConfig):
                return arg

        return None


@runtime_checkable
class SupportsTranscription(Protocol):
    """The interface required for all models that support transcription."""

    supports_transcription: ClassVar[Literal[True]] = True

    @classmethod
    def get_decoder_prompt(cls, language: str, task_type: str,
                           prompt: str) -> str:
        """Get the decoder prompt for the ASR model."""
        ...

    @classmethod
    def validate_language(cls, language: str) -> bool:
        """Check if the model supports a specific ISO639_1 language."""
        ...


@overload
def supports_transcription(
        model: type[object]) -> TypeIs[type[SupportsTranscription]]:
    ...


@overload
def supports_transcription(model: object) -> TypeIs[SupportsTranscription]:
    ...


def supports_transcription(
    model: Union[type[object], object],
) -> Union[TypeIs[type[SupportsTranscription]], TypeIs[SupportsTranscription]]:
    if isinstance(model, type):
        return isinstance(model, SupportsTranscription)

    return isinstance(model, SupportsTranscription)


@runtime_checkable
class SupportsV0Only(Protocol):
    """Models with this interface are not compatible with V1 vLLM."""

    supports_v0_only: ClassVar[Literal[True]] = True


@overload
def supports_v0_only(model: type[object]) -> TypeIs[type[SupportsV0Only]]:
    ...


@overload
def supports_v0_only(model: object) -> TypeIs[SupportsV0Only]:
    ...


def supports_v0_only(
    model: Union[type[object], object],
) -> Union[TypeIs[type[SupportsV0Only]], TypeIs[SupportsV0Only]]:
    if isinstance(model, type):
        return isinstance(model, SupportsV0Only)

    return isinstance(model, SupportsV0Only)<|MERGE_RESOLUTION|>--- conflicted
+++ resolved
@@ -1,10 +1,7 @@
 # SPDX-License-Identifier: Apache-2.0
 # SPDX-FileCopyrightText: Copyright contributors to the vLLM project
 
-<<<<<<< HEAD
-=======
 from collections.abc import Iterable, MutableSequence
->>>>>>> 110df743
 from typing import (TYPE_CHECKING, ClassVar, Literal, Optional, Protocol,
                     Union, overload, runtime_checkable)
 
@@ -577,12 +574,8 @@
 class SupportsQuant:
     """The interface required for all models that support quantization."""
 
-<<<<<<< HEAD
-    packed_modules_mapping: ClassVar[dict[str, list[str]]] = {}
-=======
     hf_to_vllm_mapper: ClassVar[Optional["WeightsMapper"]] = None
     packed_modules_mapping: ClassVar[Optional[dict[str, list[str]]]] = None
->>>>>>> 110df743
     quant_config: Optional[QuantizationConfig] = None
 
     def __new__(cls, *args, **kwargs) -> Self:
