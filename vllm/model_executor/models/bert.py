# SPDX-License-Identifier: Apache-2.0

from typing import Iterable, Optional, Set, Tuple

import torch
from torch import nn
from transformers import BertConfig

from vllm.attention import Attention, AttentionType
from vllm.compilation.decorators import support_torch_compile
from vllm.config import CacheConfig, PoolerConfig, VllmConfig
from vllm.distributed import get_tensor_model_parallel_world_size
from vllm.forward_context import get_forward_context
from vllm.model_executor.layers.activation import get_act_fn
from vllm.model_executor.layers.linear import (ColumnParallelLinear,
                                               QKVParallelLinear,
                                               RowParallelLinear)
from vllm.model_executor.layers.pooler import (CrossEncodingPooler, Pooler,
                                               PoolingType)
from vllm.model_executor.layers.quantization import QuantizationConfig
<<<<<<< HEAD
from vllm.model_executor.layers.sampler import get_sampler
=======
from vllm.model_executor.layers.rotary_embedding import get_rope
>>>>>>> 40b4284f
from vllm.model_executor.layers.vocab_parallel_embedding import (
    VocabParallelEmbedding)
from vllm.model_executor.model_loader.weight_utils import default_weight_loader
from vllm.model_executor.pooling_metadata import PoolingMetadata
from vllm.sequence import IntermediateTensors, PoolerOutput
from vllm.transformers_utils.config import (
    get_cross_encoder_activation_function)

from .interfaces import SupportsCrossEncoding, SupportsQuant
from .utils import WeightsMapper, maybe_prefix


class BertEmbedding(nn.Module):

    def __init__(self, config: BertConfig):

        super().__init__()
        self.size = config.hidden_size
        self.word_embeddings = VocabParallelEmbedding(config.vocab_size,
                                                      config.hidden_size)

        self.token_type_embeddings = VocabParallelEmbedding(
            config.type_vocab_size, config.hidden_size)
        self.LayerNorm = nn.LayerNorm(config.hidden_size,
                                      eps=config.layer_norm_eps)

        self.position_embedding_type = config.position_embedding_type
        if self.position_embedding_type == "absolute":
            self.position_embeddings = VocabParallelEmbedding(
                config.max_position_embeddings, config.hidden_size)
            self.position_ids = nn.Parameter(
                torch.empty((1, config.max_position_embeddings)), )
        elif self.position_embedding_type == "rotary":
            self.position_embeddings = None
            self.position_ids = None
        else:
            raise ValueError("Only 'absolute' and 'rotary' " +
                             "position_embedding_type is supported")

    def forward(
        self,
        input_ids: torch.Tensor,
        seq_lens: torch.Tensor,
        position_ids: torch.Tensor,
        token_type_ids: Optional[torch.Tensor] = None,
    ) -> torch.Tensor:
        input_shape = input_ids.size()

        # Input embeddings.
        inputs_embeds = self.word_embeddings(input_ids)

        if token_type_ids is None:
            token_type_ids = torch.zeros(input_shape,
                                         dtype=torch.long,
                                         device=inputs_embeds.device)

        token_type_embeddings = self.token_type_embeddings(token_type_ids)

        embeddings = inputs_embeds + token_type_embeddings

        if self.position_embedding_type == "absolute":
            position_embeddings = self.position_embeddings(position_ids)
            embeddings += position_embeddings

        embeddings = self.LayerNorm(embeddings)
        return embeddings


class BertPooler(nn.Module):

    def __init__(self, config: BertConfig):
        super().__init__()
        self.dense = nn.Linear(config.hidden_size, config.hidden_size)
        self.activation = nn.Tanh()

    def forward(self, hidden_states: torch.Tensor) -> torch.Tensor:
        # We "pool" the model by simply taking the hidden state corresponding
        # to the first token.
        first_token_tensor = hidden_states[0, :]
        pooled_output = self.dense(first_token_tensor)
        pooled_output = self.activation(pooled_output)
        return pooled_output


@support_torch_compile
class BertEncoder(nn.Module):

    def __init__(self,
                 vllm_config: VllmConfig,
                 rotary_kwargs: Optional[dict] = None,
                 prefix: str = ""):
        super().__init__()
        config = vllm_config.model_config.hf_config
        cache_config = vllm_config.cache_config
        quant_config = vllm_config.quant_config
        self.layer = nn.ModuleList([
            BertLayer(config=config,
                      cache_config=cache_config,
                      quant_config=quant_config,
                      rotary_kwargs=rotary_kwargs,
                      prefix=f"{prefix}.layer.{layer_idx}")
            for layer_idx in range(config.num_hidden_layers)
        ])

    def forward(
        self,
        positions: torch.Tensor,
        hidden_states: torch.Tensor,
    ) -> torch.Tensor:
        for layer in self.layer:
            hidden_states = layer(positions, hidden_states)
        return hidden_states


class BertLayer(nn.Module):

    def __init__(self,
                 config: BertConfig,
                 cache_config: Optional[CacheConfig] = None,
                 quant_config: Optional[QuantizationConfig] = None,
                 rotary_kwargs: Optional[dict] = None,
                 prefix: str = ""):
        super().__init__()

        self.attention = BertAttention(
            hidden_size=config.hidden_size,
            num_attention_heads=config.num_attention_heads,
            layer_norm_eps=config.layer_norm_eps,
            cache_config=cache_config,
            quant_config=quant_config,
            rotary_kwargs=rotary_kwargs,
            prefix=f"{prefix}.attention")

        self.intermediate = BertIntermediate(
            hidden_size=config.hidden_size,
            intermediate_size=config.intermediate_size,
            hidden_act=config.hidden_act,
            quant_config=quant_config,
            prefix=f"{prefix}.intermediate")

        self.output = BertOutput(hidden_size=config.hidden_size,
                                 intermediate_size=config.intermediate_size,
                                 layer_norm_eps=config.layer_norm_eps,
                                 quant_config=quant_config,
                                 prefix=f"{prefix}.output")

    def forward(self, positions: torch.Tensor, hidden_states: torch.Tensor):
        attn_output = self.attention(positions, hidden_states)
        intermediate_output = self.intermediate(attn_output)
        output = self.output(intermediate_output, attn_output)
        return output


class BertAttention(nn.Module):

    def __init__(
        self,
        hidden_size: int,
        num_attention_heads: int,
        layer_norm_eps: float,
        cache_config: Optional[CacheConfig] = None,
        quant_config: Optional[QuantizationConfig] = None,
        rotary_kwargs: Optional[dict] = None,
        prefix: str = "",
    ):
        super().__init__()

        self.self = BertSelfAttention(hidden_size=hidden_size,
                                      num_attention_heads=num_attention_heads,
                                      cache_config=cache_config,
                                      quant_config=quant_config,
                                      rotary_kwargs=rotary_kwargs,
                                      prefix=f"{prefix}.output")

        self.output = BertSelfOutput(hidden_size=hidden_size,
                                     layer_norm_eps=layer_norm_eps,
                                     quant_config=quant_config,
                                     prefix=f"{prefix}.output")

    def forward(
        self,
        positions: torch.Tensor,
        hidden_states: torch.Tensor,
    ) -> torch.Tensor:
        self_output = self.self(positions, hidden_states)
        return self.output(self_output, hidden_states)


class BertSelfAttention(nn.Module):

    def __init__(
        self,
        hidden_size: int,
        num_attention_heads: int,
        cache_config: Optional[CacheConfig] = None,
        quant_config: Optional[QuantizationConfig] = None,
        rotary_kwargs: Optional[dict] = None,
        prefix: str = "",
    ):
        super().__init__()
        self.hidden_size = hidden_size
        tp_size = get_tensor_model_parallel_world_size()

        self.total_num_heads = num_attention_heads
        assert self.total_num_heads % tp_size == 0

        self.num_heads = self.total_num_heads // tp_size
        self.total_num_kv_heads = self.total_num_heads
        self.head_dim = self.hidden_size // self.total_num_heads
        assert self.head_dim * self.total_num_heads == self.hidden_size

        self.num_kv_heads = max(1, self.total_num_kv_heads // tp_size)

        self.q_size = self.num_heads * self.head_dim
        self.kv_size = self.num_kv_heads * self.head_dim
        self.scaling = self.head_dim**-0.5
        self.qkv_proj = QKVParallelLinear(
            hidden_size=self.hidden_size,
            head_size=self.head_dim,
            total_num_heads=self.total_num_heads,
            total_num_kv_heads=self.total_num_kv_heads,
            bias=True,
            quant_config=quant_config,
            prefix=f"{prefix}.qkv_proj")

        if rotary_kwargs:
            self.rotary_emb = get_rope(**rotary_kwargs)
        else:
            self.rotary_emb = None

        self.attn = Attention(num_heads=self.num_heads,
                              head_size=self.head_dim,
                              scale=self.scaling,
                              num_kv_heads=self.num_kv_heads,
                              cache_config=cache_config,
                              quant_config=quant_config,
                              prefix=f"{prefix}.attn",
                              attn_type=AttentionType.ENCODER_ONLY)

    def forward(
        self,
        positions: torch.Tensor,
        hidden_states: torch.Tensor,
    ) -> torch.Tensor:
        qkv, _ = self.qkv_proj(hidden_states)
        q, k, v = qkv.split([self.q_size, self.kv_size, self.kv_size], dim=-1)

        if self.rotary_emb:
            q, k = self.rotary_emb(positions, q, k)

        output = self.attn(q, k, v)
        return output


class BertSelfOutput(nn.Module):

    def __init__(self,
                 hidden_size: int,
                 layer_norm_eps: float,
                 quant_config: Optional[QuantizationConfig] = None,
                 prefix: str = ""):
        super().__init__()
        self.dense = RowParallelLinear(input_size=hidden_size,
                                       output_size=hidden_size,
                                       bias=True,
                                       quant_config=quant_config,
                                       prefix=f"{prefix}.dense")
        self.LayerNorm = nn.LayerNorm(hidden_size, eps=layer_norm_eps)

    def forward(self, hidden_states: torch.Tensor,
                input_tensor: torch.Tensor) -> torch.Tensor:
        hidden_states, _ = self.dense(hidden_states)
        hidden_states = self.LayerNorm(hidden_states + input_tensor)
        return hidden_states


class BertIntermediate(nn.Module):

    def __init__(self,
                 hidden_size: int,
                 intermediate_size: int,
                 hidden_act: str,
                 quant_config: Optional[QuantizationConfig] = None,
                 prefix: str = ""):
        super().__init__()
        self.dense = ColumnParallelLinear(input_size=hidden_size,
                                          output_size=intermediate_size,
                                          bias=True,
                                          quant_config=quant_config,
                                          prefix=f"{prefix}.dense")
        self.intermediate_act_fn = get_act_fn(hidden_act)

    def forward(self, hidden_states: torch.Tensor) -> torch.Tensor:
        hidden_states, _ = self.dense(hidden_states)
        hidden_states = self.intermediate_act_fn(hidden_states)
        return hidden_states


class BertOutput(nn.Module):

    def __init__(self,
                 hidden_size: int,
                 intermediate_size: int,
                 layer_norm_eps: float,
                 quant_config: Optional[QuantizationConfig] = None,
                 prefix: str = ""):
        super().__init__()

        self.dense = RowParallelLinear(input_size=intermediate_size,
                                       output_size=hidden_size,
                                       bias=True,
                                       quant_config=quant_config,
                                       prefix=f"{prefix}.dense")

        self.LayerNorm = nn.LayerNorm(hidden_size, eps=layer_norm_eps)

    def forward(self, hidden_states: torch.Tensor,
                input_tensor: torch.Tensor) -> torch.Tensor:
        hidden_states, _ = self.dense(hidden_states)
        hidden_states = self.LayerNorm(hidden_states + input_tensor)
        return hidden_states


class BertModel(nn.Module, SupportsQuant):
    packed_modules_mapping = {"qkv_proj": ["query", "key", "value"]}

    def __init__(self,
                 *,
                 vllm_config: VllmConfig,
                 prefix: str = "",
                 embedding_class: type = BertEmbedding,
                 rotary_kwargs: Optional[dict] = None,
                 add_pooling_layer: bool = False):
        super().__init__()
        config = vllm_config.model_config.hf_config
        self.config = config
        self.embeddings = embedding_class(config)
        self.encoder = BertEncoder(vllm_config=vllm_config,
                                   rotary_kwargs=rotary_kwargs,
                                   prefix=f"{prefix}.encoder")
        self.pooler = BertPooler(config) if add_pooling_layer else None

    def forward(
        self,
        input_ids: torch.Tensor,
        position_ids: torch.Tensor,
        intermediate_tensors: Optional[IntermediateTensors] = None,
        inputs_embeds: Optional[torch.Tensor] = None,
        token_type_ids: Optional[torch.Tensor] = None,
    ) -> torch.Tensor:
        if inputs_embeds is not None:
            hidden_states = inputs_embeds
        else:
            attn_metadata = get_forward_context().attn_metadata
<<<<<<< HEAD
            seq_lens = None
            if attn_metadata is not None:  # Can be None during warmup
                seq_lens = getattr(attn_metadata, "seq_lens_tensor",
                                   attn_metadata.seq_lens)
                assert seq_lens is not None
            hidden_states = self.embeddings(input_ids=input_ids,
                                            seq_lens=seq_lens,
                                            position_ids=position_ids,
                                            token_type_ids=token_type_ids)

        return self.encoder(hidden_states)
=======
            assert hasattr(attn_metadata, "seq_lens_tensor")
            hidden_states = self.embeddings(
                input_ids=input_ids,
                seq_lens=attn_metadata.seq_lens_tensor,
                position_ids=position_ids,
                token_type_ids=token_type_ids)
        return self.encoder(position_ids, hidden_states)
>>>>>>> 40b4284f

    def load_weights(self, weights: Iterable[Tuple[str,
                                                   torch.Tensor]]) -> Set[str]:
        stacked_params_mapping = [
            # (param_name, shard_name, shard_id)
            ("qkv_proj", "query", "q"),
            ("qkv_proj", "key", "k"),
            ("qkv_proj", "value", "v"),
        ]

        params_dict = dict(self.named_parameters())
        loaded_params: Set[str] = set()
        for name, loaded_weight in weights:
            if self.pooler is None and "pooler" in name:
                continue
            for (param_name, weight_name, shard_id) in stacked_params_mapping:
                if weight_name not in name:
                    continue
                name = name.replace(weight_name, param_name)
                # Skip loading extra bias for GPTQ models.
                if name.endswith(".bias") and name not in params_dict:
                    continue
                param = params_dict[name]
                weight_loader = param.weight_loader
                weight_loader(param, loaded_weight, shard_id)
                break
            else:
                # Skip loading extra bias for GPTQ models.
                if name.endswith(".bias") and name not in params_dict:
                    continue
                param = params_dict[name]
                weight_loader = getattr(param, "weight_loader",
                                        default_weight_loader)
                weight_loader(param, loaded_weight)
            loaded_params.add(name)
        return loaded_params


class BertEmbeddingModel(nn.Module, SupportsQuant):
    """A model that uses Bert to provide embedding functionalities.

   This class encapsulates the BertModel and provides an interface for
   embedding operations and customized pooling functions.

   Attributes:
       model: An instance of BertModel used for forward operations.
       _pooler: An instance of Pooler used for pooling operations.
   """
    hf_to_vllm_mapper = WeightsMapper(orig_to_new_prefix={"model.": ""})

    def __init__(self, *, vllm_config: VllmConfig, prefix: str = ""):
        super().__init__()
        pooler_config = vllm_config.model_config.pooler_config
        self.config = vllm_config.model_config.hf_config
        self.model = self._build_model(vllm_config=vllm_config,
                                       prefix=maybe_prefix(prefix, "model"))
        self._pooler = self._build_pooler(pooler_config)
        # TODO: Remove test scaffolding after pooling is implemented
        self.sampler = get_sampler()

    def forward(
        self,
        input_ids: Optional[torch.Tensor],
        positions: torch.Tensor,
        intermediate_tensors: Optional[IntermediateTensors] = None,
        inputs_embeds: Optional[torch.Tensor] = None,
    ) -> torch.Tensor:
        return self.model(input_ids=input_ids,
                          position_ids=positions,
                          inputs_embeds=inputs_embeds,
                          intermediate_tensors=intermediate_tensors)

    def pooler(
        self,
        hidden_states: torch.Tensor,
        pooling_metadata: PoolingMetadata,
    ) -> Optional[PoolerOutput]:
        return self._pooler(hidden_states, pooling_metadata)

    def load_weights(self, weights: Iterable[Tuple[str, torch.Tensor]]):
        weights = self.hf_to_vllm_mapper.apply(weights)
        weights = ((name, data) for name, data in weights
                   if not name.startswith("lm_head."))
        self.model.load_weights(weights)

    def _build_model(self,
                     vllm_config: VllmConfig,
                     prefix: str = "") -> BertModel:
        return BertModel(vllm_config=vllm_config,
                         prefix=prefix,
                         embedding_class=BertEmbedding)

    def _build_pooler(self, pooler_config: PoolerConfig) -> Pooler:
        return Pooler.from_config_with_defaults(pooler_config,
                                                pooling_type=PoolingType.CLS,
                                                normalize=True,
                                                softmax=False)


class BertForSequenceClassification(nn.Module, SupportsCrossEncoding,
                                    SupportsQuant):
    """A model that uses Bert to provide embedding functionalities.

   This class encapsulates the BertModel and provides an interface for
   embedding operations and customized pooling functions.

   Attributes:
       model: An instance of BertModel used for forward operations.
       _pooler: An instance of Pooler used for pooling operations.
   """

    def __init__(self, *, vllm_config: VllmConfig, prefix: str = ""):
        super().__init__()
        config = vllm_config.model_config.hf_config

        self.default_activation_function = \
            get_cross_encoder_activation_function(config)

        self.num_labels = config.num_labels
        self.bert = BertModel(vllm_config=vllm_config,
                              prefix=maybe_prefix(prefix, "bert"),
                              embedding_class=BertEmbedding,
                              add_pooling_layer=True)
        self.classifier = nn.Linear(config.hidden_size, config.num_labels)
        self._pooler = CrossEncodingPooler(config, self.classifier,
                                           self.bert.pooler)

    def load_weights(self, weights: Iterable[Tuple[str, torch.Tensor]]):

        self_weights = []

        def weight_filter():
            for name, weight in weights:
                if name.startswith("bert."):
                    yield (name[len("bert."):], weight)
                else:
                    self_weights.append((name, weight))

        self.bert.load_weights(weight_filter())

        params_dict = dict(self.named_parameters())

        for name, loaded_weight in self_weights:
            if name.startswith("classifier"):
                param = params_dict[name]
                weight_loader = getattr(param, "weight_loader",
                                        default_weight_loader)
                weight_loader(param, loaded_weight)

    def pooler(
        self,
        hidden_states: torch.Tensor,
        pooling_metadata: PoolingMetadata,
    ) -> Optional[PoolerOutput]:
        return self._pooler(hidden_states, pooling_metadata)

    def forward(
        self,
        input_ids: Optional[torch.Tensor],
        positions: torch.Tensor,
        intermediate_tensors: Optional[IntermediateTensors] = None,
        inputs_embeds: Optional[torch.Tensor] = None,
        token_type_ids: Optional[torch.Tensor] = None,
    ) -> torch.Tensor:
        return self.bert(input_ids=input_ids,
                         position_ids=positions,
                         inputs_embeds=inputs_embeds,
                         intermediate_tensors=intermediate_tensors,
                         token_type_ids=token_type_ids)<|MERGE_RESOLUTION|>--- conflicted
+++ resolved
@@ -18,11 +18,7 @@
 from vllm.model_executor.layers.pooler import (CrossEncodingPooler, Pooler,
                                                PoolingType)
 from vllm.model_executor.layers.quantization import QuantizationConfig
-<<<<<<< HEAD
-from vllm.model_executor.layers.sampler import get_sampler
-=======
 from vllm.model_executor.layers.rotary_embedding import get_rope
->>>>>>> 40b4284f
 from vllm.model_executor.layers.vocab_parallel_embedding import (
     VocabParallelEmbedding)
 from vllm.model_executor.model_loader.weight_utils import default_weight_loader
@@ -358,7 +354,6 @@
                  add_pooling_layer: bool = False):
         super().__init__()
         config = vllm_config.model_config.hf_config
-        self.config = config
         self.embeddings = embedding_class(config)
         self.encoder = BertEncoder(vllm_config=vllm_config,
                                    rotary_kwargs=rotary_kwargs,
@@ -377,7 +372,6 @@
             hidden_states = inputs_embeds
         else:
             attn_metadata = get_forward_context().attn_metadata
-<<<<<<< HEAD
             seq_lens = None
             if attn_metadata is not None:  # Can be None during warmup
                 seq_lens = getattr(attn_metadata, "seq_lens_tensor",
@@ -388,16 +382,7 @@
                                             position_ids=position_ids,
                                             token_type_ids=token_type_ids)
 
-        return self.encoder(hidden_states)
-=======
-            assert hasattr(attn_metadata, "seq_lens_tensor")
-            hidden_states = self.embeddings(
-                input_ids=input_ids,
-                seq_lens=attn_metadata.seq_lens_tensor,
-                position_ids=position_ids,
-                token_type_ids=token_type_ids)
         return self.encoder(position_ids, hidden_states)
->>>>>>> 40b4284f
 
     def load_weights(self, weights: Iterable[Tuple[str,
                                                    torch.Tensor]]) -> Set[str]:
@@ -455,8 +440,6 @@
         self.model = self._build_model(vllm_config=vllm_config,
                                        prefix=maybe_prefix(prefix, "model"))
         self._pooler = self._build_pooler(pooler_config)
-        # TODO: Remove test scaffolding after pooling is implemented
-        self.sampler = get_sampler()
 
     def forward(
         self,
