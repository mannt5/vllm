--- conflicted
+++ resolved
@@ -27,11 +27,7 @@
 from vllm.transformers_utils.config import (
     get_cross_encoder_activation_function)
 
-<<<<<<< HEAD
-from .interfaces import SupportsCrossEncoding
-=======
-from .interfaces import SupportsCrossEncoding, SupportsQuant, SupportsV0Only
->>>>>>> f2ebb6f5
+from .interfaces import SupportsCrossEncoding, SupportsQuant
 from .utils import WeightsMapper, maybe_prefix
 
 
@@ -396,11 +392,7 @@
         return loaded_params
 
 
-<<<<<<< HEAD
-class BertEmbeddingModel(nn.Module):
-=======
-class BertEmbeddingModel(nn.Module, SupportsV0Only, SupportsQuant):
->>>>>>> f2ebb6f5
+class BertEmbeddingModel(nn.Module, SupportsQuant):
     """A model that uses Bert to provide embedding functionalities.
 
    This class encapsulates the BertModel and provides an interface for
