--- conflicted
+++ resolved
@@ -252,17 +252,6 @@
         attn_metadata: AttentionMetadata,
         intermediate_tensors: Optional[IntermediateTensors],
         inputs_embeds: Optional[torch.Tensor] = None,
-<<<<<<< HEAD
-    ) -> torch.Tensor:
-        if inputs_embeds is None:
-            inputs_embeds = self.get_input_embeddings(input_ids)
-        pos_embeds = self.embed_positions(positions)
-        if self.project_in is not None:
-            inputs_embeds, _ = self.project_in(inputs_embeds)
-        hidden_states = inputs_embeds + pos_embeds
-
-        for i in range(len(self.layers)):
-=======
     ) -> Union[torch.Tensor, IntermediateTensors]:
         if get_pp_group().is_first_rank:
             if inputs_embeds is None:
@@ -276,7 +265,6 @@
             hidden_states = intermediate_tensors["hidden_states"]
 
         for i in range(self.start_layer, self.end_layer):
->>>>>>> 38e60f40
             layer = self.layers[i]
             hidden_states = layer(hidden_states,
                                   kv_caches[i - self.start_layer],
