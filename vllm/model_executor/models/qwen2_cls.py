--- conflicted
+++ resolved
@@ -17,12 +17,8 @@
 from vllm.model_executor.pooling_metadata import PoolingMetadata
 from vllm.sequence import IntermediateTensors, PoolerOutput
 
-<<<<<<< HEAD
 from .interfaces import SupportsLoRA, SupportsPP
-from .utils import AutoWeightsLoader
-=======
 from .utils import AutoWeightsLoader, maybe_prefix
->>>>>>> f89d18ff
 
 
 class Qwen2ForSequenceClassification(nn.Module, SupportsLoRA, SupportsPP):
@@ -51,7 +47,6 @@
     def __init__(self, *, vllm_config: VllmConfig, prefix: str = ""):
         super().__init__()
         config = vllm_config.model_config.hf_config
-        cache_config = vllm_config.cache_config
         quant_config = vllm_config.quant_config
         lora_config = vllm_config.lora_config
         pooler_config = vllm_config.model_config.pooler_config
