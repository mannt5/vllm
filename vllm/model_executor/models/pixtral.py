--- conflicted
+++ resolved
@@ -61,17 +61,10 @@
     image_feature_size = (size**2) // (patch_size**2)
 
     num_image_tokens = image_feature_size * num_images
-<<<<<<< HEAD
-    seq_data = SequenceData.from_counts({
-        image_token_id: num_image_tokens,
-        0: seq_len - num_image_tokens,
-    })
-=======
     seq_data = SequenceData.from_token_counts(
         (image_token_id, num_image_tokens),
         (0, seq_len - num_image_tokens),
     )
->>>>>>> 8ca5051b
 
     mm_data = {"image": num_images * [image]}
     return seq_data, mm_data
