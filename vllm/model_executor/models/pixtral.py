# SPDX-License-Identifier: Apache-2.0
# SPDX-FileCopyrightText: Copyright contributors to the vLLM project

import math
from collections.abc import Iterable, Mapping, Sequence
from dataclasses import dataclass, fields
from functools import cached_property
from typing import Literal, Optional, TypedDict, Union

import torch
import torch.nn as nn
import torch.nn.functional as F
from mistral_common.protocol.instruct.messages import (ImageChunk, TextChunk,
                                                       UserMessage)
from mistral_common.protocol.instruct.request import ChatCompletionRequest
from mistral_common.tokens.tokenizers.multimodal import ImageEncoder
from PIL import Image
from transformers import PixtralVisionConfig, TensorType
from transformers.image_utils import ImageInput
from transformers.models.pixtral.image_processing_pixtral import (
    _num_image_tokens as _get_pixtral_hf_num_image_tokens)
from transformers.models.pixtral.modeling_pixtral import (
    PixtralRotaryEmbedding, apply_rotary_pos_emb, position_ids_in_meshgrid)
from transformers.tokenization_utils_base import TextInput

from vllm.config import VllmConfig
from vllm.distributed import divide, get_tensor_model_parallel_world_size
from vllm.model_executor.layers.activation import get_act_and_mul_fn
from vllm.model_executor.layers.layernorm import RMSNorm
from vllm.model_executor.layers.linear import (MergedColumnParallelLinear,
                                               QKVParallelLinear,
                                               RowParallelLinear)
from vllm.model_executor.layers.quantization import QuantizationConfig
from vllm.model_executor.model_loader.weight_utils import default_weight_loader
from vllm.model_executor.sampling_metadata import SamplingMetadata
from vllm.multimodal import MULTIMODAL_REGISTRY, MultiModalKwargs
from vllm.multimodal.inputs import (MultiModalDataDict, MultiModalFieldConfig,
                                    NestedTensors)
from vllm.multimodal.parse import (ImageProcessorItems, ImageSize,
                                   MultiModalDataItems)
from vllm.multimodal.processing import (BaseMultiModalProcessor,
                                        BaseProcessingInfo, MultiModalHashes,
                                        PromptReplacement, PromptUpdate,
                                        PromptUpdateDetails)
from vllm.multimodal.profiling import BaseDummyInputsBuilder, ProcessorInputs
from vllm.sequence import IntermediateTensors
from vllm.transformers_utils.tokenizer import (MistralTokenizer,
                                               cached_tokenizer_from_config)

from .interfaces import MultiModalEmbeddings, SupportsMultiModal, SupportsPP
from .utils import (flatten_bn, init_vllm_registered_model, maybe_prefix,
                    merge_multimodal_embeddings)
from .vision import VisionEncoderInfo, resolve_visual_encoder_outputs

try:
    from xformers import ops as xops
    USE_XFORMERS_OPS = True
except ImportError:
    USE_XFORMERS_OPS = False

PATCH_MERGE = "patch_merge"


class PixtralImagePixelInputs(TypedDict):
    type: Literal["pixel_values"]

    images: Union[torch.Tensor, list[torch.Tensor]]
    """
    Shape: `(batch_size * num_images, num_channels, image_width, image_height)`

    The result of stacking `ImageEncoding.tokens` from each prompt.
    """


class PixtralProcessorAdapter:
    """
    Provide a HF-compatible interface for
    `mistral_common.tokens.tokenizers.multimodal.ImageEncoder`.
    """

    def __init__(self, tokenizer: MistralTokenizer) -> None:
        super().__init__()

        self.tokenizer = tokenizer

    @property
    def image_processor(self) -> ImageEncoder:
        image_encoder = self.tokenizer.instruct.mm_encoder
        assert isinstance(image_encoder, ImageEncoder)
        return image_encoder

    @cached_property
    def image_break_id(self) -> int:
        return self.image_processor.special_ids.img_break

    @cached_property
    def image_token_id(self) -> int:
        return self.image_processor.special_ids.img

    @cached_property
    def image_end_id(self) -> int:
        return self.image_processor.special_ids.img_end

    @cached_property
    def image_size(self) -> int:
        return self.image_processor.mm_config.max_image_size

    @cached_property
    def patch_size(self) -> int:
        return self.image_processor.mm_config.image_patch_size

    def __call__(
        self,
        text: Optional[Union[TextInput, list[TextInput]]] = None,
        images: Optional[Union[ImageInput, list[ImageInput]]] = None,
        return_tensors: Optional[Union[str, TensorType]] = None,
        **kwargs,
    ) -> Mapping[str, NestedTensors]:
        if text is None:
            text = []
        if not isinstance(text, list):
            text = [text]
        if images is None:
            images = []
        if not isinstance(images, list):
            images = [images]

        if not images:
            input_ids = self.tokenizer(text).input_ids

            return {"input_ids": torch.tensor(input_ids)}

        # Allow dummy text, which is used for profiling as well as token inputs
        if any(len(t) > 0 for t in text):
            raise ValueError(
                "You've passed text inputs instead of token inputs. "
                "Make sure to process your input via `mistral_common`'s "
                "tokenizer or pass a chat completion request. "
                "For more info, see: "
                "https://github.com/vllm-project/vllm/issues/8411.")

        images_processed = list[torch.Tensor]()
        images_tokens = list[torch.Tensor]()

        for image in images:
            image_inputs = self.image_processor(ImageChunk(image=image))
            image_processed = torch.tensor(image_inputs.image)
            image_tokens = torch.tensor(image_inputs.tokens)

            images_processed.append(image_processed)
            images_tokens.append(image_tokens)

        return {
            "input_ids": torch.cat(images_tokens)[None].expand(len(text), -1),
            "images": images_processed,
        }


class PixtralProcessingInfo(BaseProcessingInfo):

    def get_tokenizer(self) -> MistralTokenizer:
        tokenizer = cached_tokenizer_from_config(self.ctx.model_config)
        if not isinstance(tokenizer, MistralTokenizer):
            raise ValueError("This model requires `--tokenizer-mode mistral`")

        return tokenizer

    def get_hf_processor(self) -> PixtralProcessorAdapter:
        return PixtralProcessorAdapter(self.get_tokenizer())

    def get_supported_mm_limits(self) -> Mapping[str, Optional[int]]:
        return {"image": None}

    def get_vision_config(
        self,
        processor: Optional[PixtralProcessorAdapter] = None,
    ):
        if processor is None:
            processor = self.get_hf_processor()

        return PixtralVisionConfig(
            image_size=processor.image_size,
            patch_size=processor.patch_size,
        )

    def get_num_image_tokens(
        self,
        *,
        image_width: int,
        image_height: int,
        processor: Optional[PixtralProcessorAdapter] = None,
    ) -> int:
        if processor is None:
            processor = self.get_hf_processor()

        ncols, nrows = processor.image_processor._image_to_num_tokens(
            Image.new("RGB", (image_width, image_height)))

        return ncols * nrows

    def get_image_size_with_most_features(self) -> ImageSize:
        image_processor = self.get_hf_processor().image_processor
        max_image_size = image_processor.mm_config.max_image_size

        return ImageSize(width=max_image_size, height=max_image_size)


class PixtralDummyInputsBuilder(BaseDummyInputsBuilder[PixtralProcessingInfo]):

    def get_dummy_text(self, mm_counts: Mapping[str, int]) -> str:
        return ""

    def get_dummy_mm_data(
        self,
        seq_len: int,
        mm_counts: Mapping[str, int],
    ) -> MultiModalDataDict:
        num_images = mm_counts.get("image", 0)

        target_width, target_height = \
            self.info.get_image_size_with_most_features()

        return {
            "image":
            self._get_dummy_images(width=target_width,
                                   height=target_height,
                                   num_images=num_images)
        }

    def get_dummy_processor_inputs(
        self,
        seq_len: int,
        mm_counts: Mapping[str, int],
    ) -> ProcessorInputs:
        tokenizer = self.info.get_tokenizer()

        dummy_text = self.get_dummy_text(mm_counts)
        dummy_mm_data = self.get_dummy_mm_data(seq_len, mm_counts)
        dummy_images = dummy_mm_data.get("image", [])
<<<<<<< HEAD
=======
        tokenization_kwargs = {"truncation": False}
>>>>>>> 110df743

        request = ChatCompletionRequest(messages=[
            UserMessage(content=[
                TextChunk(text=dummy_text),
                *(ImageChunk(image=image) for image in dummy_images),
            ]),
        ])
        res = tokenizer.mistral.encode_chat_completion(request)
        dummy_tokens = res.tokens

<<<<<<< HEAD
        return ProcessorInputs(prompt=dummy_tokens, mm_data=dummy_mm_data)
=======
        return ProcessorInputs(prompt=dummy_tokens,
                               mm_data=dummy_mm_data,
                               tokenization_kwargs=tokenization_kwargs)
>>>>>>> 110df743


class PixtralMultiModalProcessor(BaseMultiModalProcessor[PixtralProcessingInfo]
                                 ):

    def _get_mm_fields_config(
        self,
        hf_inputs: Mapping[str, NestedTensors],
        hf_processor_mm_kwargs: Mapping[str, object],
    ) -> Mapping[str, MultiModalFieldConfig]:
        return dict(images=MultiModalFieldConfig.batched("image"))

    def _get_prompt_updates(
        self,
        mm_items: MultiModalDataItems,
        hf_processor_mm_kwargs: Mapping[str, object],
        out_mm_kwargs: MultiModalKwargs,
    ) -> Sequence[PromptUpdate]:
        processor = self.info.get_hf_processor(**hf_processor_mm_kwargs)

        image_break_id = processor.image_break_id
        image_token_id = processor.image_token_id
        image_end_id = processor.image_end_id

        def get_replacement(item_idx: int):
            images = mm_items.get_items("image", ImageProcessorItems)
            image_size = images.get_image_size(item_idx)

            ncols, nrows = processor.image_processor._image_to_num_tokens(
                Image.new("RGB", (image_size.width, image_size.height)))

            tokens = ([image_token_id] * ncols + [image_break_id]) * nrows
            tokens[-1] = image_end_id

            return PromptUpdateDetails.select_token_id(tokens, image_token_id)

        return [
            PromptReplacement(
                modality="image",
                target="",  # Never match the prompt (see below note)
                replacement=get_replacement,
            ),
        ]

    def _cached_apply_hf_processor(
        self,
        prompt: Union[str, list[int]],
        mm_data_items: MultiModalDataItems,
        hf_processor_mm_kwargs: Mapping[str, object],
        tokenization_kwargs: Mapping[str, object],
        *,
        return_mm_hashes: bool,
    ) -> tuple[list[int], MultiModalKwargs, Optional[MultiModalHashes], bool]:
        (
            prompt_ids,
            mm_kwargs,
            mm_hashes,
            _,
        ) = super()._cached_apply_hf_processor(
            prompt=prompt,
            mm_data_items=mm_data_items,
            hf_processor_mm_kwargs=hf_processor_mm_kwargs,
            tokenization_kwargs=tokenization_kwargs,
            return_mm_hashes=return_mm_hashes,
        )

        # NOTE: The tokens are already inserted by the chat template
        return prompt_ids, mm_kwargs, mm_hashes, True


@MULTIMODAL_REGISTRY.register_processor(PixtralMultiModalProcessor,
                                        info=PixtralProcessingInfo,
                                        dummy_inputs=PixtralDummyInputsBuilder)
class PixtralForConditionalGeneration(nn.Module, SupportsMultiModal,
                                      SupportsPP):

    @classmethod
    def get_placeholder_str(cls, modality: str, i: int) -> Optional[str]:
        if modality.startswith("image"):
            return None

        raise ValueError("Only image modality is supported")

    def __init__(self, *, vllm_config: VllmConfig, prefix: str = ""):
        super().__init__()
        config = vllm_config.model_config.hf_config
        multimodal_config = vllm_config.model_config.multimodal_config
        self.config = config
        self.multimodal_config = multimodal_config

        dataclass_fields = {field.name for field in fields(VisionEncoderArgs)}
        vision_args = {
            key: value
            for key, value in self.config.vision_config.to_dict().items()
            if key in dataclass_fields
        }

        self.vision_args = VisionEncoderArgs(**vision_args)

        # init MistralForCausalLM
        self.language_model = init_vllm_registered_model(
            vllm_config=vllm_config,
            hf_config=config.text_config,
            prefix=maybe_prefix(prefix, "language_model"),
        )

        self.vision_encoder = VisionTransformer(self.vision_args)

        if self.vision_args.add_pre_mm_projector_layer_norm:
            self.pre_mm_projector_norm = RMSNorm(self.vision_args.hidden_size,
                                                 eps=1e-5)

        if self.vision_args.mm_projector_id == PATCH_MERGE:
            self.patch_merger = PatchMerger(
                vision_encoder_dim=self.vision_args.hidden_size,
                spatial_merge_size=self.vision_args.spatial_merge_size,
                use_mlp_bias=False,
            )

        self.vision_language_adapter = VisionLanguageAdapter(
            self.vision_args, dim=config.text_config.hidden_size)

        self.make_empty_intermediate_tensors = (
            self.language_model.make_empty_intermediate_tensors)

    def _parse_and_validate_image_input(
            self, **kwargs: object) -> Optional[PixtralImagePixelInputs]:
        images = kwargs.pop("images", None)
        if images is None:
            return None

        if not isinstance(images, (torch.Tensor, list)):
            raise ValueError("Incorrect type of images. "
                             f"Got type: {type(images)}")

        return PixtralImagePixelInputs(
            type="pixel_values",
            images=flatten_bn(images),
        )

    def _process_image_input(
        self,
        image_input: PixtralImagePixelInputs,
    ) -> tuple[torch.Tensor, ...]:
        images = image_input["images"]
        image_features = self.vision_encoder(images)
        feature_sizes = [
            image_feature.shape[0] for image_feature in image_features
        ]
        image_features = torch.cat(image_features)
        if self.vision_args.add_pre_mm_projector_layer_norm:
            image_features = self.pre_mm_projector_norm(image_features)
        if self.vision_args.mm_projector_id == PATCH_MERGE:
            patch_size = self.vision_args.patch_size
            spatial_merge_size_square = self.vision_args.spatial_merge_size**2
            img_patch_dims = [(img.shape[1] // patch_size,
                               img.shape[2] // patch_size) for img in images]
            feature_sizes = [
                feature_size // spatial_merge_size_square
                for feature_size in feature_sizes
            ]
            image_features = self.patch_merger(image_features,
                                               image_sizes=img_patch_dims)
        image_embeds = self.vision_language_adapter(image_features)
        image_embeds = torch.split(image_embeds, feature_sizes)
        return image_embeds

    def get_language_model(self) -> torch.nn.Module:
        return self.language_model

    def get_multimodal_embeddings(self,
                                  **kwargs: object) -> MultiModalEmbeddings:
        image_input = self._parse_and_validate_image_input(**kwargs)
        if image_input is None:
            return []

        return self._process_image_input(image_input)

    def get_input_embeddings(
        self,
        input_ids: torch.Tensor,
        multimodal_embeddings: Optional[MultiModalEmbeddings] = None,
    ) -> torch.Tensor:
        inputs_embeds = self.language_model.get_input_embeddings(input_ids)
        if multimodal_embeddings is not None \
            and len(multimodal_embeddings) != 0:
            inputs_embeds = merge_multimodal_embeddings(
                input_ids,
                inputs_embeds,
                multimodal_embeddings,
                self.vision_args.image_token_id,
            )
        return inputs_embeds

    def forward(
        self,
        input_ids: torch.Tensor,
        positions: torch.Tensor,
        intermediate_tensors: Optional[IntermediateTensors] = None,
        inputs_embeds: Optional[torch.Tensor] = None,
        **kwargs: object,
    ) -> Union[torch.Tensor, IntermediateTensors]:
        """Run forward pass for pixtral."""
        if intermediate_tensors is not None:
            inputs_embeds = None

        # NOTE: In v1, inputs_embeds is always generated at model runner, this
        # condition is for v0 compatibility.
        elif inputs_embeds is None:
            vision_embeddings = self.get_multimodal_embeddings(**kwargs)
            inputs_embeds = self.get_input_embeddings(input_ids,
                                                      vision_embeddings)
            input_ids = None

        hidden_states = self.language_model.model(input_ids,
                                                  positions,
                                                  intermediate_tensors,
                                                  inputs_embeds=inputs_embeds)

        return hidden_states

    def compute_logits(
        self,
        hidden_states: torch.Tensor,
        sampling_metadata: SamplingMetadata,
    ) -> Optional[torch.Tensor]:
        return self.language_model.compute_logits(hidden_states,
                                                  sampling_metadata)

    def load_weights(self, weights: Iterable[tuple[str, torch.Tensor]]):

        def is_vision_encoder_weights(weight: tuple[str, torch.Tensor]):
            return weight[0].startswith("vision_encoder")

        def is_vision_lang_adapter_weights(weight: tuple[str, torch.Tensor]):
            return weight[0].startswith("vision_language_adapter")

        def is_patch_merger(weight: tuple[str, torch.Tensor]):
            return weight[0].startswith("patch_merger")

        def is_pre_mm_projector_norm(weight: tuple[str, torch.Tensor]):
            return weight[0].startswith("pre_mm_projector_norm")

        # Get references to parameters for direct loading
        vision_encoder_dict = dict(self.vision_encoder.named_parameters())
        patch_merger_dict = dict(self.patch_merger.named_parameters(
        )) if self.vision_args.mm_projector_id == PATCH_MERGE else dict()
        pre_mm_projector_norm_dict = dict(
            self.pre_mm_projector_norm.named_parameters(
            )) if self.vision_args.add_pre_mm_projector_layer_norm else dict()
        vision_lang_adapter_dict = dict(
            self.vision_language_adapter.named_parameters())

        def llm_weights_generator():
            # Single pass over weights
            for name, w in weights:
                if is_vision_encoder_weights((name, w)):
                    # Load vision encoder weights directly
                    trimmed_name = '.'.join(name.split(".")[1:])
                    param = vision_encoder_dict[trimmed_name]
                    with torch.no_grad():
                        default_weight_loader(param, w)
                elif is_patch_merger((name, w)):
                    # Load vision patch merger weights directly
                    trimmed_name = '.'.join(name.split(".")[1:])
                    param = patch_merger_dict[trimmed_name]
                    with torch.no_grad():
                        default_weight_loader(param, w)
                elif is_pre_mm_projector_norm((name, w)):
                    # Load vision pre_mm_projector_norm weights directly
                    trimmed_name = '.'.join(name.split(".")[1:])
                    param = pre_mm_projector_norm_dict[trimmed_name]
                    with torch.no_grad():
                        default_weight_loader(param, w)
                elif is_vision_lang_adapter_weights((name, w)):
                    # Load vision-language adapter weights directly
                    trimmed_name = '.'.join(name.split(".")[1:])
                    param = vision_lang_adapter_dict[trimmed_name]
                    with torch.no_grad():
                        default_weight_loader(param, w)
                else:
                    # LLM weights: yield them to be loaded
                    # by language_model.load_weights
                    yield (name, w)

        # Now we call the language model load with the generator
        self.language_model.load_weights(llm_weights_generator())


# Vision encoder
@dataclass
class VisionEncoderArgs:
    hidden_size: int
    num_channels: int
    image_size: int
    patch_size: int
    intermediate_size: int
    num_hidden_layers: int
    num_attention_heads: int
    rope_theta: float  # for rope-2D
    image_token_id: int
    adapter_bias: bool = True
    spatial_merge_size: int = 1
    add_pre_mm_projector_layer_norm: bool = False
    mm_projector_id: str = ""


def _reshape_for_broadcast(freqs_cis: torch.Tensor,
                           x: torch.Tensor) -> torch.Tensor:
    """
    freqs_cis: complex - (seq_len, head_dim / 2)
    x: complex - (bsz, seq_len, head_dim / 2)
    """
    ndim = x.ndim
    assert ndim > 1
    assert freqs_cis.shape == (x.shape[1], x.shape[-1]), (
        freqs_cis.shape,
        (x.shape[1], x.shape[-1]),
    )
    shape = [
        d if i == 1 or i == ndim - 1 else 1 for i, d in enumerate(x.shape)
    ]
    return freqs_cis.view(*shape)


def precompute_freqs_cis_2d(
    dim: int,
    height: int,
    width: int,
    theta: float,
) -> torch.Tensor:
    """
    freqs_cis: 2D complex tensor of shape (height, width, dim // 2)
        to be indexed by (height, width) position tuples
    """
    # (dim / 2) frequency bases
    freqs = 1.0 / (theta**(torch.arange(0, dim, 2).float() / dim))

    h = torch.arange(height, device=freqs.device)
    w = torch.arange(width, device=freqs.device)

    freqs_h = torch.outer(h, freqs[::2]).float()
    freqs_w = torch.outer(w, freqs[1::2]).float()
    freqs_2d = torch.cat(
        [
            freqs_h[:, None, :].repeat(1, width, 1),
            freqs_w[None, :, :].repeat(height, 1, 1),
        ],
        dim=-1,
    )
    return torch.polar(torch.ones_like(freqs_2d), freqs_2d)


def apply_rotary_emb_vit(
    xq: torch.Tensor,
    xk: torch.Tensor,
    freqs_cis: torch.Tensor,
) -> tuple[torch.Tensor, torch.Tensor]:
    xq_ = torch.view_as_complex(xq.float().reshape(*xq.shape[:-1], -1, 2))
    xk_ = torch.view_as_complex(xk.float().reshape(*xk.shape[:-1], -1, 2))
    assert freqs_cis.dtype == torch.complex64
    freqs_cis = _reshape_for_broadcast(freqs_cis, xq_)
    xq_out = torch.view_as_real(xq_ * freqs_cis).flatten(3)
    xk_out = torch.view_as_real(xk_ * freqs_cis).flatten(3)
    return xq_out.type_as(xq), xk_out.type_as(xk)


class FeedForward(nn.Module):

    def __init__(self, args: VisionEncoderArgs):
        super().__init__()
        assert args.intermediate_size is not None
        self.w1 = nn.Linear(args.hidden_size,
                            args.intermediate_size,
                            bias=False)
        self.w2 = nn.Linear(args.intermediate_size,
                            args.hidden_size,
                            bias=False)
        self.w3 = nn.Linear(args.hidden_size,
                            args.intermediate_size,
                            bias=False)

    def forward(self, x: torch.Tensor) -> torch.Tensor:
        return self.w2(F.silu(self.w1(x)) * self.w3(x))


class Attention(nn.Module):

    def __init__(self, args: VisionEncoderArgs):
        super().__init__()
        self.args = args
        assert not args.hidden_size % args.num_attention_heads
        self.n_heads = args.num_attention_heads
        self.head_dim = args.hidden_size // args.num_attention_heads

        self.wq = nn.Linear(args.hidden_size, args.hidden_size, bias=False)
        self.wk = nn.Linear(args.hidden_size, args.hidden_size, bias=False)
        self.wv = nn.Linear(args.hidden_size, args.hidden_size, bias=False)
        self.wo = nn.Linear(args.hidden_size, args.hidden_size, bias=False)

    def forward(
        self,
        x: torch.Tensor,
        mask: torch.Tensor,
        freqs_cis: torch.Tensor,
    ) -> torch.Tensor:
        batch, patches, _ = x.shape

        q, k, v = self.wq(x), self.wk(x), self.wv(x)
        q = q.reshape(batch, patches, self.n_heads, self.head_dim)
        k = k.reshape(batch, patches, self.n_heads, self.head_dim)
        v = v.reshape(batch, patches, self.n_heads, self.head_dim)

        q, k = apply_rotary_emb_vit(q, k, freqs_cis=freqs_cis)
        out = xops.memory_efficient_attention(q, k, v, attn_bias=mask)
        out = out.reshape(batch, patches, self.n_heads * self.head_dim)
        return self.wo(out)


class TransformerBlock(nn.Module):

    def __init__(self, args: VisionEncoderArgs):
        super().__init__()
        self.attention = Attention(args)
        self.feed_forward = FeedForward(args)
        self.attention_norm = RMSNorm(args.hidden_size, eps=1e-5)
        self.ffn_norm = RMSNorm(args.hidden_size, eps=1e-5)

    def forward(
        self,
        x: torch.Tensor,
        mask: torch.Tensor,
        freqs_cis: torch.Tensor,
    ) -> torch.Tensor:
        r = self.attention.forward(self.attention_norm(x),
                                   mask=mask,
                                   freqs_cis=freqs_cis)
        h = x + r
        r = self.feed_forward.forward(self.ffn_norm(h))
        out = h + r
        return out


class Transformer(nn.Module):

    def __init__(self, args: VisionEncoderArgs):
        super().__init__()
        self.layers = torch.nn.ModuleList()
        for _ in range(args.num_hidden_layers):
            self.layers.append(TransformerBlock(args))

    def forward(
        self,
        x: torch.Tensor,
        mask: torch.Tensor,
        freqs_cis: Optional[torch.Tensor],
    ) -> torch.Tensor:
        for layer in self.layers:
            x = layer(x, mask=mask, freqs_cis=freqs_cis)
        return x


def position_meshgrid(patch_embeds_list: list[torch.Tensor], ) -> torch.Tensor:
    positions = torch.cat([
        torch.stack(
            torch.meshgrid(
                torch.arange(p.shape[-2]),
                torch.arange(p.shape[-1]),
                indexing="ij",
            ),
            dim=-1,
        ).reshape(-1, 2) for p in patch_embeds_list
    ])
    return positions


class VisionTransformer(nn.Module):

    def __init__(self, args: VisionEncoderArgs):
        super().__init__()
        self.args = args
        self.patch_conv = nn.Conv2d(
            in_channels=args.num_channels,
            out_channels=args.hidden_size,
            kernel_size=args.patch_size,
            stride=args.patch_size,
            bias=False,
        )
        self.ln_pre = RMSNorm(args.hidden_size, eps=1e-5)
        self.transformer = Transformer(args)

        head_dim = self.args.hidden_size // self.args.num_attention_heads
        assert head_dim % 2 == 0, "ROPE requires even head_dim"
        self._freqs_cis: Optional[torch.Tensor] = None

    @property
    def max_patches_per_side(self) -> int:
        return self.args.image_size // self.args.patch_size

    @property
    def device(self) -> torch.types.Device:
        return next(self.parameters()).device

    @property
    def dtype(self) -> torch.dtype:
        return next(self.parameters()).dtype

    @property
    def freqs_cis(self) -> torch.Tensor:
        if self._freqs_cis is None:
            self._freqs_cis = precompute_freqs_cis_2d(
                dim=self.args.hidden_size // self.args.num_attention_heads,
                height=self.max_patches_per_side,
                width=self.max_patches_per_side,
                theta=self.args.rope_theta,
            )

        if self._freqs_cis.device != self.device:
            self._freqs_cis = self._freqs_cis.to(device=self.device)

        return self._freqs_cis

    def forward(
        self,
        images: list[torch.Tensor],
    ) -> torch.Tensor:
        """
        Args:
            images: list of N_img images of variable sizes,
                each of shape (C, H, W)
        Returns:
            image_features: tensor of token features for
                all tokens of all images of shape (N_toks, D)
        """
        # pass images through initial convolution independently
        patch_embeds_list = [
            self.patch_conv(img.unsqueeze(0).to(self.dtype)) for img in images
        ]

        patch_embeds = [
            p.flatten(2).permute(0, 2, 1) for p in patch_embeds_list
        ]
        embed_sizes = [p.shape[1] for p in patch_embeds]

        # flatten to a single sequence
        patch_embeds = torch.cat(patch_embeds, dim=1)
        patch_embeds = self.ln_pre(patch_embeds)

        # positional embeddings
        positions = position_meshgrid(patch_embeds_list).to(self.device)
        freqs_cis = self.freqs_cis[positions[:, 0], positions[:, 1]]

        # pass through Transformer with a block diagonal mask delimiting images
        if USE_XFORMERS_OPS:
            mask = xops.fmha.attn_bias.BlockDiagonalMask.from_seqlens(
                [p.shape[-2] * p.shape[-1] for p in patch_embeds_list], )
        else:
            raise ImportError("Xformers is required for Pixtral inference "
                              "with the Mistral format")
        out = self.transformer(patch_embeds, mask=mask, freqs_cis=freqs_cis)

        # squeeze dim 0 and split into separate tensors for each image
        return torch.split(out.squeeze(0), embed_sizes)


class VisionLanguageAdapter(nn.Module):

    def __init__(self, args: VisionEncoderArgs, dim: int):
        super().__init__()
        assert isinstance(args, VisionEncoderArgs)
        self.w_in = nn.Linear(
            args.hidden_size,
            dim,
            bias=args.adapter_bias,
        )
        self.gelu = nn.GELU()
        self.w_out = nn.Linear(dim, dim, bias=args.adapter_bias)

    def forward(self, x: torch.Tensor) -> torch.Tensor:
        return self.w_out(self.gelu(self.w_in(x)))


class PatchMerger(nn.Module):
    """
    Learned merging of spatial_merge_size ** 2 patches
    """

    def __init__(
        self,
        vision_encoder_dim: int,
        spatial_merge_size: int,
        use_mlp_bias: bool = False,
    ) -> None:
        super().__init__()

        mlp_input_dim = vision_encoder_dim * (spatial_merge_size**2)

        self.spatial_merge_size = spatial_merge_size
        self.mlp_input_dim = mlp_input_dim

        self.merging_layer = nn.Linear(
            mlp_input_dim,
            vision_encoder_dim,
            bias=use_mlp_bias,
        )

    def forward(self, x: torch.Tensor,
                image_sizes: list[tuple[int, int]]) -> torch.Tensor:
        # image_sizes specified in tokens
        assert sum([h * w for h, w in image_sizes]) == len(x)

        # x is (N, vision_encoder_dim)
        x = self.permute(x, image_sizes)

        # x is (N / spatial_merge_size ** 2,
        #       vision_encoder_dim * spatial_merge_size ** 2)
        x = self.merging_layer(x)

        # x is (N / spatial_merge_size ** 2, vision_encoder_dim)
        return x

    def permute(
        self,
        x: torch.Tensor,
        image_sizes: list[tuple[int, int]],
    ) -> torch.Tensor:
        """
        Args:
            x: (N, D) where N is flattened and concatenated patch tokens
                for all images
            image_sizes: list of tuple of (height, width) in tokens for
                each image
        Returns:
            image_features: reorders patch tokens so each grid of
                (spatial_merge_size, spatial_merge_size) is contiguous.
                now (N / spatial_merge_size ** 2, D * spatial_merge_size ** 2)
        """

        sub_grids = get_sub_grids(
            x=x,
            image_sizes=image_sizes,
            spatial_merge_size=self.spatial_merge_size
        )  # list of [d x sub_grid_size x sub_grid_size x n_patches]
        permuted_tensor: list[torch.Tensor] = []
        for grid in sub_grids:
            n_patches = grid.shape[-1]
            permuted_tensor.append(grid.view(-1, n_patches).t(
            ))  # n_patches x d * sub_grid_size * sub_grid_size
        return torch.cat(
            permuted_tensor, dim=0
        )  # (N / spatial_merge_size ** 2, d * spatial_merge_size ** 2)


def get_sub_grids(
    x: torch.Tensor,
    image_sizes: list[tuple[int, int]],
    spatial_merge_size: int,
) -> list[torch.Tensor]:
    # image_sizes specified in tokens
    tokens_per_image = [h * w for h, w in image_sizes]
    d = x.shape[-1]
    all_img_sub_grids: list[torch.Tensor] = []
    sub_grid_size = spatial_merge_size

    for image_index, image_tokens in enumerate(x.split(tokens_per_image)):
        # Reshape image_tokens into a 2D grid
        h, w = image_sizes[image_index]
        image_grid = image_tokens.view(h, w, d).permute(
            2, 0, 1)[None, :, :, :]  # 1 x d x h x w
        sub_grids = torch.nn.functional.unfold(image_grid,
                                               kernel_size=sub_grid_size,
                                               stride=sub_grid_size)
        sub_grids = sub_grids.view(
            1, d, sub_grid_size, sub_grid_size,
            -1)  # 1 x d x sub_grid_size x sub_grid_size x n_patches

        all_img_sub_grids.append(sub_grids[0])

    return all_img_sub_grids


#### HF Transformers version of Pixtral ####
# Based off https://github.com/huggingface/transformers/blob/d7950bff82b18c823193d17d72188c5e46d06c83/src/transformers/models/pixtral/modeling_pixtral.py
# This model follows the Llava family, meaning image embeddings are placed
# instead of the `[IMG]` token placeholders.
# The model uses [`PixtralVisionModel`] for its vision encoder,
# and [`MistralForCausalLM`] for its language decoder.


class PixtralHFEncoderInfo(VisionEncoderInfo[PixtralVisionConfig]):

    def get_num_image_tokens(
        self,
        *,
        image_width: int,
        image_height: int,
    ) -> int:
        ncols, nrows = self.get_patch_grid_size(
            image_width=image_width,
            image_height=image_height,
        )
        return ncols * nrows

    def get_image_size(self) -> int:
        return self.vision_config.image_size

    def get_patch_size(self) -> int:
        # spatial_merge_size is needed for Mistral3
        spatial_merge_size = getattr(self.hf_config, "spatial_merge_size", 1)
        return self.vision_config.patch_size * spatial_merge_size

    def get_patch_grid_length(self) -> int:
        image_size, patch_size = self.get_image_size(), self.get_patch_size()

        # Since interpolation is applied, the image size need not be divisible
        # assert image_size % patch_size == 0
        return image_size // patch_size

    # Adapted from: https://github.com/huggingface/transformers/blob/v4.49.0/src/transformers/models/pixtral/image_processing_pixtral.py#L99
    def get_patch_grid_size(
        self,
        *,
        image_width: int,
        image_height: int,
    ) -> tuple[int, int]:
        max_width = max_height = self.get_image_size()
        patch_width = patch_height = self.get_patch_size()

        ratio = max(image_width / max_width, image_height / max_height)

        if ratio > 1:
            image_width = int(math.floor(image_width / ratio))
            image_height = int(math.floor(image_height / ratio))

        nrows, ncols = _get_pixtral_hf_num_image_tokens(
            (image_height, image_width),
            (patch_height, patch_width),
        )  # type: ignore

        return ncols, nrows


class PixtralHFMLP(nn.Module):

    def __init__(
        self,
        config: PixtralVisionConfig,
        quant_config: Optional[QuantizationConfig] = None,
        *,
        prefix: str = "",
    ) -> None:
        super().__init__()

        assert config.intermediate_size is not None
        self.gate_up_proj = MergedColumnParallelLinear(
            input_size=config.hidden_size,
            output_sizes=[config.intermediate_size] * 2,
            bias=False,
            quant_config=quant_config,
            prefix=f"{prefix}.gate_up_proj")
        self.down_proj = RowParallelLinear(input_size=config.intermediate_size,
                                           output_size=config.hidden_size,
                                           bias=False,
                                           quant_config=quant_config,
                                           prefix=f"{prefix}.down_proj")
        self.act_and_mul = get_act_and_mul_fn(config.hidden_act)

    def forward(self, x: torch.Tensor) -> torch.Tensor:
        gate_up, _ = self.gate_up_proj(x)
        x = self.act_and_mul(gate_up)
        x, _ = self.down_proj(x)
        return x


class PixtralHFAttention(nn.Module):

    def __init__(
        self,
        config: PixtralVisionConfig,
        quant_config: Optional[QuantizationConfig] = None,
        *,
        prefix: str = "",
    ) -> None:
        super().__init__()

        self.config = config
        assert not config.hidden_size % config.num_attention_heads
        self.total_num_heads = config.num_attention_heads
        tp_size = get_tensor_model_parallel_world_size()
        self.n_heads = divide(config.num_attention_heads, tp_size)
        self.head_dim = config.hidden_size // config.num_attention_heads

        self.qkv_proj = QKVParallelLinear(
            hidden_size=config.hidden_size,
            head_size=self.head_dim,
            total_num_heads=self.total_num_heads,
            bias=False,
            quant_config=quant_config,
            prefix=f"{prefix}.qkv_proj",
        )
        assert self.total_num_heads * self.head_dim == config.hidden_size
        self.o_proj = RowParallelLinear(
            input_size=config.hidden_size,
            output_size=config.hidden_size,
            bias=False,
            quant_config=quant_config,
            prefix=f"{prefix}.o_proj",
        )

    def forward(
        self,
        hidden_states: torch.Tensor,
        attention_mask: torch.Tensor,
        position_embeddings: torch.Tensor,
    ) -> tuple[torch.Tensor, Optional[torch.Tensor]]:
        batch, patches, _ = hidden_states.size()

        qkv_states, _ = self.qkv_proj(hidden_states)
        q, k, v = qkv_states.chunk(3, dim=-1)

        # Transpose q and k to apply HF's Rotary Position Embedding
        q = q.view(batch, patches, self.n_heads, self.head_dim).transpose(1, 2)
        k = k.view(batch, patches, self.n_heads, self.head_dim).transpose(1, 2)
        v = v.view(batch, patches, self.n_heads, self.head_dim)
        cos, sin = position_embeddings
        q, k = apply_rotary_pos_emb(q, k, cos, sin, unsqueeze_dim=0)

        if USE_XFORMERS_OPS:
            # Transpose q and k back for attention
            q = q.transpose(1, 2).contiguous()
            k = k.transpose(1, 2).contiguous()

            out = xops.memory_efficient_attention(q,
                                                  k,
                                                  v,
                                                  attn_bias=attention_mask)
        else:
            v = v.transpose(1, 2)
            out = nn.functional.scaled_dot_product_attention(
                q, k, v, attn_mask=attention_mask)
            out = out.transpose(1, 2)

        out = out.view(batch, patches, self.n_heads * self.head_dim)
        attn_output, _ = self.o_proj(out)

        return attn_output, None


class PixtralHFTransformerBlock(nn.Module):

    def __init__(
        self,
        config: PixtralVisionConfig,
        quant_config: Optional[QuantizationConfig] = None,
        *,
        prefix: str = "",
    ) -> None:
        super().__init__()

        self.attention_norm = RMSNorm(config.hidden_size, eps=1e-5)
        self.attention = PixtralHFAttention(config,
                                            quant_config=quant_config,
                                            prefix=f"{prefix}.attention")
        self.feed_forward = PixtralHFMLP(config,
                                         quant_config=quant_config,
                                         prefix=f"{prefix}.feed_forward")
        self.ffn_norm = RMSNorm(config.hidden_size, eps=1e-5)

    def forward(
        self,
        hidden_states: torch.Tensor,
        attention_mask: torch.Tensor,
        position_embeddings: torch.Tensor,
    ) -> torch.Tensor:
        r, _ = self.attention.forward(self.attention_norm(hidden_states),
                                      attention_mask=attention_mask,
                                      position_embeddings=position_embeddings)
        h = hidden_states + r
        r = self.feed_forward.forward(self.ffn_norm(h))
        out = h + r
        return out


class PixtralHFTransformer(nn.Module):

    def __init__(
        self,
        config: PixtralVisionConfig,
        quant_config: Optional[QuantizationConfig] = None,
        *,
        num_hidden_layers_override: Optional[int] = None,
        prefix: str = "",
    ) -> None:
        super().__init__()

        if num_hidden_layers_override is None:
            num_hidden_layers = config.num_hidden_layers
        else:
            num_hidden_layers = num_hidden_layers_override

        self.layers = nn.ModuleList([
            PixtralHFTransformerBlock(config=config,
                                      quant_config=quant_config,
                                      prefix=f"{prefix}.layers.{layer_idx}")
            for layer_idx in range(num_hidden_layers)
        ])

    def forward(
        self,
        x: torch.Tensor,
        attention_mask: torch.Tensor,
        position_embeddings: torch.Tensor,
        return_all_hidden_states: bool,
    ) -> torch.Tensor:
        hidden_states_pool = [x]

        for layer in self.layers:
            x = layer(x, attention_mask, position_embeddings)
            if return_all_hidden_states:
                hidden_states_pool.append(x)
        # If we have multiple feature sample layers, we return all hidden
        # states in order and grab the ones we need by index.
        if return_all_hidden_states:
            return hidden_states_pool
        return x


class PixtralHFVisionModel(nn.Module):

    def __init__(
        self,
        config: PixtralVisionConfig,
        quant_config: Optional[QuantizationConfig] = None,
        *,
        num_hidden_layers_override: Optional[int] = None,
        require_post_norm: Optional[bool] = None,
        prefix: str = "",
    ) -> None:
        super().__init__()

        self.config = config

        self.patch_conv = nn.Conv2d(
            in_channels=config.num_channels,
            out_channels=config.hidden_size,
            kernel_size=config.patch_size,
            stride=config.patch_size,
            bias=False,
        )
        self.ln_pre = RMSNorm(config.hidden_size, eps=1e-5)
        self.transformer = PixtralHFTransformer(
            config,
            quant_config,
            num_hidden_layers_override=num_hidden_layers_override,
            prefix=f"{prefix}.transformer",
        )

        num_hidden_layers = config.num_hidden_layers
        if len(self.transformer.layers) > config.num_hidden_layers:
            raise ValueError(
                f"The original encoder only has {num_hidden_layers} "
                f"layers, but you requested {len(self.transformer.layers)} "
                "layers.")

        if require_post_norm is True:
            msg = "PixtralHFVisionModel does not have post-layernorm"
            raise ValueError(msg)

        self.dtype = next(self.parameters()).dtype
        self.device = next(self.parameters()).device
        self.patch_positional_embedding = PixtralRotaryEmbedding(
            config, self.device)

    def forward(
        self,
        pixel_values: list[torch.Tensor],
        feature_sample_layers: Optional[list[int]] = None,
    ) -> tuple[torch.Tensor, ...]:
        """
        Args:
            pixel_values: Each image to be processed will be a separate tensor
                in pixel_values. This means it will be a list of tensors
                because multiple requests batched can have multiple images,
                each with their own shape potentially
            feature_sample_layers: Layer indices whose features should be
                concatenated and used as the visual encoder output. If none
                are provided, the last layer is used.

        Returns:
            image_features: tensor of token features for
                all tokens of all images of shape (N_toks, D)
        """
        # pass images through initial convolution independently
        patch_embeds_list = [
            self.patch_conv(img.unsqueeze(0).to(self.dtype))
            for img in pixel_values
        ]

        patch_embeds = [
            p.flatten(2).permute(0, 2, 1) for p in patch_embeds_list
        ]
        embed_sizes = [p.shape[1] for p in patch_embeds]

        # flatten to a single sequence
        patch_embeds = torch.cat(patch_embeds, dim=1)
        patch_embeds = self.ln_pre(patch_embeds)

        # positional embeddings
        position_ids = position_ids_in_meshgrid(
            patch_embeds_list,
            max_width=self.config.image_size // self.config.patch_size).to(
                self.device)
        position_embedding = self.patch_positional_embedding(
            patch_embeds, position_ids)

        if USE_XFORMERS_OPS:
            attention_mask = xops.fmha.attn_bias.BlockDiagonalMask.from_seqlens(
                [p.shape[-2] * p.shape[-1] for p in patch_embeds_list], )
        else:
            from transformers.models.pixtral.modeling_pixtral import (
                generate_block_attention_mask)
            attention_mask = generate_block_attention_mask(
                [p.shape[-2] * p.shape[-1] for p in patch_embeds_list],
                patch_embeds)

        return_all_hidden_states = feature_sample_layers is not None
        out = self.transformer(
            patch_embeds,
            attention_mask,
            position_embedding,
            return_all_hidden_states=return_all_hidden_states)

        out = resolve_visual_encoder_outputs(out, feature_sample_layers, None,
                                             self.config.num_hidden_layers)

        # squeeze dim 0 and split into separate tensors for each image
        return torch.split(out.squeeze(0), embed_sizes)

    # (TODO) Add prefix argument for filtering out weights to be loaded
    #        ref: https://github.com/vllm-project/vllm/pull/7186#discussion_r1734163986
    def load_weights(self, weights: Iterable[tuple[str,
                                                   torch.Tensor]]) -> set[str]:
        stacked_params_mapping = [
            # (param_name, shard_name, shard_id)
            (".qkv_proj", ".q_proj", "q"),
            (".qkv_proj", ".k_proj", "k"),
            (".qkv_proj", ".v_proj", "v"),
            (".gate_up_proj", ".gate_proj", 0),
            (".gate_up_proj", ".up_proj", 1),
        ]
        params_dict = dict(self.named_parameters())
        loaded_params: set[str] = set()
        layer_count = len(self.transformer.layers)

        for name, loaded_weight in weights:
            # omit layers when num_hidden_layers_override is set
            if name.startswith("transformer.layers"):
                layer_idx = int(name.split(".")[2])
                if layer_idx >= layer_count:
                    continue

            for (param_name, weight_name, shard_id) in stacked_params_mapping:
                if weight_name not in name:
                    continue
                name = name.replace(weight_name, param_name)
                param = params_dict[name]
                weight_loader = param.weight_loader
                weight_loader(param, loaded_weight, shard_id)
                break
            else:
                param = params_dict[name]
                weight_loader = getattr(param, "weight_loader",
                                        default_weight_loader)
                weight_loader(param, loaded_weight)
            loaded_params.add(name)
        return loaded_params<|MERGE_RESOLUTION|>--- conflicted
+++ resolved
@@ -237,10 +237,7 @@
         dummy_text = self.get_dummy_text(mm_counts)
         dummy_mm_data = self.get_dummy_mm_data(seq_len, mm_counts)
         dummy_images = dummy_mm_data.get("image", [])
-<<<<<<< HEAD
-=======
         tokenization_kwargs = {"truncation": False}
->>>>>>> 110df743
 
         request = ChatCompletionRequest(messages=[
             UserMessage(content=[
@@ -251,13 +248,9 @@
         res = tokenizer.mistral.encode_chat_completion(request)
         dummy_tokens = res.tokens
 
-<<<<<<< HEAD
-        return ProcessorInputs(prompt=dummy_tokens, mm_data=dummy_mm_data)
-=======
         return ProcessorInputs(prompt=dummy_tokens,
                                mm_data=dummy_mm_data,
                                tokenization_kwargs=tokenization_kwargs)
->>>>>>> 110df743
 
 
 class PixtralMultiModalProcessor(BaseMultiModalProcessor[PixtralProcessingInfo]
