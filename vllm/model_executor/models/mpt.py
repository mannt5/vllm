--- conflicted
+++ resolved
@@ -41,15 +41,11 @@
 
 class MPTAttention(nn.Module):
 
-<<<<<<< HEAD
-    def __init__(self, config: MPTConfig):
-=======
-    def __init__(
-        self,
-        config: MptConfig,
-        linear_method: Optional[LinearMethodBase] = None,
-    ):
->>>>>>> 7076fa1c
+    def __init__(
+        self,
+        config: MPTConfig,
+        linear_method: Optional[LinearMethodBase] = None,
+    ):
         super().__init__()
         self.d_model = config.d_model
         self.total_num_heads = config.n_heads
@@ -119,15 +115,11 @@
 
 class MPTMLP(nn.Module):
 
-<<<<<<< HEAD
-    def __init__(self, config: MPTConfig):
-=======
-    def __init__(
-        self,
-        config: MptConfig,
-        linear_method: Optional[LinearMethodBase] = None,
-    ):
->>>>>>> 7076fa1c
+    def __init__(
+        self,
+        config: MPTConfig,
+        linear_method: Optional[LinearMethodBase] = None,
+    ):
         super().__init__()
         hidden_size = config.d_model
         expansion_ratio = config.expansion_ratio
@@ -155,27 +147,17 @@
 
 class MPTBlock(nn.Module):
 
-<<<<<<< HEAD
-    def __init__(self, config: MPTConfig):
+    def __init__(
+        self,
+        config: MPTConfig,
+        linear_method: Optional[LinearMethodBase] = None,
+    ):
         super().__init__()
         hidden_size = config.d_model
         self.norm_1 = nn.LayerNorm(hidden_size)
-        self.attn = MPTAttention(config)
+        self.attn = MPTAttention(config, linear_method)
         self.norm_2 = nn.LayerNorm(hidden_size)
-        self.ffn = MPTMLP(config)
-=======
-    def __init__(
-        self,
-        config: MptConfig,
-        linear_method: Optional[LinearMethodBase] = None,
-    ):
-        super().__init__()
-        hidden_size = config.d_model
-        self.norm_1 = nn.LayerNorm(hidden_size)
-        self.attn = MptAttention(config, linear_method)
-        self.norm_2 = nn.LayerNorm(hidden_size)
-        self.ffn = MptMLP(config, linear_method)
->>>>>>> 7076fa1c
+        self.ffn = MPTMLP(config, linear_method)
 
     def forward(
         self,
@@ -202,15 +184,11 @@
 
 class MPTModel(nn.Module):
 
-<<<<<<< HEAD
-    def __init__(self, config: MPTConfig):
-=======
-    def __init__(
-        self,
-        config: MptConfig,
-        linear_method: Optional[LinearMethodBase] = None,
-    ):
->>>>>>> 7076fa1c
+    def __init__(
+        self,
+        config: MPTConfig,
+        linear_method: Optional[LinearMethodBase] = None,
+    ):
         super().__init__()
         assert config.embedding_fraction == 1.0
         assert config.norm_type == "low_precision_layernorm"
@@ -220,11 +198,7 @@
             config.d_model,
         )
         self.blocks = nn.ModuleList(
-<<<<<<< HEAD
-            [MPTBlock(config) for _ in range(config.n_layers)])
-=======
-            [MptBlock(config, linear_method) for _ in range(config.n_layers)])
->>>>>>> 7076fa1c
+            [MPTBlock(config, linear_method) for _ in range(config.n_layers)])
         self.norm_f = nn.LayerNorm(config.d_model)
         if config.no_bias:
             for module in self.modules():
@@ -261,27 +235,17 @@
 
 class MPTForCausalLM(nn.Module):
 
-<<<<<<< HEAD
-    def __init__(self, config: MPTConfig):
-=======
-    def __init__(
-        self,
-        config: MptConfig,
-        linear_method: Optional[LinearMethodBase] = None,
-    ):
->>>>>>> 7076fa1c
+    def __init__(
+        self,
+        config: MPTConfig,
+        linear_method: Optional[LinearMethodBase] = None,
+    ):
         super().__init__()
         self.config = config
         assert config.tie_word_embeddings
         self.linear_method = linear_method
 
-<<<<<<< HEAD
-        self.transformer = MPTModel(config)
-        # TODO(zhuohan): create a new weight after implementing pipeline
-        #                parallelism
-=======
-        self.transformer = MptModel(config, linear_method)
->>>>>>> 7076fa1c
+        self.transformer = MPTModel(config, linear_method)
         self.lm_head_weight = self.transformer.wte.weight
         self.sampler = Sampler(config.vocab_size)
 
