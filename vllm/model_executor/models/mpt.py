# coding=utf-8
# Adapted from https://huggingface.co/mosaicml/mpt-7b/tree/main
import math
from typing import Iterable, List, Optional, Tuple

import torch
import torch.nn as nn

from vllm.attention import Attention, AttentionMetadata
from vllm.config import CacheConfig
from vllm.distributed import (get_tensor_model_parallel_rank,
                              get_tensor_model_parallel_world_size)
from vllm.model_executor.layers.activation import get_act_fn
from vllm.model_executor.layers.linear import (ColumnParallelLinear,
                                               QKVParallelLinear,
                                               RowParallelLinear)
from vllm.model_executor.layers.logits_processor import LogitsProcessor
from vllm.model_executor.layers.quantization.base_config import (
    QuantizationConfig)
from vllm.model_executor.layers.sampler import Sampler
from vllm.model_executor.layers.vocab_parallel_embedding import (
    VocabParallelEmbedding)
from vllm.model_executor.model_loader.weight_utils import default_weight_loader
from vllm.model_executor.sampling_metadata import SamplingMetadata
from vllm.sequence import SamplerOutput
from vllm.transformers_utils.configs.mpt import MPTConfig


def _get_alibi_slopes(
    total_num_heads: int,
    alibi_bias_max: int,
) -> torch.Tensor:
    next_power_of_2 = 2**math.ceil(math.log2(total_num_heads))
    m = torch.arange(1, next_power_of_2 + 1, dtype=torch.float32)
    m = m.mul(alibi_bias_max / next_power_of_2)
    slopes = 1.0 / torch.pow(2, m)
    if next_power_of_2 != total_num_heads:
        slopes = torch.concat([slopes[1::2], slopes[::2]])[:total_num_heads]
    return slopes


class MPTAttention(nn.Module):

    def __init__(
        self,
        config: MPTConfig,
        cache_config: Optional[CacheConfig] = None,
        quant_config: Optional[QuantizationConfig] = None,
    ):
        super().__init__()
        self.d_model = config.d_model
        self.total_num_heads = config.n_heads
        self.head_dim = self.d_model // self.total_num_heads
        self.clip_qkv = config.attn_config["clip_qkv"]
        self.qk_ln = config.attn_config["qk_ln"]
        self.alibi_bias_max = config.attn_config["alibi_bias_max"]
        if "kv_n_heads" in config.attn_config:
            self.total_num_kv_heads = config.attn_config['kv_n_heads']
        else:
            self.total_num_kv_heads = self.total_num_heads
        assert not config.attn_config["prefix_lm"]
        assert config.attn_config["alibi"]

        # pylint: disable=invalid-name
        self.Wqkv = QKVParallelLinear(
            self.d_model,
            self.d_model // self.total_num_heads,
            self.total_num_heads,
            self.total_num_kv_heads,
            bias=not config.no_bias,
            quant_config=quant_config,
        )
        if self.qk_ln:
            self.q_ln = nn.LayerNorm(self.d_model)
            self.k_ln = nn.LayerNorm(self.d_model)
        self.out_proj = RowParallelLinear(
            self.d_model,
            self.d_model,
            bias=not config.no_bias,
            quant_config=quant_config,
        )

        tp_world_size = get_tensor_model_parallel_world_size()
        assert self.total_num_heads % tp_world_size == 0
        self.num_heads = self.total_num_heads // tp_world_size

        if self.total_num_kv_heads >= tp_world_size:
            # Number of KV heads is greater than TP size, so we partition
            # the KV heads across multiple tensor parallel GPUs.
            assert self.total_num_kv_heads % tp_world_size == 0
        else:
            # Number of KV heads is less than TP size, so we replicate
            # the KV heads across multiple tensor parallel GPUs.
            assert tp_world_size % self.total_num_kv_heads == 0
        self.num_kv_heads = max(1, self.total_num_kv_heads // tp_world_size)
        self.q_size = self.num_heads * self.head_dim
        self.kv_size = self.num_kv_heads * self.head_dim
        # Create the alibi slopes and slice them.
        tp_rank = get_tensor_model_parallel_rank()
        head_start = tp_rank * self.num_heads
        head_end = (tp_rank + 1) * self.num_heads
        alibi_slopes = _get_alibi_slopes(self.total_num_heads,
                                         self.alibi_bias_max)
        alibi_slopes = alibi_slopes[head_start:head_end].tolist()

        self.head_dim = self.d_model // self.total_num_heads
        scaling = self.head_dim**-0.5
        self.attn = Attention(self.num_heads,
                              self.head_dim,
                              scaling,
                              alibi_slopes=alibi_slopes,
                              num_kv_heads=self.num_kv_heads,
<<<<<<< HEAD
                              cache_config=cache_config,
                              quant_config=quant_config)
=======
                              max_seq_len=config.max_seq_len)
>>>>>>> aae39b10

    def forward(
        self,
        position_ids: torch.Tensor,
        hidden_states: torch.Tensor,
        kv_cache: torch.Tensor,
        attn_metadata: AttentionMetadata,
    ) -> torch.Tensor:
        del position_ids  # unused.
        qkv, _ = self.Wqkv(hidden_states)
        if self.clip_qkv is not None:
            qkv.clamp_(min=-self.clip_qkv, max=self.clip_qkv)
        q, k, v = qkv.split([self.q_size, self.kv_size, self.kv_size], dim=-1)
        if self.qk_ln:
            q = self.q_ln(q)
            k = self.k_ln(k)
        attn_output = self.attn(q, k, v, kv_cache, attn_metadata)
        output, _ = self.out_proj(attn_output)
        return output


class MPTMLP(nn.Module):

    def __init__(
        self,
        config: MPTConfig,
        quant_config: Optional[QuantizationConfig] = None,
    ):
        super().__init__()
        hidden_size = config.d_model
        expansion_ratio = config.expansion_ratio
        intermediate_size = expansion_ratio * hidden_size
        self.up_proj = ColumnParallelLinear(
            hidden_size,
            intermediate_size,
            bias=not config.no_bias,
            quant_config=quant_config,
        )
        self.act = get_act_fn("gelu", quant_config, intermediate_size)
        self.down_proj = RowParallelLinear(
            intermediate_size,
            hidden_size,
            bias=not config.no_bias,
            quant_config=quant_config,
        )

    def forward(self, x: torch.Tensor) -> torch.Tensor:
        x, _ = self.up_proj(x)
        x = self.act(x)
        x, _ = self.down_proj(x)
        return x


class MPTBlock(nn.Module):

    def __init__(
        self,
        config: MPTConfig,
        cache_config: Optional[CacheConfig] = None,
        quant_config: Optional[QuantizationConfig] = None,
    ):
        super().__init__()
        hidden_size = config.d_model
        self.norm_1 = nn.LayerNorm(hidden_size)
        self.attn = MPTAttention(config, cache_config, quant_config)
        self.norm_2 = nn.LayerNorm(hidden_size)
        self.ffn = MPTMLP(config, quant_config)

    def forward(
        self,
        position_ids: torch.Tensor,
        hidden_states: torch.Tensor,
        kv_cache: torch.Tensor,
        attn_metadata: AttentionMetadata,
    ) -> torch.Tensor:
        x = self.norm_1(hidden_states)
        x = self.attn(
            position_ids=position_ids,
            hidden_states=x,
            kv_cache=kv_cache,
            attn_metadata=attn_metadata,
        )
        hidden_states = hidden_states + x
        x = self.norm_2(hidden_states)
        x = self.ffn(x)
        hidden_states = hidden_states + x
        return hidden_states


class MPTModel(nn.Module):

    def __init__(
        self,
        config: MPTConfig,
        cache_config: Optional[CacheConfig] = None,
        quant_config: Optional[QuantizationConfig] = None,
    ):
        super().__init__()
        assert config.embedding_fraction == 1.0
        assert config.norm_type == "low_precision_layernorm"

        self.wte = VocabParallelEmbedding(
            config.vocab_size,
            config.d_model,
        )
        self.blocks = nn.ModuleList([
            MPTBlock(config, cache_config, quant_config)
            for _ in range(config.n_layers)
        ])
        self.norm_f = nn.LayerNorm(config.d_model)
        if config.no_bias:
            for module in self.modules():
                if hasattr(module, "bias") and isinstance(
                        module.bias, nn.Parameter):
                    # Remove the bias term in Linear and LayerNorm.
                    module.register_parameter("bias", None)

    def forward(
        self,
        input_ids: torch.Tensor,
        position_ids: torch.Tensor,
        kv_caches: List[torch.Tensor],
        attn_metadata: AttentionMetadata,
    ) -> torch.Tensor:
        hidden_states = self.wte(input_ids)
        for i in range(len(self.blocks)):
            block = self.blocks[i]
            hidden_states = block(
                position_ids,
                hidden_states,
                kv_caches[i],
                attn_metadata,
            )
        hidden_states = self.norm_f(hidden_states)
        return hidden_states


class MPTForCausalLM(nn.Module):

    def __init__(
        self,
        config: MPTConfig,
        cache_config: Optional[CacheConfig] = None,
        quant_config: Optional[QuantizationConfig] = None,
    ):
        super().__init__()
        self.config = config
        assert config.tie_word_embeddings
        self.quant_config = quant_config

        self.transformer = MPTModel(config, cache_config, quant_config)
        self.lm_head_weight = self.transformer.wte.weight
        self.logits_processor = LogitsProcessor(config.vocab_size)
        self.sampler = Sampler()

    def forward(
        self,
        input_ids: torch.Tensor,
        positions: torch.Tensor,
        kv_caches: List[torch.Tensor],
        attn_metadata: AttentionMetadata,
    ) -> torch.Tensor:
        hidden_states = self.transformer(input_ids, positions, kv_caches,
                                         attn_metadata)
        return hidden_states

    def compute_logits(self, hidden_states: torch.Tensor,
                       sampling_metadata: SamplingMetadata) -> torch.Tensor:
        logits = self.logits_processor(self.lm_head_weight, hidden_states,
                                       sampling_metadata)
        return logits

    def sample(
        self,
        logits: torch.Tensor,
        sampling_metadata: SamplingMetadata,
    ) -> Optional[SamplerOutput]:
        next_tokens = self.sampler(logits, sampling_metadata)
        return next_tokens

    def load_weights(self, weights: Iterable[Tuple[str, torch.Tensor]]):
        params_dict = dict(self.named_parameters(remove_duplicate=False))
        for name, loaded_weight in weights:
            # Skip loading extra bias for GPTQ models.
            if name.endswith(".bias") and name not in params_dict:
                continue
            param = params_dict[name]
            weight_loader = getattr(param, "weight_loader",
                                    default_weight_loader)
            weight_loader(param, loaded_weight)<|MERGE_RESOLUTION|>--- conflicted
+++ resolved
@@ -110,12 +110,9 @@
                               scaling,
                               alibi_slopes=alibi_slopes,
                               num_kv_heads=self.num_kv_heads,
-<<<<<<< HEAD
                               cache_config=cache_config,
-                              quant_config=quant_config)
-=======
+                              quant_config=quant_config,
                               max_seq_len=config.max_seq_len)
->>>>>>> aae39b10
 
     def forward(
         self,
