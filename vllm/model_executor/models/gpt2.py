# SPDX-License-Identifier: Apache-2.0
# SPDX-FileCopyrightText: Copyright contributors to the vLLM project

# Adapted from
# https://github.com/huggingface/transformers/blob/v4.28.0/src/transformers/models/gpt2/modeling_gpt2.py
# Copyright 2023 The vLLM team.
# Copyright 2018 The OpenAI Team Authors and HuggingFace Inc. team.
# Copyright (c) 2018, NVIDIA CORPORATION.  All rights reserved.
#
# Licensed under the Apache License, Version 2.0 (the "License");
# you may not use this file except in compliance with the License.
# You may obtain a copy of the License at
#
#     http://www.apache.org/licenses/LICENSE-2.0
#
# Unless required by applicable law or agreed to in writing, software
# distributed under the License is distributed on an "AS IS" BASIS,
# WITHOUT WARRANTIES OR CONDITIONS OF ANY KIND, either express or implied.
# See the License for the specific language governing permissions and
# limitations under the License.
"""Inference-only GPT-2 model compatible with HuggingFace weights."""
from collections.abc import Iterable
from typing import Optional, Union

import torch
from torch import nn
from transformers import GPT2Config

from vllm.attention import Attention
from vllm.compilation.decorators import support_torch_compile
from vllm.config import CacheConfig, VllmConfig
from vllm.distributed.parallel_state import (
    get_pp_group, get_tensor_model_parallel_world_size)
from vllm.model_executor.layers.activation import get_act_fn
from vllm.model_executor.layers.linear import (ColumnParallelLinear,
                                               QKVParallelLinear,
                                               RowParallelLinear)
from vllm.model_executor.layers.logits_processor import LogitsProcessor
from vllm.model_executor.layers.quantization import QuantizationConfig
from vllm.model_executor.layers.vocab_parallel_embedding import (
    ParallelLMHead, VocabParallelEmbedding)
from vllm.model_executor.model_loader.weight_utils import default_weight_loader
from vllm.model_executor.pooling_metadata import PoolingMetadata
from vllm.model_executor.sampling_metadata import SamplingMetadata
from vllm.sequence import IntermediateTensors, PoolerOutput

from ..layers.pooler import Pooler, PoolingType
from .interfaces import SupportsPP
from .utils import (AutoWeightsLoader, is_pp_missing_parameter,
                    make_empty_intermediate_tensors_factory, make_layers,
                    maybe_prefix)


class GPT2Attention(nn.Module):

    def __init__(
        self,
        config: GPT2Config,
        cache_config: Optional[CacheConfig] = None,
        quant_config: Optional[QuantizationConfig] = None,
        prefix: str = "",
    ):
        super().__init__()
        self.hidden_size = config.hidden_size
        total_num_heads = config.num_attention_heads
        tensor_model_parallel_world_size = (
            get_tensor_model_parallel_world_size())
        assert total_num_heads % tensor_model_parallel_world_size == 0
        self.num_heads = total_num_heads // tensor_model_parallel_world_size
        self.head_dim = self.hidden_size // total_num_heads
        self.scale = self.head_dim**-0.5

        self.c_attn = QKVParallelLinear(
            self.hidden_size,
            self.head_dim,
            total_num_heads,
            bias=True,
            quant_config=quant_config,
            prefix=f"{prefix}.c_attn",
        )
        self.c_proj = RowParallelLinear(
            self.hidden_size,
            self.hidden_size,
            bias=True,
            quant_config=quant_config,
            prefix=f"{prefix}.c_proj",
        )
        self.attn = Attention(self.num_heads,
                              self.head_dim,
                              scale=self.scale,
                              cache_config=cache_config,
                              quant_config=quant_config,
                              prefix=f"{prefix}.attn")

    def forward(
        self,
        hidden_states: torch.Tensor,
    ) -> torch.Tensor:
        qkv, _ = self.c_attn(hidden_states)
        q, k, v = qkv.chunk(chunks=3, dim=-1)
        attn_output = self.attn(q, k, v)
        attn_output, _ = self.c_proj(attn_output)
        return attn_output


class GPT2MLP(nn.Module):

    def __init__(
        self,
        intermediate_size: int,
        config: GPT2Config,
        quant_config: Optional[QuantizationConfig] = None,
        prefix: str = "",
    ):
        super().__init__()
        hidden_size = config.hidden_size
        self.c_fc = ColumnParallelLinear(
            hidden_size,
            intermediate_size,
            bias=True,
            quant_config=quant_config,
            prefix=f"{prefix}.c_fc",
        )
        self.c_proj = RowParallelLinear(
            intermediate_size,
            hidden_size,
            bias=True,
            quant_config=quant_config,
            prefix=f"{prefix}.c_proj",
        )
        self.act = get_act_fn(config.activation_function)

    def forward(self, hidden_states: torch.Tensor) -> torch.Tensor:
        hidden_states, _ = self.c_fc(hidden_states)
        hidden_states = self.act(hidden_states)
        hidden_states, _ = self.c_proj(hidden_states)
        return hidden_states


class GPT2Block(nn.Module):

    def __init__(
        self,
        config: GPT2Config,
        cache_config: Optional[CacheConfig] = None,
        quant_config: Optional[QuantizationConfig] = None,
        prefix: str = "",
    ):
        super().__init__()
        hidden_size = config.hidden_size
        inner_dim = (config.n_inner if config.n_inner is not None else 4 *
                     hidden_size)

        self.ln_1 = nn.LayerNorm(hidden_size, eps=config.layer_norm_epsilon)
        self.attn = GPT2Attention(config,
                                  cache_config,
                                  quant_config,
                                  prefix=f"{prefix}.attn")
        self.ln_2 = nn.LayerNorm(hidden_size, eps=config.layer_norm_epsilon)
        self.mlp = GPT2MLP(inner_dim,
                           config,
                           quant_config,
                           prefix=f"{prefix}.mlp")

    def forward(
        self,
        hidden_states: torch.Tensor,
    ) -> torch.Tensor:
        residual = hidden_states
        hidden_states = self.ln_1(hidden_states)
        attn_output = self.attn(hidden_states=hidden_states)
        # residual connection
        hidden_states = attn_output + residual

        residual = hidden_states
        hidden_states = self.ln_2(hidden_states)
        feed_forward_hidden_states = self.mlp(hidden_states)
        # residual connection
        hidden_states = residual + feed_forward_hidden_states
        return hidden_states


@support_torch_compile
class GPT2Model(nn.Module):

    def __init__(self, *, vllm_config: VllmConfig, prefix: str = ""):
        super().__init__()

        config = vllm_config.model_config.hf_config
        cache_config = vllm_config.cache_config
        quant_config = vllm_config.quant_config

        self.config = config
        assert not config.add_cross_attention
        assert not config.scale_attn_by_inverse_layer_idx
        assert not config.reorder_and_upcast_attn
        self.embed_dim = config.hidden_size
        self.wte = VocabParallelEmbedding(config.vocab_size,
                                          self.embed_dim,
                                          quant_config=quant_config,
                                          prefix=f"{prefix}.wte")
        self.wpe = nn.Embedding(config.max_position_embeddings, self.embed_dim)
        self.start_layer, self.end_layer, self.h = make_layers(
            config.num_hidden_layers,
            lambda prefix: GPT2Block(
                config, cache_config, quant_config, prefix=prefix),
            prefix=f"{prefix}.h")
        self.ln_f = nn.LayerNorm(self.embed_dim, eps=config.layer_norm_epsilon)
        self.make_empty_intermediate_tensors = (
            make_empty_intermediate_tensors_factory(["hidden_states"],
                                                    config.n_embd))

    def get_input_embeddings(self, input_ids: torch.Tensor) -> torch.Tensor:
        return self.wte(input_ids)

    def forward(
        self,
        input_ids: torch.Tensor,
        position_ids: torch.Tensor,
        intermediate_tensors: Optional[IntermediateTensors],
        inputs_embeds: Optional[torch.Tensor],
    ) -> Union[torch.Tensor, IntermediateTensors]:
        if get_pp_group().is_first_rank:
            if inputs_embeds is None:
                inputs_embeds = self.get_input_embeddings(input_ids)
            position_embeds = self.wpe(position_ids)
            hidden_states = inputs_embeds + position_embeds
        else:
            assert intermediate_tensors is not None
            hidden_states = intermediate_tensors["hidden_states"]

        for layer in self.h[self.start_layer:self.end_layer]:
            hidden_states = layer(hidden_states)

        if not get_pp_group().is_last_rank:
            return IntermediateTensors({"hidden_states": hidden_states})

        hidden_states = self.ln_f(hidden_states)
        return hidden_states

    def load_weights(self, weights: Iterable[tuple[str,
                                                   torch.Tensor]]) -> set[str]:
        params_dict = dict(self.named_parameters(remove_duplicate=False))
        loaded_params: set[str] = set()
        for name, loaded_weight in weights:
            if ".attn.bias" in name or ".attn.masked_bias" in name:
                # Skip attention mask.
                # NOTE: "c_attn.bias" should not be skipped.
                continue

            if is_pp_missing_parameter(name, self):
                continue

            param = params_dict[name]
            # The HF's GPT-2 implementation uses Conv1D instead of Linear.
            # Because of this, we need to transpose the weights.
            # Note(zhuohan): the logic below might break quantized models.
            for conv1d_weight_name in ["c_attn", "c_proj", "c_fc"]:
                if conv1d_weight_name not in name:
                    continue
                if not name.endswith(".weight"):
                    continue
                loaded_weight = loaded_weight.t()
            weight_loader = getattr(param, "weight_loader",
                                    default_weight_loader)
            weight_loader(param, loaded_weight)
            loaded_params.add(name)
        return loaded_params


class GPT2LMHeadModel(nn.Module, SupportsPP):

    def __init__(self, *, vllm_config: VllmConfig, prefix: str = ""):
        super().__init__()
        config = vllm_config.model_config.hf_config
        quant_config = vllm_config.quant_config
        self.config = config
        self.quant_config = quant_config
        self.transformer = GPT2Model(vllm_config=vllm_config,
                                     prefix=maybe_prefix(
                                         prefix, "transformer"))
        self.lm_head = ParallelLMHead(self.config.vocab_size,
                                      self.config.hidden_size,
                                      quant_config=quant_config,
                                      prefix=f"{prefix}.lm_head")
        if self.config.tie_word_embeddings:
            self.lm_head = self.lm_head.tie_weights(self.transformer.wte)

        self.logits_processor = LogitsProcessor(config.vocab_size)
        self.make_empty_intermediate_tensors = (
            self.transformer.make_empty_intermediate_tensors)

    def get_input_embeddings(self, input_ids: torch.Tensor) -> torch.Tensor:
        return self.transformer.get_input_embeddings(input_ids)

    def forward(
        self,
        input_ids: torch.Tensor,
        positions: torch.Tensor,
        intermediate_tensors: Optional[IntermediateTensors] = None,
        inputs_embeds: Optional[torch.Tensor] = None,
    ) -> Union[torch.Tensor, IntermediateTensors]:
        hidden_states = self.transformer(input_ids, positions,
                                         intermediate_tensors, inputs_embeds)
        return hidden_states

    def compute_logits(
        self,
        hidden_states: torch.Tensor,
        sampling_metadata: SamplingMetadata,
    ) -> Optional[torch.Tensor]:
        logits = self.logits_processor(self.lm_head, hidden_states,
                                       sampling_metadata)
        return logits

    def load_weights(self, weights: Iterable[tuple[str,
                                                   torch.Tensor]]) -> set[str]:
        loader = AutoWeightsLoader(self)
        weights = _add_transformer_prefix(weights)
        return loader.load_weights(weights)


<<<<<<< HEAD
=======
class GPT2ForSequenceClassification(nn.Module):
    """GPT2 Model for sequence classification.

    This class expands GPT2Model with pooling and score functions - last token
    is being used for classification.

    Attributes:
        transformer: An instance of GPT2Model used for forward operations.
        score: A layer for calculating logits.
        _pooler: An instance of Pooler used for pooling operations.
    """

    def __init__(self, *, vllm_config: VllmConfig, prefix: str = ""):
        super().__init__()
        config = vllm_config.model_config.hf_config
        self.transformer = GPT2Model(vllm_config=vllm_config,
                                     prefix=maybe_prefix(prefix, "gpt2"))
        self.score = nn.Linear(config.n_embd, config.num_labels, bias=False)
        pooler_config = vllm_config.model_config.pooler_config
        self._pooler = Pooler.from_config_with_defaults(
            pooler_config,
            pooling_type=PoolingType.LAST,
            normalize=False,
            softmax=True)

    def load_weights(self, weights: Iterable[tuple[str, torch.Tensor]]):
        loader = AutoWeightsLoader(self)
        return loader.load_weights(weights)

    def pooler(
        self,
        hidden_states: torch.Tensor,
        pooling_metadata: PoolingMetadata,
    ) -> Optional[PoolerOutput]:
        return self._pooler(hidden_states, pooling_metadata)

    def forward(
        self,
        input_ids: torch.Tensor,
        positions: torch.Tensor,
        intermediate_tensors: Optional[IntermediateTensors] = None,
        inputs_embeds: Optional[torch.Tensor] = None,
    ) -> torch.Tensor:
        hidden_states = self.transformer(
            input_ids=input_ids,
            position_ids=positions,
            inputs_embeds=inputs_embeds,
            intermediate_tensors=intermediate_tensors)
        logits = self.score(hidden_states)
        return logits


>>>>>>> 110df743
def _add_transformer_prefix(
    weights: Iterable[tuple[str, torch.Tensor]]
) -> Iterable[tuple[str, torch.Tensor]]:
    for name, tensor in weights:
        if not name.startswith('transformer.') and not name.startswith(
                "lm_head"):
            name = 'transformer.' + name
        yield name, tensor<|MERGE_RESOLUTION|>--- conflicted
+++ resolved
@@ -320,8 +320,6 @@
         return loader.load_weights(weights)
 
 
-<<<<<<< HEAD
-=======
 class GPT2ForSequenceClassification(nn.Module):
     """GPT2 Model for sequence classification.
 
@@ -374,7 +372,6 @@
         return logits
 
 
->>>>>>> 110df743
 def _add_transformer_prefix(
     weights: Iterable[tuple[str, torch.Tensor]]
 ) -> Iterable[tuple[str, torch.Tensor]]:
