--- conflicted
+++ resolved
@@ -146,19 +146,11 @@
             kwargs["fps"] = fps
         processor = self.ctx.get_hf_processor(
             Qwen2_5OmniProcessor,
-<<<<<<< HEAD
-            image_processor=self.get_image_processor(
-                min_pixels=min_pixels,
-                max_pixels=max_pixels,
-                size=size,
-                use_fast=kwargs.get("use_fast")),
-=======
             image_processor=self.get_image_processor(min_pixels=min_pixels,
                                                      max_pixels=max_pixels,
                                                      size=size,
                                                      use_fast=kwargs.get(
                                                          "use_fast", True)),
->>>>>>> 110df743
             **kwargs,
         )
         if not hasattr(processor, "audio_token"):
