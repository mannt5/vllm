# SPDX-License-Identifier: Apache-2.0

# Adapted from
# https://github.com/huggingface/transformers/blob/v4.28.0/src/transformers/models/llama/modeling_llama.py
# Copyright 2023 The vLLM team.
# Copyright 2023 DeepSeek-AI and the HuggingFace Inc. team. All rights reserved.
#
# This code is based on EleutherAI's GPT-NeoX library and the GPT-NeoX
# and OPT implementations in this library. It has been modified from its
# original forms to accommodate minor architectural differences compared
# to GPT-NeoX and OPT used by the Meta AI team that trained the model.
#
# Licensed under the Apache License, Version 2.0 (the "License");
# you may not use this file except in compliance with the License.
# You may obtain a copy of the License at
#
#     http://www.apache.org/licenses/LICENSE-2.0
#
# Unless required by applicable law or agreed to in writing, software
# distributed under the License is distributed on an "AS IS" BASIS,
# WITHOUT WARRANTIES OR CONDITIONS OF ANY KIND, either express or implied.
# See the License for the specific language governing permissions and
# limitations under the License.
"""Inference-only DeepseekV2/DeepseekV3 model."""
from typing import Any, Dict, Iterable, Optional, Set, Tuple, Union

import torch
from torch import nn
from transformers import PretrainedConfig

from vllm.attention import Attention
from vllm.compilation.decorators import support_torch_compile
from vllm.config import CacheConfig, ModelConfig, VllmConfig
from vllm.distributed import (get_pp_group,
                              get_tensor_model_parallel_world_size,
                              tensor_model_parallel_all_reduce)
from vllm.model_executor.layers.activation import SiluAndMul
from vllm.model_executor.layers.fused_moe import FusedMoE
from vllm.model_executor.layers.layernorm import RMSNorm
from vllm.model_executor.layers.linear import (ColumnParallelLinear,
                                               MergedColumnParallelLinear,
                                               ReplicatedLinear,
                                               RowParallelLinear)
from vllm.model_executor.layers.logits_processor import LogitsProcessor
from vllm.model_executor.layers.quantization import QuantizationConfig
from vllm.model_executor.layers.rotary_embedding import get_rope
from vllm.model_executor.layers.vocab_parallel_embedding import (
    ParallelLMHead, VocabParallelEmbedding)
from vllm.model_executor.model_loader.weight_utils import (
    default_weight_loader, maybe_remap_kv_scale_name)
from vllm.model_executor.sampling_metadata import SamplingMetadata
from vllm.platforms import current_platform
from vllm.sequence import IntermediateTensors

from .interfaces import SupportsPP
from .utils import (PPMissingLayer, is_pp_missing_parameter,
                    make_empty_intermediate_tensors_factory, make_layers,
                    maybe_prefix)

is_hpu = current_platform.is_hpu()


class DeepseekV2MLP(nn.Module):

    def __init__(
        self,
        hidden_size: int,
        intermediate_size: int,
        hidden_act: str,
        quant_config: Optional[QuantizationConfig] = None,
        reduce_results: bool = True,
        prefix: str = "",
    ) -> None:
        super().__init__()
        self.gate_up_proj = MergedColumnParallelLinear(
            hidden_size, [intermediate_size] * 2,
            bias=False,
            quant_config=quant_config,
            prefix=f"{prefix}.gate_up_proj")
        self.down_proj = RowParallelLinear(intermediate_size,
                                           hidden_size,
                                           bias=False,
                                           quant_config=quant_config,
                                           reduce_results=reduce_results,
                                           prefix=f"{prefix}.down_proj")
        if hidden_act != "silu":
            raise ValueError(f"Unsupported activation: {hidden_act}. "
                             "Only silu is supported for now.")
        self.act_fn = SiluAndMul()

    def forward(self, x):
        gate_up, _ = self.gate_up_proj(x)
        x = self.act_fn(gate_up)
        x, _ = self.down_proj(x)
        return x


class DeepseekV2MoE(nn.Module):

    def __init__(
        self,
        config: PretrainedConfig,
        quant_config: Optional[QuantizationConfig] = None,
        prefix: str = "",
    ):
        super().__init__()
        self.tp_size = get_tensor_model_parallel_world_size()
        self.routed_scaling_factor = config.routed_scaling_factor
        self.n_shared_experts = config.n_shared_experts

        if config.hidden_act != "silu":
            raise ValueError(f"Unsupported activation: {config.hidden_act}. "
                             "Only silu is supported for now.")
        if is_hpu:
            self.experts = FusedMoE(
                num_experts=config.n_routed_experts,
                top_k=config.num_experts_per_tok,
                hidden_size=config.hidden_size,
                intermediate_size=config.moe_intermediate_size,
                reduce_results=False,
                renormalize=config.norm_topk_prob,
                quant_config=quant_config,
                use_grouped_topk=False,
                prefix=f"{prefix}.experts")
        else:
            self.experts = FusedMoE(
                num_experts=config.n_routed_experts,
                top_k=config.num_experts_per_tok,
                hidden_size=config.hidden_size,
                intermediate_size=config.moe_intermediate_size,
                reduce_results=False,
                renormalize=config.norm_topk_prob,
                quant_config=quant_config,
                use_grouped_topk=True,
                num_expert_group=config.n_group,
                topk_group=config.topk_group,
                prefix=f"{prefix}.experts")

        self.gate = ReplicatedLinear(config.hidden_size,
                                     config.n_routed_experts,
                                     bias=False,
                                     quant_config=None,
                                     prefix=f"{prefix}.gate")
        if config.topk_method == "noaux_tc":
            self.gate.e_score_correction_bias = nn.Parameter(
                torch.empty(config.n_routed_experts))
        else:
            self.gate.e_score_correction_bias = None

        self.experts = FusedMoE(
            num_experts=config.n_routed_experts,
            top_k=config.num_experts_per_tok,
            hidden_size=config.hidden_size,
            intermediate_size=config.moe_intermediate_size,
            reduce_results=False,
            renormalize=config.norm_topk_prob,
            quant_config=quant_config,
            use_grouped_topk=True,
            num_expert_group=config.n_group,
            topk_group=config.topk_group,
            prefix=f"{prefix}.experts",
            scoring_func=config.scoring_func,
            e_score_correction_bias=self.gate.e_score_correction_bias)

        if config.n_shared_experts is not None:
            intermediate_size = (config.moe_intermediate_size *
                                 config.n_shared_experts)
            self.shared_experts = DeepseekV2MLP(
                hidden_size=config.hidden_size,
                intermediate_size=intermediate_size,
                hidden_act=config.hidden_act,
                quant_config=quant_config,
                reduce_results=False,
                prefix=f"{prefix}.shared_experts",
            )

    def forward(self, hidden_states: torch.Tensor) -> torch.Tensor:
        num_tokens, hidden_dim = hidden_states.shape
        hidden_states = hidden_states.view(-1, hidden_dim)
        if self.n_shared_experts is not None:
            shared_output = self.shared_experts(hidden_states)
        # router_logits: (num_tokens, n_experts)
        router_logits, _ = self.gate(hidden_states)
        if hidden_states.dtype != torch.float16:
            final_hidden_states = self.experts(
                hidden_states=hidden_states,
                router_logits=router_logits) * self.routed_scaling_factor
        else:
            # Fix FP16 overflow
            # See DeepseekV2DecoderLayer for more details.
            final_hidden_states = self.experts(hidden_states=hidden_states,
                                               router_logits=router_logits)
        if shared_output is not None:
            if hidden_states.dtype != torch.float16:
                final_hidden_states = final_hidden_states + shared_output
            else:
                # Fix FP16 overflow
                # See DeepseekV2DecoderLayer for more details.
                final_hidden_states = final_hidden_states + shared_output \
                    * (1. / self.routed_scaling_factor)
        if self.tp_size > 1:
            final_hidden_states = tensor_model_parallel_all_reduce(
                final_hidden_states)

        return final_hidden_states.view(num_tokens, hidden_dim)


def yarn_get_mscale(scale: float = 1, mscale: float = 1) -> float:
    import math
    if scale <= 1:
        return 1.0
    return 0.1 * mscale * math.log(scale) + 1.0


class DeepseekV2Attention(nn.Module):

    def __init__(
        self,
        config: PretrainedConfig,
        hidden_size: int,
        num_heads: int,
        qk_nope_head_dim: int,
        qk_rope_head_dim: int,
        v_head_dim: int,
        q_lora_rank: int,
        kv_lora_rank: int,
        rope_theta: float = 10000,
        rope_scaling: Optional[Dict[str, Any]] = None,
        max_position_embeddings: int = 8192,
        cache_config: Optional[CacheConfig] = None,
        quant_config: Optional[QuantizationConfig] = None,
        prefix: str = "",
    ) -> None:
        super().__init__()
        self.hidden_size = hidden_size
        self.qk_nope_head_dim = qk_nope_head_dim
        self.qk_rope_head_dim = qk_rope_head_dim
        self.qk_head_dim = qk_nope_head_dim + qk_rope_head_dim
        self.v_head_dim = v_head_dim
        self.q_lora_rank = q_lora_rank
        self.kv_lora_rank = kv_lora_rank
        self.num_heads = num_heads
        tp_size = get_tensor_model_parallel_world_size()
        assert num_heads % tp_size == 0
        self.num_local_heads = num_heads // tp_size
        self.scaling = self.qk_head_dim**-0.5
        self.rope_theta = rope_theta
        self.max_position_embeddings = max_position_embeddings

        if self.q_lora_rank is not None:
            self.q_a_proj = ReplicatedLinear(self.hidden_size,
                                             self.q_lora_rank,
                                             bias=False,
                                             quant_config=quant_config,
                                             prefix=f"{prefix}.q_a_proj")
            self.q_a_layernorm = RMSNorm(self.q_lora_rank,
                                         eps=config.rms_norm_eps)
            self.q_b_proj = ColumnParallelLinear(q_lora_rank,
                                                 self.num_heads *
                                                 self.qk_head_dim,
                                                 bias=False,
                                                 quant_config=quant_config,
                                                 prefix=f"{prefix}.q_b_proj")
        else:
            self.q_proj = ColumnParallelLinear(self.hidden_size,
                                               self.num_heads *
                                               self.qk_head_dim,
                                               bias=False,
                                               quant_config=quant_config,
                                               prefix=f"{prefix}.q_proj")

        self.kv_a_proj_with_mqa = ReplicatedLinear(
            self.hidden_size,
            self.kv_lora_rank + self.qk_rope_head_dim,
            bias=False,
            quant_config=quant_config,
            prefix=f"{prefix}.kv_a_proj_with_mqa")
        self.kv_a_layernorm = RMSNorm(self.kv_lora_rank,
                                      eps=config.rms_norm_eps)
        self.kv_b_proj = ColumnParallelLinear(
            self.kv_lora_rank,
            self.num_heads * (self.qk_nope_head_dim + self.v_head_dim),
            bias=False,
            quant_config=quant_config,
            prefix=f"{prefix}.kv_b_proj")
        # O projection.
        self.o_proj = RowParallelLinear(self.num_heads * self.v_head_dim,
                                        self.hidden_size,
                                        bias=False,
                                        quant_config=quant_config,
                                        prefix=f"{prefix}.o_proj")
        if rope_scaling:
            rope_scaling["rope_type"] = 'deepseek_yarn'

        self.rotary_emb = get_rope(qk_rope_head_dim,
                                   rotary_dim=qk_rope_head_dim,
                                   max_position=max_position_embeddings,
                                   base=rope_theta,
                                   rope_scaling=rope_scaling,
                                   is_neox_style=False)

        if rope_scaling:
            mscale_all_dim = rope_scaling.get("mscale_all_dim", False)
            scaling_factor = rope_scaling["factor"]
            mscale = yarn_get_mscale(scaling_factor, float(mscale_all_dim))
            self.scaling = self.scaling * mscale * mscale

        self.attn = Attention(self.num_local_heads,
                              self.qk_head_dim,
                              self.scaling,
                              num_kv_heads=self.num_local_heads,
                              cache_config=cache_config,
                              quant_config=quant_config,
                              prefix=f"{prefix}.attn")

    def forward(
        self,
        positions: torch.Tensor,
        hidden_states: torch.Tensor,
    ) -> torch.Tensor:
        if is_hpu:
            # need reshape from tensor(x0, y0) to tensor(x1) for hpu
            _batch_size = positions.shape[0]
            positions = positions.reshape(positions.shape[0] *
                                          positions.shape[1])
            hidden_states = hidden_states.reshape(
                hidden_states.shape[0] * hidden_states.shape[1],
                hidden_states.shape[2])
        if self.q_lora_rank is not None:
            if is_hpu:
                # w/a of SW-208144
                q = self.q_a_proj(hidden_states)[0].unsqueeze(0)
                q = self.q_a_layernorm(q).squeeze(0)
            else:
                q = self.q_a_proj(hidden_states)[0]
                q = self.q_a_layernorm(q)
            q = self.q_b_proj(q)[0].view(-1, self.num_local_heads,
                                         self.qk_head_dim)
        else:
            q = self.q_proj(hidden_states)[0].view(-1, self.num_local_heads,
                                                   self.qk_head_dim)
        q_nope, q_pe = q.split([self.qk_nope_head_dim, self.qk_rope_head_dim],
                               dim=-1)
        latent_cache = self.kv_a_proj_with_mqa(hidden_states)[0]
        kv_a, _ = latent_cache.split(
            [self.kv_lora_rank, self.qk_rope_head_dim], dim=-1)
        latent_cache = latent_cache.unsqueeze(1)
        if is_hpu:
            kv_a = self.kv_a_layernorm(kv_a.contiguous().unsqueeze(0)).squeeze(
                0)  # w/a of SW-208144
        else:
            kv_a = self.kv_a_layernorm(kv_a.contiguous())
        kv = self.kv_b_proj(kv_a)[0]
        kv = kv.view(-1, self.num_local_heads,
                     self.qk_nope_head_dim + self.v_head_dim)
        k_nope, v = kv.split([self.qk_nope_head_dim, self.v_head_dim], dim=-1)
        k_pe = latent_cache[:, :, self.kv_lora_rank:]

        q_pe, k_pe = self.rotary_emb(positions, q_pe, k_pe)

        q[..., self.qk_nope_head_dim:] = q_pe
        k = torch.empty_like(q)
        k[..., :self.qk_nope_head_dim] = k_nope
        k[..., self.qk_nope_head_dim:] = k_pe
        # padding value to qk_head_dim for alignment
        v = torch.nn.functional.pad(
            v, [0, self.qk_head_dim - self.v_head_dim],
            value=0).view(-1, self.num_local_heads * self.qk_head_dim)
        if is_hpu:
            # need restore from tensor(x0, y0) to tensor(x1, y1, z1) for hpu
            q = q.reshape(_batch_size, q.shape[0] // _batch_size, q.shape[1])
            k = k.reshape(_batch_size, k.shape[0] // _batch_size, k.shape[1])
            v = v.reshape(_batch_size, v.shape[0] // _batch_size, v.shape[1])
        attn_output = self.attn(q, k, v)
        if is_hpu:
            # need restore from tensor(x0, y0, z0) to tensor(x1, y1) for hpu
            attn_output = attn_output.reshape(
                attn_output.shape[0] * attn_output.shape[1],
                attn_output.shape[2])
        attn_output = attn_output.view(
            -1, self.num_local_heads,
            self.qk_head_dim)[..., :self.v_head_dim].reshape(
                -1, self.num_local_heads * self.v_head_dim)
        output, _ = self.o_proj(attn_output)
        if is_hpu:
            output = output.reshape(_batch_size,
                                    output.shape[0] // _batch_size,
                                    output.shape[1])
        return output


class DeepseekV2MLAAttention(nn.Module):
    """
    Main reference: DeepseekV2 paper, and FlashInfer Implementation
    (https://arxiv.org/abs/2405.04434 and https://github.com/flashinfer-ai/flashinfer/pull/551).
    
    For more info see MLACommonImpl in: vllm/attention/backends/mla/utils.py
    """

    def __init__(
        self,
        config: PretrainedConfig,
        hidden_size: int,
        num_heads: int,
        qk_nope_head_dim: int,
        qk_rope_head_dim: int,
        v_head_dim: int,
        q_lora_rank: Optional[int],
        kv_lora_rank: int,
        rope_theta: float = 10000,
        rope_scaling: Optional[Dict[str, Any]] = None,
        max_position_embeddings: int = 8192,
        cache_config: Optional[CacheConfig] = None,
        quant_config: Optional[QuantizationConfig] = None,
        prefix: str = "",
    ) -> None:
        super().__init__()
        self.hidden_size = hidden_size
        self.qk_nope_head_dim = qk_nope_head_dim
        self.qk_rope_head_dim = qk_rope_head_dim
        self.qk_head_dim = qk_nope_head_dim + qk_rope_head_dim
        self.v_head_dim = v_head_dim

        self.q_lora_rank = q_lora_rank
        self.kv_lora_rank = kv_lora_rank

        self.num_heads = num_heads
        tp_size = get_tensor_model_parallel_world_size()
        assert num_heads % tp_size == 0
        self.num_local_heads = num_heads // tp_size

        self.scaling = self.qk_head_dim**-0.5
        self.rope_theta = rope_theta
        self.max_position_embeddings = max_position_embeddings

        if self.q_lora_rank is not None:
            self.q_a_proj = ReplicatedLinear(self.hidden_size,
                                             self.q_lora_rank,
                                             bias=False,
                                             quant_config=quant_config,
                                             prefix=f"{prefix}.q_a_proj")
            self.q_a_layernorm = RMSNorm(self.q_lora_rank,
                                         eps=config.rms_norm_eps)
            self.q_b_proj = ColumnParallelLinear(q_lora_rank,
                                                 self.num_heads *
                                                 self.qk_head_dim,
                                                 bias=False,
                                                 quant_config=quant_config,
                                                 prefix=f"{prefix}.q_b_proj")
        else:
            self.q_proj = ColumnParallelLinear(self.hidden_size,
                                               self.num_heads *
                                               self.qk_head_dim,
                                               bias=False,
                                               quant_config=quant_config,
                                               prefix=f"{prefix}.q_proj")

        self.kv_a_proj_with_mqa = ReplicatedLinear(
            self.hidden_size,
            self.kv_lora_rank + self.qk_rope_head_dim,
            bias=False,
            quant_config=quant_config,
            prefix=f"{prefix}.kv_a_proj_with_mqa")
        self.kv_a_layernorm = RMSNorm(self.kv_lora_rank,
                                      eps=config.rms_norm_eps)
        self.kv_b_proj = ColumnParallelLinear(
            self.kv_lora_rank,
            self.num_heads * (self.qk_nope_head_dim + self.v_head_dim),
            bias=False,
            quant_config=quant_config,
            prefix=f"{prefix}.kv_b_proj")
        self.o_proj = RowParallelLinear(self.num_heads * self.v_head_dim,
                                        self.hidden_size,
                                        bias=False,
                                        quant_config=quant_config,
                                        prefix=f"{prefix}.o_proj")

        if rope_scaling:
            rope_scaling["rope_type"] = 'deepseek_yarn'
        self.rotary_emb = get_rope(qk_rope_head_dim,
                                   rotary_dim=qk_rope_head_dim,
                                   max_position=max_position_embeddings,
                                   base=rope_theta,
                                   rope_scaling=rope_scaling,
                                   is_neox_style=False)
        if rope_scaling:
            mscale_all_dim = rope_scaling.get("mscale_all_dim", False)
            scaling_factor = rope_scaling["factor"]
            mscale = yarn_get_mscale(scaling_factor, float(mscale_all_dim))
            self.scaling = self.scaling * mscale * mscale

        # In the MLA backend, kv_cache includes both k_c and
        # pe (i.e. decoupled position embeddings). In particular,
        # the concat_and_cache_mla op requires
        #     k_c.size(1) + k_pe.size(1) == kv_cache.size(2)
        # i.e.
        #     kv_lora_rank + qk_rope_head_dim == head_size
        self.mla_attn = Attention(
            num_heads=self.num_local_heads,
            head_size=self.kv_lora_rank + self.qk_rope_head_dim,
            scale=self.scaling,
            num_kv_heads=1,
            cache_config=cache_config,
            quant_config=quant_config,
            prefix=f"{prefix}.attn",
            use_mla=True,
            # MLA Args
            q_lora_rank=self.q_lora_rank,
            kv_lora_rank=self.kv_lora_rank,
            qk_nope_head_dim=self.qk_nope_head_dim,
            qk_rope_head_dim=self.qk_rope_head_dim,
            qk_head_dim=self.qk_head_dim,
            v_head_dim=self.v_head_dim,
            rotary_emb=self.rotary_emb,
            q_proj=self.q_proj if self.q_lora_rank is None else self.q_b_proj,
            kv_b_proj=self.kv_b_proj,
            o_proj=self.o_proj,
        )

        self.prefix = prefix
        self.debug_layer_idx = int(self.prefix.split(".")[-2])

    def forward(
        self,
        positions: torch.Tensor,
        hidden_states: torch.Tensor,
    ) -> torch.Tensor:
        if self.q_lora_rank is not None:
            ckq = self.q_a_proj(hidden_states)[0]
            hidden_states_or_q_c = self.q_a_layernorm(ckq)
        else:
            hidden_states_or_q_c = hidden_states
        kv_c, k_pe = self.kv_a_proj_with_mqa(hidden_states)[0].split(
            [self.kv_lora_rank, self.qk_rope_head_dim], dim=-1)
        kv_c_normed = self.kv_a_layernorm(kv_c.contiguous())
        return self.mla_attn(hidden_states_or_q_c,
                             kv_c_normed,
                             k_pe,
                             output_shape=hidden_states.shape)


class DeepseekV2DecoderLayer(nn.Module):

    def __init__(
        self,
        config: PretrainedConfig,
        prefix: str,
        model_config: ModelConfig,
        cache_config: Optional[CacheConfig] = None,
        quant_config: Optional[QuantizationConfig] = None,
    ) -> None:
        super().__init__()
        self.hidden_size = config.hidden_size
        rope_theta = getattr(config, "rope_theta", 10000)
        rope_scaling = getattr(config, "rope_scaling", None)
        max_position_embeddings = getattr(config, "max_position_embeddings",
                                          8192)
        # DecoderLayers are created with `make_layers` which passes the prefix
        # with the layer's index.
        layer_idx = int(prefix.split(sep='.')[-1])
        self.layer_idx = layer_idx
        if model_config.use_mla:
            attn_cls = DeepseekV2MLAAttention
        else:
            attn_cls = DeepseekV2Attention
        self.self_attn = attn_cls(
            config=config,
            hidden_size=self.hidden_size,
            num_heads=config.num_attention_heads,
            qk_nope_head_dim=config.qk_nope_head_dim,
            qk_rope_head_dim=config.qk_rope_head_dim,
            v_head_dim=config.v_head_dim,
            q_lora_rank=config.q_lora_rank
            if hasattr(config, "q_lora_rank") else None,
            kv_lora_rank=config.kv_lora_rank,
            rope_theta=rope_theta,
            rope_scaling=rope_scaling,
            max_position_embeddings=max_position_embeddings,
            cache_config=cache_config,
            quant_config=quant_config,
            prefix=f"{prefix}.self_attn",
        )

        if (config.n_routed_experts is not None
                and layer_idx >= config.first_k_dense_replace
                and layer_idx % config.moe_layer_freq == 0):
            self.mlp = DeepseekV2MoE(
                config=config,
                quant_config=quant_config,
                prefix=f"{prefix}.mlp",
            )
        else:
            self.mlp = DeepseekV2MLP(
                hidden_size=config.hidden_size,
                intermediate_size=config.intermediate_size,
                hidden_act=config.hidden_act,
                quant_config=quant_config,
                prefix=f"{prefix}.mlp",
            )
        self.input_layernorm = RMSNorm(config.hidden_size,
                                       eps=config.rms_norm_eps)
        self.post_attention_layernorm = RMSNorm(config.hidden_size,
                                                eps=config.rms_norm_eps)
        self.routed_scaling_factor = config.routed_scaling_factor

    def forward(
        self,
        positions: torch.Tensor,
        hidden_states: torch.Tensor,
        residual: Optional[torch.Tensor],
    ) -> torch.Tensor:
        if is_hpu:
            _batch_size = positions.shape[0]
        # Self Attention
        if residual is None:
            residual = hidden_states
            hidden_states = self.input_layernorm(hidden_states)
        else:
            hidden_states, residual = self.input_layernorm(
                hidden_states, residual)
        hidden_states = self.self_attn(
            positions=positions,
            hidden_states=hidden_states,
        )

        if hidden_states.dtype == torch.float16:
            # Fix FP16 overflow
            # We scale both hidden_states and residual before
            # rmsnorm, and rmsnorm result would not affect by scale.
            hidden_states *= 1. / self.routed_scaling_factor
            if self.layer_idx == 0:
                # The residual is shared by all layers, we only scale it on
                # first layer.
                residual *= 1. / self.routed_scaling_factor

        # Fully Connected
        hidden_states, residual = self.post_attention_layernorm(
            hidden_states, residual)
        if is_hpu:
            # need reshape from tensor(x0, y0) to tensor(x1) for hpu
            hidden_states = hidden_states.reshape(
                hidden_states.shape[0] * hidden_states.shape[1],
                hidden_states.shape[2])
        hidden_states = self.mlp(hidden_states)

        if isinstance(self.mlp,
                      DeepseekV2MLP) and hidden_states.dtype == torch.float16:
            # Fix FP16 overflow
            # Scaling the DeepseekV2MLP output, it is the input of
            # input_layernorm of next decoder layer.
            # The scaling of DeepseekV2MOE output would be done in the forward
            # of DeepseekV2MOE
            hidden_states *= 1. / self.routed_scaling_factor
<<<<<<< HEAD
            residual *= 1. / self.routed_scaling_factor
        if is_hpu:
            hidden_states = hidden_states.reshape(
                _batch_size, hidden_states.shape[0] // _batch_size,
                hidden_states.shape[1])
=======

>>>>>>> fc966e9c
        return hidden_states, residual


@support_torch_compile
class DeepseekV2Model(nn.Module):

    fall_back_to_pt_during_load = False

    def __init__(self, *, vllm_config: VllmConfig, prefix: str = ""):
        super().__init__()

        config = vllm_config.model_config.hf_config
        model_config = vllm_config.model_config
        cache_config = vllm_config.cache_config
        quant_config = vllm_config.quant_config
        self.config = config

        self.vocab_size = config.vocab_size

        if get_pp_group().is_first_rank:
            self.embed_tokens = VocabParallelEmbedding(
                config.vocab_size,
                config.hidden_size,
                quant_config=quant_config,
                prefix=f"{prefix}.embed_tokens")
        else:
            self.embed_tokens = PPMissingLayer()

        self.start_layer, self.end_layer, self.layers = make_layers(
            config.num_hidden_layers,
            lambda prefix: DeepseekV2DecoderLayer(
                config,
                prefix,
                model_config=model_config,
                cache_config=cache_config,
                quant_config=quant_config,
            ),
            prefix=f"{prefix}.layers")

        if get_pp_group().is_last_rank:
            self.norm = RMSNorm(config.hidden_size, eps=config.rms_norm_eps)
        else:
            self.norm = PPMissingLayer()
        self.make_empty_intermediate_tensors = (
            make_empty_intermediate_tensors_factory(
                ["hidden_states", "residual"], config.hidden_size))

    def get_input_embeddings(self, input_ids: torch.Tensor) -> torch.Tensor:
        return self.embed_tokens(input_ids)

    def forward(
        self,
        input_ids: torch.Tensor,
        positions: torch.Tensor,
        intermediate_tensors: Optional[IntermediateTensors],
        inputs_embeds: Optional[torch.Tensor] = None,
    ) -> Union[torch.Tensor, IntermediateTensors]:
        if get_pp_group().is_first_rank:
            if inputs_embeds is not None:
                hidden_states = inputs_embeds
            else:
                hidden_states = self.get_input_embeddings(input_ids)
            residual = None
        else:
            assert intermediate_tensors is not None
            hidden_states = intermediate_tensors["hidden_states"]
            residual = intermediate_tensors["residual"]

        for layer in self.layers[self.start_layer:self.end_layer]:
            hidden_states, residual = layer(positions, hidden_states, residual)

        if not get_pp_group().is_last_rank:
            return IntermediateTensors({
                "hidden_states": hidden_states,
                "residual": residual
            })

        hidden_states, _ = self.norm(hidden_states, residual)
        return hidden_states


class DeepseekV2ForCausalLM(nn.Module, SupportsPP):

    def __init__(self, *, vllm_config: VllmConfig, prefix: str = ""):
        super().__init__()
        config = vllm_config.model_config.hf_config
        quant_config = vllm_config.quant_config
        self.config = config
        self.quant_config = quant_config
        self.model = DeepseekV2Model(vllm_config=vllm_config,
                                     prefix=maybe_prefix(prefix, "model"))
        if get_pp_group().is_last_rank:
            self.lm_head = ParallelLMHead(config.vocab_size,
                                          config.hidden_size,
                                          quant_config=quant_config)
        else:
            self.lm_head = PPMissingLayer()
        self.logits_processor = LogitsProcessor(config.vocab_size)
        self.make_empty_intermediate_tensors = (
            self.model.make_empty_intermediate_tensors)

    def get_input_embeddings(self, input_ids: torch.Tensor) -> torch.Tensor:
        return self.model.get_input_embeddings(input_ids)

    def forward(
        self,
        input_ids: torch.Tensor,
        positions: torch.Tensor,
        intermediate_tensors: Optional[IntermediateTensors] = None,
        inputs_embeds: Optional[torch.Tensor] = None,
    ) -> Union[torch.Tensor, IntermediateTensors]:
        hidden_states = self.model(input_ids, positions, intermediate_tensors,
                                   inputs_embeds)
        return hidden_states

    def compute_logits(
        self,
        hidden_states: torch.Tensor,
        sampling_metadata: SamplingMetadata,
    ) -> Optional[torch.Tensor]:
        logits = self.logits_processor(self.lm_head, hidden_states,
                                       sampling_metadata)
        return logits

    def make_empty_intermediate_tensors(
            self, batch_size: int, dtype: torch.dtype,
            device: torch.device) -> IntermediateTensors:
        return IntermediateTensors({
            "hidden_states":
            torch.zeros((batch_size, self.config.hidden_size),
                        dtype=dtype,
                        device=device),
            "residual":
            torch.zeros((batch_size, self.config.hidden_size),
                        dtype=dtype,
                        device=device),
        })

    def load_weights(self, weights: Iterable[Tuple[str,
                                                   torch.Tensor]]) -> Set[str]:
        stacked_params_mapping = [
            # (param_name, shard_name, shard_id)
            ("gate_up_proj", "gate_proj", 0),
            ("gate_up_proj", "up_proj", 1),
        ]

        # Params for weights, fp8 weight scales, fp8 activation scales
        # (param_name, weight_name, expert_id, shard_id)
        expert_params_mapping = FusedMoE.make_expert_params_mapping(
            ckpt_gate_proj_name="gate_proj",
            ckpt_down_proj_name="down_proj",
            ckpt_up_proj_name="up_proj",
            num_experts=self.config.n_routed_experts)

        params_dict = dict(self.named_parameters())
        loaded_params: Set[str] = set()
        for name, loaded_weight in weights:
            if "rotary_emb.inv_freq" in name:
                continue

            spec_layer = get_spec_layer_idx_from_weight_name(self.config, name)
            if spec_layer is not None:
                continue  # skip spec decode layers for main model

            for (param_name, weight_name, shard_id) in stacked_params_mapping:
                # Skip non-stacked layers and experts (experts handled below).
                if weight_name not in name:
                    continue
                # We have mlp.experts[0].gate_proj in the checkpoint.
                # Since we handle the experts below in expert_params_mapping,
                # we need to skip here BEFORE we update the name, otherwise
                # name will be updated to mlp.experts[0].gate_up_proj, which
                # will then be updated below in expert_params_mapping
                # for mlp.experts[0].gate_gate_up_proj, which breaks load.
                if (("mlp.experts." in name) and name not in params_dict):
                    continue
                name = name.replace(weight_name, param_name)
                # Skip loading extra bias for GPTQ models.
                if name.endswith(".bias") and name not in params_dict:
                    continue

                if is_pp_missing_parameter(name, self):
                    continue

                param = params_dict[name]
                weight_loader = param.weight_loader
                weight_loader(param, loaded_weight, shard_id)
                break
            else:
                for mapping in expert_params_mapping:
                    param_name, weight_name, expert_id, shard_id = mapping
                    if weight_name not in name:
                        continue
                    name = name.replace(weight_name, param_name)

                    if is_pp_missing_parameter(name, self):
                        continue

                    param = params_dict[name]
                    weight_loader = param.weight_loader
                    weight_loader(param,
                                  loaded_weight,
                                  name,
                                  shard_id=shard_id,
                                  expert_id=expert_id)
                    break
                else:
                    # Skip loading extra bias for GPTQ models.
                    if name.endswith(".bias") and name not in params_dict:
                        continue

                    # Remapping the name of FP8 kv-scale.
                    name = maybe_remap_kv_scale_name(name, params_dict)
                    if name is None:
                        continue

                    if is_pp_missing_parameter(name, self):
                        continue

                    param = params_dict[name]
                    weight_loader = getattr(param, "weight_loader",
                                            default_weight_loader)
                    weight_loader(param, loaded_weight)
            loaded_params.add(name)
        return loaded_params


class DeepseekV3ForCausalLM(DeepseekV2ForCausalLM):
    pass


def get_spec_layer_idx_from_weight_name(config: PretrainedConfig,
                                        weight_name: str) -> Optional[int]:
    if hasattr(config,
               "num_nextn_predict_layers") and (config.num_nextn_predict_layers
                                                > 0):
        layer_idx = config.num_hidden_layers
        for i in range(config.num_nextn_predict_layers):
            if weight_name.startswith(f"model.layers.{layer_idx+i}."):
                return layer_idx + i
    return None<|MERGE_RESOLUTION|>--- conflicted
+++ resolved
@@ -651,15 +651,12 @@
             # The scaling of DeepseekV2MOE output would be done in the forward
             # of DeepseekV2MOE
             hidden_states *= 1. / self.routed_scaling_factor
-<<<<<<< HEAD
             residual *= 1. / self.routed_scaling_factor
         if is_hpu:
             hidden_states = hidden_states.reshape(
                 _batch_size, hidden_states.shape[0] // _batch_size,
                 hidden_states.shape[1])
-=======
-
->>>>>>> fc966e9c
+        
         return hidden_states, residual
 
 
