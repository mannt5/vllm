# SPDX-License-Identifier: Apache-2.0

# Adapted from
# https://github.com/huggingface/transformers/blob/v4.28.0/src/transformers/models/llama/modeling_llama.py
# Copyright 2023 The vLLM team.
# Copyright 2023 DeepSeek-AI and the HuggingFace Inc. team. All rights reserved.
#
# This code is based on EleutherAI's GPT-NeoX library and the GPT-NeoX
# and OPT implementations in this library. It has been modified from its
# original forms to accommodate minor architectural differences compared
# to GPT-NeoX and OPT used by the Meta AI team that trained the model.
#
# Licensed under the Apache License, Version 2.0 (the "License");
# you may not use this file except in compliance with the License.
# You may obtain a copy of the License at
#
#     http://www.apache.org/licenses/LICENSE-2.0
#
# Unless required by applicable law or agreed to in writing, software
# distributed under the License is distributed on an "AS IS" BASIS,
# WITHOUT WARRANTIES OR CONDITIONS OF ANY KIND, either express or implied.
# See the License for the specific language governing permissions and
# limitations under the License.
"""Inference-only DeepseekV2/DeepseekV3 model."""
from typing import Any, Dict, Iterable, Optional, Set, Tuple, Union

import torch
from torch import nn
from transformers import PretrainedConfig

from vllm.attention import Attention
from vllm.compilation.decorators import support_torch_compile
from vllm.config import CacheConfig, ModelConfig, VllmConfig
from vllm.distributed import (get_pp_group,
                              get_tensor_model_parallel_world_size,
                              tensor_model_parallel_all_reduce)
from vllm.model_executor.layers.activation import SiluAndMul
from vllm.model_executor.layers.fused_moe import FusedMoE
from vllm.model_executor.layers.layernorm import RMSNorm
from vllm.model_executor.layers.linear import (ColumnParallelLinear,
                                               MergedColumnParallelLinear,
                                               ReplicatedLinear,
                                               RowParallelLinear)
from vllm.model_executor.layers.logits_processor import LogitsProcessor
from vllm.model_executor.layers.quantization import QuantizationConfig
from vllm.model_executor.layers.rotary_embedding import get_rope
from vllm.model_executor.layers.sampler import SamplerOutput, get_sampler
from vllm.model_executor.layers.vocab_parallel_embedding import (
    ParallelLMHead, VocabParallelEmbedding)
from vllm.model_executor.model_loader.weight_utils import (
    default_weight_loader, maybe_remap_kv_scale_name)
from vllm.model_executor.sampling_metadata import SamplingMetadata
from vllm.sequence import IntermediateTensors

from .interfaces import SupportsPP
from .utils import (PPMissingLayer, is_pp_missing_parameter,
                    make_empty_intermediate_tensors_factory, make_layers,
                    maybe_prefix)


class DeepseekV2MLP(nn.Module):

    def __init__(
        self,
        hidden_size: int,
        intermediate_size: int,
        hidden_act: str,
        quant_config: Optional[QuantizationConfig] = None,
        reduce_results: bool = True,
        prefix: str = "",
    ) -> None:
        super().__init__()
        self.gate_up_proj = MergedColumnParallelLinear(
            hidden_size, [intermediate_size] * 2,
            bias=False,
            quant_config=quant_config,
            prefix=f"{prefix}.gate_up_proj")
        self.down_proj = RowParallelLinear(intermediate_size,
                                           hidden_size,
                                           bias=False,
                                           quant_config=quant_config,
                                           reduce_results=reduce_results,
                                           prefix=f"{prefix}.down_proj")
        if hidden_act != "silu":
            raise ValueError(f"Unsupported activation: {hidden_act}. "
                             "Only silu is supported for now.")
        self.act_fn = SiluAndMul()

    def forward(self, x):
        gate_up, _ = self.gate_up_proj(x)
        x = self.act_fn(gate_up)
        x, _ = self.down_proj(x)
        return x


class DeepseekV2MoE(nn.Module):

    def __init__(
        self,
        config: PretrainedConfig,
        quant_config: Optional[QuantizationConfig] = None,
        prefix: str = "",
    ):
        super().__init__()
        self.tp_size = get_tensor_model_parallel_world_size()
        self.routed_scaling_factor = config.routed_scaling_factor
        self.n_shared_experts = config.n_shared_experts

        if config.hidden_act != "silu":
            raise ValueError(f"Unsupported activation: {config.hidden_act}. "
                             "Only silu is supported for now.")

        self.gate = ReplicatedLinear(config.hidden_size,
                                     config.n_routed_experts,
                                     bias=False,
                                     quant_config=None,
                                     prefix=f"{prefix}.gate")
        if config.topk_method == "noaux_tc":
            self.gate.e_score_correction_bias = nn.Parameter(
                torch.empty(config.n_routed_experts))
        else:
            self.gate.e_score_correction_bias = None

        self.experts = FusedMoE(
            num_experts=config.n_routed_experts,
            top_k=config.num_experts_per_tok,
            hidden_size=config.hidden_size,
            intermediate_size=config.moe_intermediate_size,
            reduce_results=False,
            renormalize=config.norm_topk_prob,
            quant_config=quant_config,
            use_grouped_topk=True,
            num_expert_group=config.n_group,
            topk_group=config.topk_group,
            prefix=f"{prefix}.experts",
            scoring_func=config.scoring_func,
            e_score_correction_bias=self.gate.e_score_correction_bias)

        if config.n_shared_experts is not None:
            intermediate_size = (config.moe_intermediate_size *
                                 config.n_shared_experts)
            self.shared_experts = DeepseekV2MLP(
                hidden_size=config.hidden_size,
                intermediate_size=intermediate_size,
                hidden_act=config.hidden_act,
                quant_config=quant_config,
                reduce_results=False,
                prefix=f"{prefix}.shared_experts",
            )

    def forward(self, hidden_states: torch.Tensor) -> torch.Tensor:
        num_tokens, hidden_dim = hidden_states.shape
        hidden_states = hidden_states.view(-1, hidden_dim)
        if self.n_shared_experts is not None:
            shared_output = self.shared_experts(hidden_states)
        # router_logits: (num_tokens, n_experts)
        router_logits, _ = self.gate(hidden_states)
        if hidden_states.dtype != torch.float16:
            final_hidden_states = self.experts(
                hidden_states=hidden_states,
                router_logits=router_logits) * self.routed_scaling_factor
        else:
<<<<<<< HEAD
=======
            # This is a special case to avoid FP16 overflow
>>>>>>> d9f83d62
            final_hidden_states = self.experts(hidden_states=hidden_states,
                                               router_logits=router_logits)
        if shared_output is not None:
            if hidden_states.dtype != torch.float16:
                final_hidden_states = final_hidden_states + shared_output
            else:
<<<<<<< HEAD
=======
                # This is a special case to avoid FP16 overflow
>>>>>>> d9f83d62
                final_hidden_states = final_hidden_states + shared_output \
                    * (1. / self.routed_scaling_factor)
        if self.tp_size > 1:
            final_hidden_states = tensor_model_parallel_all_reduce(
                final_hidden_states)

        return final_hidden_states.view(num_tokens, hidden_dim)


def yarn_get_mscale(scale: float = 1, mscale: float = 1) -> float:
    import math
    if scale <= 1:
        return 1.0
    return 0.1 * mscale * math.log(scale) + 1.0


class DeepseekV2Attention(nn.Module):

    def __init__(
        self,
        config: PretrainedConfig,
        hidden_size: int,
        num_heads: int,
        qk_nope_head_dim: int,
        qk_rope_head_dim: int,
        v_head_dim: int,
        q_lora_rank: int,
        kv_lora_rank: int,
        rope_theta: float = 10000,
        rope_scaling: Optional[Dict[str, Any]] = None,
        max_position_embeddings: int = 8192,
        cache_config: Optional[CacheConfig] = None,
        quant_config: Optional[QuantizationConfig] = None,
        prefix: str = "",
    ) -> None:
        super().__init__()
        self.hidden_size = hidden_size
        self.qk_nope_head_dim = qk_nope_head_dim
        self.qk_rope_head_dim = qk_rope_head_dim
        self.qk_head_dim = qk_nope_head_dim + qk_rope_head_dim
        self.v_head_dim = v_head_dim
        self.q_lora_rank = q_lora_rank
        self.kv_lora_rank = kv_lora_rank
        self.num_heads = num_heads
        tp_size = get_tensor_model_parallel_world_size()
        assert num_heads % tp_size == 0
        self.num_local_heads = num_heads // tp_size
        self.scaling = self.qk_head_dim**-0.5
        self.rope_theta = rope_theta
        self.max_position_embeddings = max_position_embeddings

        if self.q_lora_rank is not None:
            self.q_a_proj = ReplicatedLinear(self.hidden_size,
                                             self.q_lora_rank,
                                             bias=False,
                                             quant_config=quant_config,
                                             prefix=f"{prefix}.q_a_proj")
            self.q_a_layernorm = RMSNorm(self.q_lora_rank,
                                         eps=config.rms_norm_eps)
            self.q_b_proj = ColumnParallelLinear(q_lora_rank,
                                                 self.num_heads *
                                                 self.qk_head_dim,
                                                 bias=False,
                                                 quant_config=quant_config,
                                                 prefix=f"{prefix}.q_b_proj")
        else:
            self.q_proj = ColumnParallelLinear(self.hidden_size,
                                               self.num_heads *
                                               self.qk_head_dim,
                                               bias=False,
                                               quant_config=quant_config,
                                               prefix=f"{prefix}.q_proj")

        self.kv_a_proj_with_mqa = ReplicatedLinear(
            self.hidden_size,
            self.kv_lora_rank + self.qk_rope_head_dim,
            bias=False,
            quant_config=quant_config,
            prefix=f"{prefix}.kv_a_proj_with_mqa")
        self.kv_a_layernorm = RMSNorm(self.kv_lora_rank,
                                      eps=config.rms_norm_eps)
        self.kv_b_proj = ColumnParallelLinear(
            self.kv_lora_rank,
            self.num_heads * (self.qk_nope_head_dim + self.v_head_dim),
            bias=False,
            quant_config=quant_config,
            prefix=f"{prefix}.kv_b_proj")
        # O projection.
        self.o_proj = RowParallelLinear(self.num_heads * self.v_head_dim,
                                        self.hidden_size,
                                        bias=False,
                                        quant_config=quant_config,
                                        prefix=f"{prefix}.o_proj")
        if rope_scaling:
            rope_scaling["rope_type"] = 'deepseek_yarn'

        self.rotary_emb = get_rope(qk_rope_head_dim,
                                   rotary_dim=qk_rope_head_dim,
                                   max_position=max_position_embeddings,
                                   base=rope_theta,
                                   rope_scaling=rope_scaling,
                                   is_neox_style=False)

        if rope_scaling:
            mscale_all_dim = rope_scaling.get("mscale_all_dim", False)
            scaling_factor = rope_scaling["factor"]
            mscale = yarn_get_mscale(scaling_factor, float(mscale_all_dim))
            self.scaling = self.scaling * mscale * mscale

        self.attn = Attention(self.num_local_heads,
                              self.qk_head_dim,
                              self.scaling,
                              num_kv_heads=self.num_local_heads,
                              cache_config=cache_config,
                              quant_config=quant_config,
                              prefix=f"{prefix}.attn")

    def forward(
        self,
        positions: torch.Tensor,
        hidden_states: torch.Tensor,
    ) -> torch.Tensor:
        if self.q_lora_rank is not None:
            q = self.q_a_proj(hidden_states)[0]
            q = self.q_a_layernorm(q)
            q = self.q_b_proj(q)[0].view(-1, self.num_local_heads,
                                         self.qk_head_dim)
        else:
            q = self.q_proj(hidden_states)[0].view(-1, self.num_local_heads,
                                                   self.qk_head_dim)
        q_nope, q_pe = q.split([self.qk_nope_head_dim, self.qk_rope_head_dim],
                               dim=-1)
        latent_cache = self.kv_a_proj_with_mqa(hidden_states)[0]
        kv_a, _ = latent_cache.split(
            [self.kv_lora_rank, self.qk_rope_head_dim], dim=-1)
        latent_cache = latent_cache.unsqueeze(1)
        kv_a = self.kv_a_layernorm(kv_a.contiguous())
        kv = self.kv_b_proj(kv_a)[0]
        kv = kv.view(-1, self.num_local_heads,
                     self.qk_nope_head_dim + self.v_head_dim)
        k_nope, v = kv.split([self.qk_nope_head_dim, self.v_head_dim], dim=-1)
        k_pe = latent_cache[:, :, self.kv_lora_rank:]

        q_pe, k_pe = self.rotary_emb(positions, q_pe, k_pe)

        q[..., self.qk_nope_head_dim:] = q_pe
        k = torch.empty_like(q)
        k[..., :self.qk_nope_head_dim] = k_nope
        k[..., self.qk_nope_head_dim:] = k_pe
        # padding value to qk_head_dim for alignment
        v = torch.nn.functional.pad(
            v, [0, self.qk_head_dim - self.v_head_dim],
            value=0).view(-1, self.num_local_heads * self.qk_head_dim)
        attn_output = self.attn(q, k, v)
        attn_output = attn_output.view(
            -1, self.num_local_heads,
            self.qk_head_dim)[..., :self.v_head_dim].reshape(
                -1, self.num_local_heads * self.v_head_dim)
        output, _ = self.o_proj(attn_output)
        return output


class DeepseekV2MLAAttention(nn.Module):
    """
    Main reference: DeepseekV2 paper, and FlashInfer Implementation
    (https://arxiv.org/abs/2405.04434 and https://github.com/flashinfer-ai/flashinfer/pull/551).
    
    For more info see MLACommonImpl in: vllm/attention/backends/mla/utils.py
    """

    def __init__(
        self,
        config: PretrainedConfig,
        hidden_size: int,
        num_heads: int,
        qk_nope_head_dim: int,
        qk_rope_head_dim: int,
        v_head_dim: int,
        q_lora_rank: Optional[int],
        kv_lora_rank: int,
        rope_theta: float = 10000,
        rope_scaling: Optional[Dict[str, Any]] = None,
        max_position_embeddings: int = 8192,
        cache_config: Optional[CacheConfig] = None,
        quant_config: Optional[QuantizationConfig] = None,
        prefix: str = "",
    ) -> None:
        super().__init__()
        self.hidden_size = hidden_size
        self.qk_nope_head_dim = qk_nope_head_dim
        self.qk_rope_head_dim = qk_rope_head_dim
        self.qk_head_dim = qk_nope_head_dim + qk_rope_head_dim
        self.v_head_dim = v_head_dim

        self.q_lora_rank = q_lora_rank
        self.kv_lora_rank = kv_lora_rank

        self.num_heads = num_heads
        tp_size = get_tensor_model_parallel_world_size()
        assert num_heads % tp_size == 0
        self.num_local_heads = num_heads // tp_size

        self.scaling = self.qk_head_dim**-0.5
        self.rope_theta = rope_theta
        self.max_position_embeddings = max_position_embeddings

        if self.q_lora_rank is not None:
            self.q_a_proj = ReplicatedLinear(self.hidden_size,
                                             self.q_lora_rank,
                                             bias=False,
                                             quant_config=quant_config,
                                             prefix=f"{prefix}.q_a_proj")
            self.q_a_layernorm = RMSNorm(self.q_lora_rank,
                                         eps=config.rms_norm_eps)
            self.q_b_proj = ColumnParallelLinear(q_lora_rank,
                                                 self.num_heads *
                                                 self.qk_head_dim,
                                                 bias=False,
                                                 quant_config=quant_config,
                                                 prefix=f"{prefix}.q_b_proj")
        else:
            self.q_proj = ColumnParallelLinear(self.hidden_size,
                                               self.num_heads *
                                               self.qk_head_dim,
                                               bias=False,
                                               quant_config=quant_config,
                                               prefix=f"{prefix}.q_proj")

        self.kv_a_proj_with_mqa = ReplicatedLinear(
            self.hidden_size,
            self.kv_lora_rank + self.qk_rope_head_dim,
            bias=False,
            quant_config=quant_config,
            prefix=f"{prefix}.kv_a_proj_with_mqa")
        self.kv_a_layernorm = RMSNorm(self.kv_lora_rank,
                                      eps=config.rms_norm_eps)
        self.kv_b_proj = ColumnParallelLinear(
            self.kv_lora_rank,
            self.num_heads * (self.qk_nope_head_dim + self.v_head_dim),
            bias=False,
            quant_config=quant_config,
            prefix=f"{prefix}.kv_b_proj")
        self.o_proj = RowParallelLinear(self.num_heads * self.v_head_dim,
                                        self.hidden_size,
                                        bias=False,
                                        quant_config=quant_config,
                                        prefix=f"{prefix}.o_proj")

        if rope_scaling:
            rope_scaling["rope_type"] = 'deepseek_yarn'
        self.rotary_emb = get_rope(qk_rope_head_dim,
                                   rotary_dim=qk_rope_head_dim,
                                   max_position=max_position_embeddings,
                                   base=rope_theta,
                                   rope_scaling=rope_scaling,
                                   is_neox_style=False)
        if rope_scaling:
            mscale_all_dim = rope_scaling.get("mscale_all_dim", False)
            scaling_factor = rope_scaling["factor"]
            mscale = yarn_get_mscale(scaling_factor, float(mscale_all_dim))
            self.scaling = self.scaling * mscale * mscale

        # In the MLA backend, kv_cache includes both k_c and
        # pe (i.e. decoupled position embeddings). In particular,
        # the concat_and_cache_mla op requires
        #     k_c.size(1) + k_pe.size(1) == kv_cache.size(2)
        # i.e.
        #     kv_lora_rank + qk_rope_head_dim == head_size
        self.mla_attn = Attention(
            num_heads=self.num_local_heads,
            head_size=self.kv_lora_rank + self.qk_rope_head_dim,
            scale=self.scaling,
            num_kv_heads=1,
            cache_config=cache_config,
            quant_config=quant_config,
            prefix=f"{prefix}.attn",
            use_mla=True,
            # MLA Args
            q_lora_rank=self.q_lora_rank,
            kv_lora_rank=self.kv_lora_rank,
            qk_nope_head_dim=self.qk_nope_head_dim,
            qk_rope_head_dim=self.qk_rope_head_dim,
            qk_head_dim=self.qk_head_dim,
            v_head_dim=self.v_head_dim,
            rotary_emb=self.rotary_emb,
            q_proj=self.q_proj if self.q_lora_rank is None else self.q_b_proj,
            kv_b_proj=self.kv_b_proj,
            o_proj=self.o_proj,
        )

        self.prefix = prefix
        self.debug_layer_idx = int(self.prefix.split(".")[-2])

    def forward(
        self,
        positions: torch.Tensor,
        hidden_states: torch.Tensor,
    ) -> torch.Tensor:
        if self.q_lora_rank is not None:
            ckq = self.q_a_proj(hidden_states)[0]
            hidden_states_or_q_c = self.q_a_layernorm(ckq)
        else:
            hidden_states_or_q_c = hidden_states
        kv_c, k_pe = self.kv_a_proj_with_mqa(hidden_states)[0].split(
            [self.kv_lora_rank, self.qk_rope_head_dim], dim=-1)
        kv_c_normed = self.kv_a_layernorm(kv_c.contiguous())
        return self.mla_attn(hidden_states_or_q_c,
                             kv_c_normed,
                             k_pe,
                             output_shape=hidden_states.shape)


class DeepseekV2DecoderLayer(nn.Module):

    def __init__(
        self,
        config: PretrainedConfig,
        prefix: str,
        model_config: ModelConfig,
        cache_config: Optional[CacheConfig] = None,
        quant_config: Optional[QuantizationConfig] = None,
    ) -> None:
        super().__init__()
        self.hidden_size = config.hidden_size
        rope_theta = getattr(config, "rope_theta", 10000)
        rope_scaling = getattr(config, "rope_scaling", None)
        max_position_embeddings = getattr(config, "max_position_embeddings",
                                          8192)
        # DecoderLayers are created with `make_layers` which passes the prefix
        # with the layer's index.
        layer_idx = int(prefix.split(sep='.')[-1])
        if model_config.use_mla:
            attn_cls = DeepseekV2MLAAttention
        else:
            attn_cls = DeepseekV2Attention
        self.self_attn = attn_cls(
            config=config,
            hidden_size=self.hidden_size,
            num_heads=config.num_attention_heads,
            qk_nope_head_dim=config.qk_nope_head_dim,
            qk_rope_head_dim=config.qk_rope_head_dim,
            v_head_dim=config.v_head_dim,
            q_lora_rank=config.q_lora_rank
            if hasattr(config, "q_lora_rank") else None,
            kv_lora_rank=config.kv_lora_rank,
            rope_theta=rope_theta,
            rope_scaling=rope_scaling,
            max_position_embeddings=max_position_embeddings,
            cache_config=cache_config,
            quant_config=quant_config,
            prefix=f"{prefix}.self_attn",
        )

        if (config.n_routed_experts is not None
                and layer_idx >= config.first_k_dense_replace
                and layer_idx % config.moe_layer_freq == 0):
            self.mlp = DeepseekV2MoE(
                config=config,
                quant_config=quant_config,
                prefix=f"{prefix}.mlp",
            )
        else:
            self.mlp = DeepseekV2MLP(
                hidden_size=config.hidden_size,
                intermediate_size=config.intermediate_size,
                hidden_act=config.hidden_act,
                quant_config=quant_config,
                prefix=f"{prefix}.mlp",
            )
        self.input_layernorm = RMSNorm(config.hidden_size,
                                       eps=config.rms_norm_eps)
        self.post_attention_layernorm = RMSNorm(config.hidden_size,
                                                eps=config.rms_norm_eps)
        self.routed_scaling_factor = config.routed_scaling_factor

    def forward(
        self,
        positions: torch.Tensor,
        hidden_states: torch.Tensor,
        residual: Optional[torch.Tensor],
    ) -> torch.Tensor:
        # Self Attention
        if residual is None:
            residual = hidden_states
            hidden_states = self.input_layernorm(hidden_states)
        else:
            hidden_states, residual = self.input_layernorm(
                hidden_states, residual)
        hidden_states = self.self_attn(
            positions=positions,
            hidden_states=hidden_states,
        )

        # Fully Connected
        if isinstance(self.mlp, DeepseekV2MoE) and \
            hidden_states.dtype == torch.float16:
<<<<<<< HEAD
            hidden_states *= 1. / self.mlp.routed_scaling_factor
=======
            # This is a special case to avoid FP16 overflow
            hidden_states *= 1. / self.routed_scaling_factor
>>>>>>> d9f83d62
        hidden_states, residual = self.post_attention_layernorm(
            hidden_states, residual)
        hidden_states = self.mlp(hidden_states)
        if isinstance(self.mlp, DeepseekV2MLP) and \
            hidden_states.dtype == torch.float16:
<<<<<<< HEAD
=======
            # This is a special case to avoid FP16 overflow
>>>>>>> d9f83d62
            hidden_states *= 1. / self.routed_scaling_factor
            residual *= 1. / self.routed_scaling_factor
        return hidden_states, residual


@support_torch_compile
class DeepseekV2Model(nn.Module):

    fall_back_to_pt_during_load = False

    def __init__(self, *, vllm_config: VllmConfig, prefix: str = ""):
        super().__init__()

        config = vllm_config.model_config.hf_config
        model_config = vllm_config.model_config
        cache_config = vllm_config.cache_config
        quant_config = vllm_config.quant_config

        self.vocab_size = config.vocab_size

        if get_pp_group().is_first_rank:
            self.embed_tokens = VocabParallelEmbedding(
                config.vocab_size,
                config.hidden_size,
                quant_config=quant_config,
                prefix=f"{prefix}.embed_tokens")
        else:
            self.embed_tokens = PPMissingLayer()

        self.start_layer, self.end_layer, self.layers = make_layers(
            config.num_hidden_layers,
            lambda prefix: DeepseekV2DecoderLayer(
                config,
                prefix,
                model_config=model_config,
                cache_config=cache_config,
                quant_config=quant_config,
            ),
            prefix=f"{prefix}.layers")

        if get_pp_group().is_last_rank:
            self.norm = RMSNorm(config.hidden_size, eps=config.rms_norm_eps)
        else:
            self.norm = PPMissingLayer()
        self.make_empty_intermediate_tensors = (
            make_empty_intermediate_tensors_factory(
                ["hidden_states", "residual"], config.hidden_size))

    def get_input_embeddings(self, input_ids: torch.Tensor) -> torch.Tensor:
        return self.embed_tokens(input_ids)

    def forward(
        self,
        input_ids: torch.Tensor,
        positions: torch.Tensor,
        intermediate_tensors: Optional[IntermediateTensors],
        inputs_embeds: Optional[torch.Tensor] = None,
    ) -> Union[torch.Tensor, IntermediateTensors]:
        if get_pp_group().is_first_rank:
            if inputs_embeds is not None:
                hidden_states = inputs_embeds
            else:
                hidden_states = self.get_input_embeddings(input_ids)
            residual = None
        else:
            assert intermediate_tensors is not None
            hidden_states = intermediate_tensors["hidden_states"]
            residual = intermediate_tensors["residual"]

        for layer in self.layers[self.start_layer:self.end_layer]:
            hidden_states, residual = layer(positions, hidden_states, residual)

        if not get_pp_group().is_last_rank:
            return IntermediateTensors({
                "hidden_states": hidden_states,
                "residual": residual
            })

        hidden_states, _ = self.norm(hidden_states, residual)
        return hidden_states


class DeepseekV2ForCausalLM(nn.Module, SupportsPP):

    def __init__(self, *, vllm_config: VllmConfig, prefix: str = ""):
        super().__init__()
        config = vllm_config.model_config.hf_config
        quant_config = vllm_config.quant_config
        self.config = config
        self.quant_config = quant_config
        self.model = DeepseekV2Model(vllm_config=vllm_config,
                                     prefix=maybe_prefix(prefix, "model"))
        if get_pp_group().is_last_rank:
            self.lm_head = ParallelLMHead(config.vocab_size,
                                          config.hidden_size,
                                          quant_config=quant_config)
        else:
            self.lm_head = PPMissingLayer()
        self.logits_processor = LogitsProcessor(config.vocab_size)
        self.sampler = get_sampler()
        self.make_empty_intermediate_tensors = (
            self.model.make_empty_intermediate_tensors)

    def get_input_embeddings(self, input_ids: torch.Tensor) -> torch.Tensor:
        return self.model.get_input_embeddings(input_ids)

    def forward(
        self,
        input_ids: torch.Tensor,
        positions: torch.Tensor,
        intermediate_tensors: Optional[IntermediateTensors] = None,
        inputs_embeds: Optional[torch.Tensor] = None,
    ) -> Union[torch.Tensor, IntermediateTensors]:
        hidden_states = self.model(input_ids, positions, intermediate_tensors,
                                   inputs_embeds)
        return hidden_states

    def compute_logits(
        self,
        hidden_states: torch.Tensor,
        sampling_metadata: SamplingMetadata,
    ) -> Optional[torch.Tensor]:
        logits = self.logits_processor(self.lm_head, hidden_states,
                                       sampling_metadata)
        return logits

    def sample(
        self,
        logits: Optional[torch.Tensor],
        sampling_metadata: SamplingMetadata,
    ) -> Optional[SamplerOutput]:
        next_tokens = self.sampler(logits, sampling_metadata)
        return next_tokens

    def make_empty_intermediate_tensors(
            self, batch_size: int, dtype: torch.dtype,
            device: torch.device) -> IntermediateTensors:
        return IntermediateTensors({
            "hidden_states":
            torch.zeros((batch_size, self.config.hidden_size),
                        dtype=dtype,
                        device=device),
            "residual":
            torch.zeros((batch_size, self.config.hidden_size),
                        dtype=dtype,
                        device=device),
        })

    def load_weights(self, weights: Iterable[Tuple[str,
                                                   torch.Tensor]]) -> Set[str]:
        stacked_params_mapping = [
            # (param_name, shard_name, shard_id)
            ("gate_up_proj", "gate_proj", 0),
            ("gate_up_proj", "up_proj", 1),
        ]

        # Params for weights, fp8 weight scales, fp8 activation scales
        # (param_name, weight_name, expert_id, shard_id)
        expert_params_mapping = FusedMoE.make_expert_params_mapping(
            ckpt_gate_proj_name="gate_proj",
            ckpt_down_proj_name="down_proj",
            ckpt_up_proj_name="up_proj",
            num_experts=self.config.n_routed_experts)

        params_dict = dict(self.named_parameters())
        loaded_params: Set[str] = set()
        for name, loaded_weight in weights:
            if "rotary_emb.inv_freq" in name:
                continue

            spec_layer = get_spec_layer_idx_from_weight_name(self.config, name)
            if spec_layer is not None:
                continue  # skip spec decode layers for main model

            for (param_name, weight_name, shard_id) in stacked_params_mapping:
                # Skip non-stacked layers and experts (experts handled below).
                if weight_name not in name:
                    continue
                # We have mlp.experts[0].gate_proj in the checkpoint.
                # Since we handle the experts below in expert_params_mapping,
                # we need to skip here BEFORE we update the name, otherwise
                # name will be updated to mlp.experts[0].gate_up_proj, which
                # will then be updated below in expert_params_mapping
                # for mlp.experts[0].gate_gate_up_proj, which breaks load.
                if (("mlp.experts." in name) and name not in params_dict):
                    continue
                name = name.replace(weight_name, param_name)
                # Skip loading extra bias for GPTQ models.
                if name.endswith(".bias") and name not in params_dict:
                    continue

                if is_pp_missing_parameter(name, self):
                    continue

                param = params_dict[name]
                weight_loader = param.weight_loader
                weight_loader(param, loaded_weight, shard_id)
                break
            else:
                for mapping in expert_params_mapping:
                    param_name, weight_name, expert_id, shard_id = mapping
                    if weight_name not in name:
                        continue
                    name = name.replace(weight_name, param_name)

                    if is_pp_missing_parameter(name, self):
                        continue

                    param = params_dict[name]
                    weight_loader = param.weight_loader
                    weight_loader(param,
                                  loaded_weight,
                                  name,
                                  shard_id=shard_id,
                                  expert_id=expert_id)
                    break
                else:
                    # Skip loading extra bias for GPTQ models.
                    if name.endswith(".bias") and name not in params_dict:
                        continue

                    # Remapping the name of FP8 kv-scale.
                    name = maybe_remap_kv_scale_name(name, params_dict)
                    if name is None:
                        continue

                    if is_pp_missing_parameter(name, self):
                        continue

                    param = params_dict[name]
                    weight_loader = getattr(param, "weight_loader",
                                            default_weight_loader)
                    weight_loader(param, loaded_weight)
            loaded_params.add(name)
        return loaded_params


class DeepseekV3ForCausalLM(DeepseekV2ForCausalLM):
    pass


def get_spec_layer_idx_from_weight_name(config: PretrainedConfig,
                                        weight_name: str) -> Optional[int]:
    if hasattr(config,
               "num_nextn_predict_layers") and (config.num_nextn_predict_layers
                                                > 0):
        layer_idx = config.num_hidden_layers
        for i in range(config.num_nextn_predict_layers):
            if weight_name.startswith(f"model.layers.{layer_idx+i}."):
                return layer_idx + i
    return None<|MERGE_RESOLUTION|>--- conflicted
+++ resolved
@@ -160,20 +160,14 @@
                 hidden_states=hidden_states,
                 router_logits=router_logits) * self.routed_scaling_factor
         else:
-<<<<<<< HEAD
-=======
             # This is a special case to avoid FP16 overflow
->>>>>>> d9f83d62
             final_hidden_states = self.experts(hidden_states=hidden_states,
                                                router_logits=router_logits)
         if shared_output is not None:
             if hidden_states.dtype != torch.float16:
                 final_hidden_states = final_hidden_states + shared_output
             else:
-<<<<<<< HEAD
-=======
                 # This is a special case to avoid FP16 overflow
->>>>>>> d9f83d62
                 final_hidden_states = final_hidden_states + shared_output \
                     * (1. / self.routed_scaling_factor)
         if self.tp_size > 1:
@@ -570,21 +564,14 @@
         # Fully Connected
         if isinstance(self.mlp, DeepseekV2MoE) and \
             hidden_states.dtype == torch.float16:
-<<<<<<< HEAD
-            hidden_states *= 1. / self.mlp.routed_scaling_factor
-=======
             # This is a special case to avoid FP16 overflow
             hidden_states *= 1. / self.routed_scaling_factor
->>>>>>> d9f83d62
         hidden_states, residual = self.post_attention_layernorm(
             hidden_states, residual)
         hidden_states = self.mlp(hidden_states)
         if isinstance(self.mlp, DeepseekV2MLP) and \
             hidden_states.dtype == torch.float16:
-<<<<<<< HEAD
-=======
             # This is a special case to avoid FP16 overflow
->>>>>>> d9f83d62
             hidden_states *= 1. / self.routed_scaling_factor
             residual *= 1. / self.routed_scaling_factor
         return hidden_states, residual
