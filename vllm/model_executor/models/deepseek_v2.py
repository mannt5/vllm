# SPDX-License-Identifier: Apache-2.0
# SPDX-FileCopyrightText: Copyright contributors to the vLLM project

# Adapted from
# https://github.com/huggingface/transformers/blob/v4.28.0/src/transformers/models/llama/modeling_llama.py
# Copyright 2023 The vLLM team.
# Copyright 2023 DeepSeek-AI and the HuggingFace Inc. team. All rights reserved.
#
# This code is based on EleutherAI's GPT-NeoX library and the GPT-NeoX
# and OPT implementations in this library. It has been modified from its
# original forms to accommodate minor architectural differences compared
# to GPT-NeoX and OPT used by the Meta AI team that trained the model.
#
# Licensed under the Apache License, Version 2.0 (the "License");
# you may not use this file except in compliance with the License.
# You may obtain a copy of the License at
#
#     http://www.apache.org/licenses/LICENSE-2.0
#
# Unless required by applicable law or agreed to in writing, software
# distributed under the License is distributed on an "AS IS" BASIS,
# WITHOUT WARRANTIES OR CONDITIONS OF ANY KIND, either express or implied.
# See the License for the specific language governing permissions and
# limitations under the License.
"""Inference-only DeepseekV2/DeepseekV3 model."""
<<<<<<< HEAD
from collections.abc import Iterable
=======
import typing
from collections.abc import Callable, Iterable
>>>>>>> 110df743
from typing import Any, Optional, Union

import torch
from torch import nn
from transformers import PretrainedConfig

from vllm.attention import Attention
from vllm.compilation.decorators import support_torch_compile
<<<<<<< HEAD
from vllm.config import CacheConfig, ModelConfig, VllmConfig
from vllm.distributed import get_pp_group, get_tensor_model_parallel_world_size
=======
from vllm.config import (CacheConfig, ModelConfig, VllmConfig,
                         get_current_vllm_config)
from vllm.distributed import (get_ep_group, get_pp_group,
                              get_tensor_model_parallel_world_size)
>>>>>>> 110df743
from vllm.model_executor.layers.activation import SiluAndMul
from vllm.model_executor.layers.fused_moe import FusedMoE
from vllm.model_executor.layers.layernorm import RMSNorm
from vllm.model_executor.layers.linear import (ColumnParallelLinear,
                                               MergedColumnParallelLinear,
                                               ReplicatedLinear,
                                               RowParallelLinear)
from vllm.model_executor.layers.logits_processor import LogitsProcessor
from vllm.model_executor.layers.quantization import QuantizationConfig
from vllm.model_executor.layers.rotary_embedding import get_rope
from vllm.model_executor.layers.vocab_parallel_embedding import (
    ParallelLMHead, VocabParallelEmbedding)
from vllm.model_executor.model_loader.weight_utils import (
    default_weight_loader, maybe_remap_kv_scale_name)
from vllm.model_executor.sampling_metadata import SamplingMetadata
from vllm.sequence import IntermediateTensors

from .interfaces import MixtureOfExperts, SupportsPP
from .utils import (PPMissingLayer, is_pp_missing_parameter,
                    make_empty_intermediate_tensors_factory, make_layers,
                    maybe_prefix)


class DeepseekV2MLP(nn.Module):

    def __init__(
        self,
        hidden_size: int,
        intermediate_size: int,
        hidden_act: str,
        quant_config: Optional[QuantizationConfig] = None,
        reduce_results: bool = True,
        prefix: str = "",
    ) -> None:
        super().__init__()
        self.gate_up_proj = MergedColumnParallelLinear(
            hidden_size, [intermediate_size] * 2,
            bias=False,
            quant_config=quant_config,
            prefix=f"{prefix}.gate_up_proj")
        self.down_proj = RowParallelLinear(intermediate_size,
                                           hidden_size,
                                           bias=False,
                                           quant_config=quant_config,
                                           reduce_results=reduce_results,
                                           prefix=f"{prefix}.down_proj")
        if hidden_act != "silu":
            raise ValueError(f"Unsupported activation: {hidden_act}. "
                             "Only silu is supported for now.")
        self.act_fn = SiluAndMul()

    def forward(self, x):
        gate_up, _ = self.gate_up_proj(x)
        x = self.act_fn(gate_up)
        x, _ = self.down_proj(x)
        return x


class DeepseekV2MoE(nn.Module):

    def __init__(
        self,
        config: PretrainedConfig,
        quant_config: Optional[QuantizationConfig] = None,
        prefix: str = "",
        enable_eplb: bool = False,
    ):
        super().__init__()
        self.tp_size = get_tensor_model_parallel_world_size()
        self.routed_scaling_factor = config.routed_scaling_factor

        self.ep_group = get_ep_group().device_group
        self.ep_rank = self.ep_group.rank()
        self.ep_size = self.ep_group.size()
        self.n_routed_experts: int = config.n_routed_experts
        self.n_shared_experts: int = config.n_shared_experts

        if config.hidden_act != "silu":
            raise ValueError(f"Unsupported activation: {config.hidden_act}. "
                             "Only silu is supported for now.")

        self.gate = ReplicatedLinear(config.hidden_size,
                                     config.n_routed_experts,
                                     bias=False,
                                     quant_config=None,
                                     prefix=f"{prefix}.gate")
        if config.topk_method == "noaux_tc":
            self.gate.e_score_correction_bias = nn.Parameter(
                torch.empty(config.n_routed_experts))
        else:
            self.gate.e_score_correction_bias = None

        # Load balancing settings.
        vllm_config = get_current_vllm_config()
        parallel_config = vllm_config.parallel_config
        self.enable_eplb = enable_eplb

        self.n_redundant_experts = parallel_config.num_redundant_experts
        self.n_logical_experts = self.n_routed_experts
        self.n_physical_experts = (self.n_logical_experts +
                                   self.n_redundant_experts)
        self.n_local_physical_experts = self.n_physical_experts // self.ep_size

        self.physical_expert_start = (self.ep_rank *
                                      self.n_local_physical_experts)
        self.physical_expert_end = (self.physical_expert_start +
                                    self.n_local_physical_experts)

        self.experts = FusedMoE(
            num_experts=config.n_routed_experts,
            top_k=config.num_experts_per_tok,
            hidden_size=config.hidden_size,
            intermediate_size=config.moe_intermediate_size,
            reduce_results=False,
            renormalize=config.norm_topk_prob,
            quant_config=quant_config,
            use_grouped_topk=True,
            num_expert_group=config.n_group,
            topk_group=config.topk_group,
            prefix=f"{prefix}.experts",
            scoring_func=config.scoring_func,
            e_score_correction_bias=self.gate.e_score_correction_bias,
            enable_eplb=self.enable_eplb,
            num_redundant_experts=self.n_redundant_experts)

        if config.n_shared_experts is not None:
            intermediate_size = (config.moe_intermediate_size *
                                 config.n_shared_experts)
            self.shared_experts = DeepseekV2MLP(
                hidden_size=config.hidden_size,
                intermediate_size=intermediate_size,
                hidden_act=config.hidden_act,
                quant_config=quant_config,
                reduce_results=self.experts.must_reduce_shared_expert_outputs(
                ),
                prefix=f"{prefix}.shared_experts",
            )

    def forward(self, hidden_states: torch.Tensor) -> torch.Tensor:
        num_tokens, hidden_dim = hidden_states.shape
        hidden_states = hidden_states.view(-1, hidden_dim)
        if self.n_shared_experts is not None:
            shared_output = self.shared_experts(hidden_states)
        # router_logits: (num_tokens, n_experts)
        router_logits, _ = self.gate(hidden_states)

        if hidden_states.dtype != torch.float16:
            final_hidden_states = self.experts(
                hidden_states=hidden_states,
                router_logits=router_logits) * self.routed_scaling_factor
        else:
            # Fix FP16 overflow
            # See DeepseekV2DecoderLayer for more details.
            final_hidden_states = self.experts(hidden_states=hidden_states,
                                               router_logits=router_logits)
        if shared_output is not None:
            if hidden_states.dtype != torch.float16:
                final_hidden_states = final_hidden_states + shared_output
            else:
                # Fix FP16 overflow
                # See DeepseekV2DecoderLayer for more details.
                final_hidden_states = final_hidden_states + shared_output \
                    * (1. / self.routed_scaling_factor)

        if self.tp_size > 1:
            final_hidden_states = (
                self.experts.maybe_all_reduce_tensor_model_parallel(
                    final_hidden_states))

        return final_hidden_states.view(num_tokens, hidden_dim)


def yarn_get_mscale(scale: float = 1, mscale: float = 1) -> float:
    import math
    if scale <= 1:
        return 1.0
    return 0.1 * mscale * math.log(scale) + 1.0


class DeepseekV2Attention(nn.Module):

    def __init__(
        self,
        config: PretrainedConfig,
        hidden_size: int,
        num_heads: int,
        qk_nope_head_dim: int,
        qk_rope_head_dim: int,
        v_head_dim: int,
        q_lora_rank: int,
        kv_lora_rank: int,
        rope_theta: float = 10000,
        rope_scaling: Optional[dict[str, Any]] = None,
        max_position_embeddings: int = 8192,
        cache_config: Optional[CacheConfig] = None,
        quant_config: Optional[QuantizationConfig] = None,
        prefix: str = "",
    ) -> None:
        super().__init__()
        self.hidden_size = hidden_size
        self.qk_nope_head_dim = qk_nope_head_dim
        self.qk_rope_head_dim = qk_rope_head_dim
        self.qk_head_dim = qk_nope_head_dim + qk_rope_head_dim
        self.v_head_dim = v_head_dim
        self.q_lora_rank = q_lora_rank
        self.kv_lora_rank = kv_lora_rank
        self.num_heads = num_heads
        tp_size = get_tensor_model_parallel_world_size()
        assert num_heads % tp_size == 0
        self.num_local_heads = num_heads // tp_size
        self.scaling = self.qk_head_dim**-0.5
        self.rope_theta = rope_theta
        self.max_position_embeddings = max_position_embeddings

        if self.q_lora_rank is not None:
            self.q_a_proj = ReplicatedLinear(self.hidden_size,
                                             self.q_lora_rank,
                                             bias=False,
                                             quant_config=quant_config,
                                             prefix=f"{prefix}.q_a_proj")
            self.q_a_layernorm = RMSNorm(self.q_lora_rank,
                                         eps=config.rms_norm_eps)
            self.q_b_proj = ColumnParallelLinear(q_lora_rank,
                                                 self.num_heads *
                                                 self.qk_head_dim,
                                                 bias=False,
                                                 quant_config=quant_config,
                                                 prefix=f"{prefix}.q_b_proj")
        else:
            self.q_proj = ColumnParallelLinear(self.hidden_size,
                                               self.num_heads *
                                               self.qk_head_dim,
                                               bias=False,
                                               quant_config=quant_config,
                                               prefix=f"{prefix}.q_proj")

        self.kv_a_proj_with_mqa = ReplicatedLinear(
            self.hidden_size,
            self.kv_lora_rank + self.qk_rope_head_dim,
            bias=False,
            quant_config=quant_config,
            prefix=f"{prefix}.kv_a_proj_with_mqa")
        self.kv_a_layernorm = RMSNorm(self.kv_lora_rank,
                                      eps=config.rms_norm_eps)
        self.kv_b_proj = ColumnParallelLinear(
            self.kv_lora_rank,
            self.num_heads * (self.qk_nope_head_dim + self.v_head_dim),
            bias=False,
            quant_config=quant_config,
            prefix=f"{prefix}.kv_b_proj")
        # O projection.
        self.o_proj = RowParallelLinear(self.num_heads * self.v_head_dim,
                                        self.hidden_size,
                                        bias=False,
                                        quant_config=quant_config,
                                        prefix=f"{prefix}.o_proj")
        if rope_scaling:
            rope_scaling["rope_type"] = 'deepseek_yarn'

        self.rotary_emb = get_rope(qk_rope_head_dim,
                                   rotary_dim=qk_rope_head_dim,
                                   max_position=max_position_embeddings,
                                   base=rope_theta,
                                   rope_scaling=rope_scaling,
                                   is_neox_style=False)

        if rope_scaling:
            mscale_all_dim = rope_scaling.get("mscale_all_dim", False)
            scaling_factor = rope_scaling["factor"]
            mscale = yarn_get_mscale(scaling_factor, float(mscale_all_dim))
            self.scaling = self.scaling * mscale * mscale

        self.attn = Attention(self.num_local_heads,
                              self.qk_head_dim,
                              self.scaling,
                              num_kv_heads=self.num_local_heads,
                              cache_config=cache_config,
                              quant_config=quant_config,
                              prefix=f"{prefix}.attn")

    def forward(
        self,
        positions: torch.Tensor,
        hidden_states: torch.Tensor,
    ) -> torch.Tensor:
        if self.q_lora_rank is not None:
            q = self.q_a_proj(hidden_states)[0]
            q = self.q_a_layernorm(q)
            q = self.q_b_proj(q)[0].view(-1, self.num_local_heads,
                                         self.qk_head_dim)
        else:
            q = self.q_proj(hidden_states)[0].view(-1, self.num_local_heads,
                                                   self.qk_head_dim)
        q_nope, q_pe = q.split([self.qk_nope_head_dim, self.qk_rope_head_dim],
                               dim=-1)
        latent_cache = self.kv_a_proj_with_mqa(hidden_states)[0]
        kv_a, _ = latent_cache.split(
            [self.kv_lora_rank, self.qk_rope_head_dim], dim=-1)
        latent_cache = latent_cache.unsqueeze(1)
        kv_a = self.kv_a_layernorm(kv_a.contiguous())
        kv = self.kv_b_proj(kv_a)[0]
        kv = kv.view(-1, self.num_local_heads,
                     self.qk_nope_head_dim + self.v_head_dim)
        k_nope, v = kv.split([self.qk_nope_head_dim, self.v_head_dim], dim=-1)
        k_pe = latent_cache[:, :, self.kv_lora_rank:]

        q_pe, k_pe = self.rotary_emb(positions, q_pe, k_pe)

        q[..., self.qk_nope_head_dim:] = q_pe
        k = torch.empty_like(q)
        k[..., :self.qk_nope_head_dim] = k_nope
        k[..., self.qk_nope_head_dim:] = k_pe
        # padding value to qk_head_dim for alignment
        v = torch.nn.functional.pad(
            v, [0, self.qk_head_dim - self.v_head_dim],
            value=0).view(-1, self.num_local_heads * self.qk_head_dim)
        attn_output = self.attn(q, k, v)
        attn_output = attn_output.view(
            -1, self.num_local_heads,
            self.qk_head_dim)[..., :self.v_head_dim].reshape(
                -1, self.num_local_heads * self.v_head_dim)
        output, _ = self.o_proj(attn_output)
        return output


class DeepseekV2MLAAttention(nn.Module):
    """
    Main reference: DeepseekV2 paper, and FlashInfer Implementation
    (https://arxiv.org/abs/2405.04434 and https://github.com/flashinfer-ai/flashinfer/pull/551).
    
    For more info see MLACommonImpl in: vllm/attention/backends/mla/utils.py
    """

    def __init__(
        self,
        config: PretrainedConfig,
        hidden_size: int,
        num_heads: int,
        qk_nope_head_dim: int,
        qk_rope_head_dim: int,
        v_head_dim: int,
        q_lora_rank: Optional[int],
        kv_lora_rank: int,
        rope_theta: float = 10000,
        rope_scaling: Optional[dict[str, Any]] = None,
        max_position_embeddings: int = 8192,
        cache_config: Optional[CacheConfig] = None,
        quant_config: Optional[QuantizationConfig] = None,
        prefix: str = "",
    ) -> None:
        super().__init__()
        self.hidden_size = hidden_size
        self.qk_nope_head_dim = qk_nope_head_dim
        self.qk_rope_head_dim = qk_rope_head_dim
        self.qk_head_dim = qk_nope_head_dim + qk_rope_head_dim
        self.v_head_dim = v_head_dim

        self.q_lora_rank = q_lora_rank
        self.kv_lora_rank = kv_lora_rank

        self.num_heads = num_heads
        tp_size = get_tensor_model_parallel_world_size()
        assert num_heads % tp_size == 0
        self.num_local_heads = num_heads // tp_size

        self.scaling = self.qk_head_dim**-0.5
        self.rope_theta = rope_theta
        self.max_position_embeddings = max_position_embeddings

        if self.q_lora_rank is not None:
            self.q_a_proj = ReplicatedLinear(self.hidden_size,
                                             self.q_lora_rank,
                                             bias=False,
                                             quant_config=quant_config,
                                             prefix=f"{prefix}.q_a_proj")
            self.q_a_layernorm = RMSNorm(self.q_lora_rank,
                                         eps=config.rms_norm_eps)
            self.q_b_proj = ColumnParallelLinear(q_lora_rank,
                                                 self.num_heads *
                                                 self.qk_head_dim,
                                                 bias=False,
                                                 quant_config=quant_config,
                                                 prefix=f"{prefix}.q_b_proj")
        else:
            self.q_proj = ColumnParallelLinear(self.hidden_size,
                                               self.num_heads *
                                               self.qk_head_dim,
                                               bias=False,
                                               quant_config=quant_config,
                                               prefix=f"{prefix}.q_proj")

        self.kv_a_proj_with_mqa = ReplicatedLinear(
            self.hidden_size,
            self.kv_lora_rank + self.qk_rope_head_dim,
            bias=False,
            quant_config=quant_config,
            prefix=f"{prefix}.kv_a_proj_with_mqa")
        self.kv_a_layernorm = RMSNorm(self.kv_lora_rank,
                                      eps=config.rms_norm_eps)
        self.kv_b_proj = ColumnParallelLinear(
            self.kv_lora_rank,
            self.num_heads * (self.qk_nope_head_dim + self.v_head_dim),
            bias=False,
            quant_config=quant_config,
            prefix=f"{prefix}.kv_b_proj")
        self.o_proj = RowParallelLinear(self.num_heads * self.v_head_dim,
                                        self.hidden_size,
                                        bias=False,
                                        quant_config=quant_config,
                                        prefix=f"{prefix}.o_proj")

        if rope_scaling:
            rope_scaling["rope_type"] = 'deepseek_yarn'
        self.rotary_emb = get_rope(qk_rope_head_dim,
                                   rotary_dim=qk_rope_head_dim,
                                   max_position=max_position_embeddings,
                                   base=rope_theta,
                                   rope_scaling=rope_scaling,
                                   is_neox_style=False)
        if rope_scaling:
            mscale_all_dim = rope_scaling.get("mscale_all_dim", False)
            scaling_factor = rope_scaling["factor"]
            mscale = yarn_get_mscale(scaling_factor, float(mscale_all_dim))
            self.scaling = self.scaling * mscale * mscale

        # In the MLA backend, kv_cache includes both k_c and
        # pe (i.e. decoupled position embeddings). In particular,
        # the concat_and_cache_mla op requires
        #     k_c.size(1) + k_pe.size(1) == kv_cache.size(2)
        # i.e.
        #     kv_lora_rank + qk_rope_head_dim == head_size
        self.mla_attn = Attention(
            num_heads=self.num_local_heads,
            head_size=self.kv_lora_rank + self.qk_rope_head_dim,
            scale=self.scaling,
            num_kv_heads=1,
            cache_config=cache_config,
            quant_config=quant_config,
            prefix=f"{prefix}.attn",
            use_mla=True,
            # MLA Args
            q_lora_rank=self.q_lora_rank,
            kv_lora_rank=self.kv_lora_rank,
            qk_nope_head_dim=self.qk_nope_head_dim,
            qk_rope_head_dim=self.qk_rope_head_dim,
            qk_head_dim=self.qk_head_dim,
            v_head_dim=self.v_head_dim,
            kv_b_proj=self.kv_b_proj,
        )

        self.prefix = prefix
        self.debug_layer_idx = int(self.prefix.split(".")[-2])

    def forward(
        self,
        positions: torch.Tensor,
        hidden_states: torch.Tensor,
    ) -> torch.Tensor:
        if self.q_lora_rank is not None:
            q_c = self.q_a_proj(hidden_states)[0]
            q_c = self.q_a_layernorm(q_c)
            q = self.q_b_proj(q_c)[0]
        else:
            q = self.q_proj(hidden_states)[0]
        kv_c, k_pe = self.kv_a_proj_with_mqa(hidden_states)[0].split(
            [self.kv_lora_rank, self.qk_rope_head_dim], dim=-1)
        kv_c_normed = self.kv_a_layernorm(kv_c.contiguous())

        q = q.view(-1, self.num_local_heads, self.qk_head_dim)
        # Add head dim of 1 to k_pe
        k_pe = k_pe.unsqueeze(1)

        q[..., self.qk_nope_head_dim:], k_pe = self.rotary_emb(
            positions, q[..., self.qk_nope_head_dim:], k_pe)

        attn_out = self.mla_attn(
            q,
            kv_c_normed,
            k_pe,
            output_shape=(hidden_states.shape[0],
                          self.num_local_heads * self.v_head_dim))
        return self.o_proj(attn_out)[0]


class DeepseekV2DecoderLayer(nn.Module):

    def __init__(
        self,
        config: PretrainedConfig,
        prefix: str,
        model_config: ModelConfig,
        cache_config: Optional[CacheConfig] = None,
        quant_config: Optional[QuantizationConfig] = None,
        enable_eplb: bool = False,
    ) -> None:
        super().__init__()
        self.hidden_size = config.hidden_size
        rope_theta = getattr(config, "rope_theta", 10000)
        rope_scaling = getattr(config, "rope_scaling", None)
        max_position_embeddings = getattr(config, "max_position_embeddings",
                                          8192)
        # DecoderLayers are created with `make_layers` which passes the prefix
        # with the layer's index.
        layer_idx = int(prefix.split(sep='.')[-1])
        self.layer_idx = layer_idx
        if model_config.use_mla:
            attn_cls = DeepseekV2MLAAttention
        else:
            attn_cls = DeepseekV2Attention
        self.self_attn = attn_cls(
            config=config,
            hidden_size=self.hidden_size,
            num_heads=config.num_attention_heads,
            qk_nope_head_dim=config.qk_nope_head_dim,
            qk_rope_head_dim=config.qk_rope_head_dim,
            v_head_dim=config.v_head_dim,
            q_lora_rank=config.q_lora_rank
            if hasattr(config, "q_lora_rank") else None,
            kv_lora_rank=config.kv_lora_rank,
            rope_theta=rope_theta,
            rope_scaling=rope_scaling,
            max_position_embeddings=max_position_embeddings,
            cache_config=cache_config,
            quant_config=quant_config,
            prefix=f"{prefix}.self_attn",
        )

        if (config.n_routed_experts is not None
                and layer_idx >= config.first_k_dense_replace
                and layer_idx % config.moe_layer_freq == 0):
            self.mlp = DeepseekV2MoE(
                config=config,
                quant_config=quant_config,
                prefix=f"{prefix}.mlp",
                enable_eplb=enable_eplb,
            )
        else:
            self.mlp = DeepseekV2MLP(
                hidden_size=config.hidden_size,
                intermediate_size=config.intermediate_size,
                hidden_act=config.hidden_act,
                quant_config=quant_config,
                prefix=f"{prefix}.mlp",
            )
        self.input_layernorm = RMSNorm(config.hidden_size,
                                       eps=config.rms_norm_eps)
        self.post_attention_layernorm = RMSNorm(config.hidden_size,
                                                eps=config.rms_norm_eps)
        self.routed_scaling_factor = config.routed_scaling_factor

    def forward(
        self,
        positions: torch.Tensor,
        hidden_states: torch.Tensor,
        residual: Optional[torch.Tensor],
    ) -> torch.Tensor:
        # Self Attention
        if residual is None:
            residual = hidden_states
            hidden_states = self.input_layernorm(hidden_states)
        else:
            hidden_states, residual = self.input_layernorm(
                hidden_states, residual)
        hidden_states = self.self_attn(
            positions=positions,
            hidden_states=hidden_states,
        )

        if hidden_states.dtype == torch.float16:
            # Fix FP16 overflow
            # We scale both hidden_states and residual before
            # rmsnorm, and rmsnorm result would not affect by scale.
            hidden_states *= 1. / self.routed_scaling_factor
            if self.layer_idx == 0:
                # The residual is shared by all layers, we only scale it on
                # first layer.
                residual *= 1. / self.routed_scaling_factor

        # Fully Connected
        hidden_states, residual = self.post_attention_layernorm(
            hidden_states, residual)
        hidden_states = self.mlp(hidden_states)

        if isinstance(self.mlp,
                      DeepseekV2MLP) and hidden_states.dtype == torch.float16:
            # Fix FP16 overflow
            # Scaling the DeepseekV2MLP output, it is the input of
            # input_layernorm of next decoder layer.
            # The scaling of DeepseekV2MOE output would be done in the forward
            # of DeepseekV2MOE
            hidden_states *= 1. / self.routed_scaling_factor

        return hidden_states, residual


@support_torch_compile
class DeepseekV2Model(nn.Module):

    fall_back_to_pt_during_load = False

    def __init__(self, *, vllm_config: VllmConfig, prefix: str = ""):
        super().__init__()

        config = vllm_config.model_config.hf_config
        model_config = vllm_config.model_config
        cache_config = vllm_config.cache_config
        quant_config = vllm_config.quant_config
        enable_eplb = vllm_config.parallel_config.enable_eplb
        self.config = config

        self.vocab_size = config.vocab_size

        if get_pp_group().is_first_rank:
            self.embed_tokens = VocabParallelEmbedding(
                config.vocab_size,
                config.hidden_size,
                quant_config=quant_config,
                prefix=f"{prefix}.embed_tokens")
        else:
            self.embed_tokens = PPMissingLayer()

        self.start_layer, self.end_layer, self.layers = make_layers(
            config.num_hidden_layers,
            lambda prefix: DeepseekV2DecoderLayer(
                config,
                prefix,
                model_config=model_config,
                cache_config=cache_config,
                quant_config=quant_config,
                enable_eplb=enable_eplb,
            ),
            prefix=f"{prefix}.layers")

        if get_pp_group().is_last_rank:
            self.norm = RMSNorm(config.hidden_size, eps=config.rms_norm_eps)
        else:
            self.norm = PPMissingLayer()
        self.make_empty_intermediate_tensors = (
            make_empty_intermediate_tensors_factory(
                ["hidden_states", "residual"], config.hidden_size))

    def get_input_embeddings(self, input_ids: torch.Tensor) -> torch.Tensor:
        return self.embed_tokens(input_ids)

    def forward(
        self,
        input_ids: torch.Tensor,
        positions: torch.Tensor,
        intermediate_tensors: Optional[IntermediateTensors],
        inputs_embeds: Optional[torch.Tensor] = None,
    ) -> Union[torch.Tensor, IntermediateTensors]:
        if get_pp_group().is_first_rank:
            if inputs_embeds is not None:
                hidden_states = inputs_embeds
            else:
                hidden_states = self.get_input_embeddings(input_ids)
            residual = None
        else:
            assert intermediate_tensors is not None
            hidden_states = intermediate_tensors["hidden_states"]
            residual = intermediate_tensors["residual"]

        for layer in self.layers[self.start_layer:self.end_layer]:
            hidden_states, residual = layer(positions, hidden_states, residual)

        if not get_pp_group().is_last_rank:
            return IntermediateTensors({
                "hidden_states": hidden_states,
                "residual": residual
            })

        hidden_states, _ = self.norm(hidden_states, residual)
        return hidden_states


class DeepseekV2ForCausalLM(nn.Module, SupportsPP, MixtureOfExperts):

    def __init__(self, *, vllm_config: VllmConfig, prefix: str = ""):
        super().__init__()
        config = vllm_config.model_config.hf_config
        quant_config = vllm_config.quant_config
        self.config = config
        self.quant_config = quant_config
        self.model = DeepseekV2Model(vllm_config=vllm_config,
                                     prefix=maybe_prefix(prefix, "model"))
        if get_pp_group().is_last_rank:
            self.lm_head = ParallelLMHead(config.vocab_size,
                                          config.hidden_size,
                                          quant_config=quant_config)
        else:
            self.lm_head = PPMissingLayer()
        self.logits_processor = LogitsProcessor(config.vocab_size)
        self.make_empty_intermediate_tensors = (
            self.model.make_empty_intermediate_tensors)
        self.expert_weights = []

        # Set MoE hyperparameters
        self.num_moe_layers = (config.num_hidden_layers -
                               config.first_k_dense_replace)
        self.num_expert_groups = config.n_group

        self.moe_layers: list[FusedMoE] = []
        for layer in self.model.layers:
            assert isinstance(layer, DeepseekV2DecoderLayer)
            if isinstance(layer.mlp, DeepseekV2MoE):
                self.moe_layers.append(layer.mlp.experts)

        # Pick last one layer since the first ones may be dense layers.
        example_moe = typing.cast(
            DeepseekV2MoE, self.model.layers[config.num_hidden_layers - 1].mlp)
        self.num_logical_experts = example_moe.n_logical_experts
        self.num_physical_experts = example_moe.n_physical_experts
        self.num_local_physical_experts = example_moe.n_local_physical_experts
        self.num_routed_experts = example_moe.n_routed_experts
        self.num_shared_experts = example_moe.n_shared_experts
        self.num_redundant_experts = example_moe.n_redundant_experts

    def set_eplb_state(
        self,
        expert_load_view: torch.Tensor,
        logical_to_physical_map: torch.Tensor,
        logical_replica_count: torch.Tensor,
    ) -> None:
        for layer_idx, layer in enumerate(self.moe_layers):
            # Register the expert weights.
            self.expert_weights.append(layer.get_expert_weights())
            layer.set_eplb_state(
                moe_layer_idx=layer_idx,
                expert_load_view=expert_load_view,
                logical_to_physical_map=logical_to_physical_map,
                logical_replica_count=logical_replica_count,
            )

    def get_input_embeddings(self, input_ids: torch.Tensor) -> torch.Tensor:
        return self.model.get_input_embeddings(input_ids)

    def forward(
        self,
        input_ids: torch.Tensor,
        positions: torch.Tensor,
        intermediate_tensors: Optional[IntermediateTensors] = None,
        inputs_embeds: Optional[torch.Tensor] = None,
    ) -> Union[torch.Tensor, IntermediateTensors]:
        hidden_states = self.model(input_ids, positions, intermediate_tensors,
                                   inputs_embeds)
        return hidden_states

    def compute_logits(
        self,
        hidden_states: torch.Tensor,
        sampling_metadata: SamplingMetadata,
    ) -> Optional[torch.Tensor]:
        logits = self.logits_processor(self.lm_head, hidden_states,
                                       sampling_metadata)
        return logits

    def make_empty_intermediate_tensors(
            self, batch_size: int, dtype: torch.dtype,
            device: torch.device) -> IntermediateTensors:
        return IntermediateTensors({
            "hidden_states":
            torch.zeros((batch_size, self.config.hidden_size),
                        dtype=dtype,
                        device=device),
            "residual":
            torch.zeros((batch_size, self.config.hidden_size),
                        dtype=dtype,
                        device=device),
        })

    def load_weights(self, weights: Iterable[tuple[str,
                                                   torch.Tensor]]) -> set[str]:
        stacked_params_mapping = [
            # (param_name, shard_name, shard_id)
            ("gate_up_proj", "gate_proj", 0),
            ("gate_up_proj", "up_proj", 1),
        ]

        # Params for weights, fp8 weight scales, fp8 activation scales
        # (param_name, weight_name, expert_id, shard_id)
        expert_params_mapping = FusedMoE.make_expert_params_mapping(
            ckpt_gate_proj_name="gate_proj",
            ckpt_down_proj_name="down_proj",
            ckpt_up_proj_name="up_proj",
            num_experts=self.config.n_routed_experts,
            num_redundant_experts=self.num_redundant_experts)

        params_dict = dict(self.named_parameters())
        loaded_params: set[str] = set()
        for name, loaded_weight in weights:
            if "rotary_emb.inv_freq" in name:
                continue

            spec_layer = get_spec_layer_idx_from_weight_name(self.config, name)
            if spec_layer is not None:
                continue  # skip spec decode layers for main model

            for (param_name, weight_name, shard_id) in stacked_params_mapping:
                # Skip non-stacked layers and experts (experts handled below).
                if weight_name not in name:
                    continue
                # We have mlp.experts[0].gate_proj in the checkpoint.
                # Since we handle the experts below in expert_params_mapping,
                # we need to skip here BEFORE we update the name, otherwise
                # name will be updated to mlp.experts[0].gate_up_proj, which
                # will then be updated below in expert_params_mapping
                # for mlp.experts[0].gate_gate_up_proj, which breaks load.
                if (("mlp.experts." in name) and name not in params_dict):
                    continue
                name = name.replace(weight_name, param_name)
                # Skip loading extra bias for GPTQ models.
                if name.endswith(".bias") and name not in params_dict:
                    continue

                if is_pp_missing_parameter(name, self):
                    continue

                param = params_dict[name]
                weight_loader = param.weight_loader
                weight_loader(param, loaded_weight, shard_id)
                break
            else:
                is_expert_weight = False
                for mapping in expert_params_mapping:
                    param_name, weight_name, expert_id, shard_id = mapping
                    if weight_name not in name:
                        continue

                    # Anyway, this is an expert weight and should not be
                    # attempted to load as other weights later
                    is_expert_weight = True

                    # Do not modify `name` since the loop may continue here
                    # Instead, create a new variable
                    name_mapped = name.replace(weight_name, param_name)

                    if is_pp_missing_parameter(name_mapped, self):
                        continue

                    param = params_dict[name_mapped]
                    # We should ask the weight loader to return success or not
                    # here since otherwise we may skip experts with other
                    # available replicas.
                    weight_loader = typing.cast(Callable[..., bool],
                                                param.weight_loader)
                    success = weight_loader(param,
                                            loaded_weight,
                                            name_mapped,
                                            shard_id=shard_id,
                                            expert_id=expert_id,
                                            return_success=True)
                    if success:
                        name = name_mapped
                        break
                else:
                    if is_expert_weight:
                        # We've checked that this is an expert weight
                        # However it's not mapped locally to this rank
                        # So we simply skip it
                        continue

                    # Skip loading extra bias for GPTQ models.
                    if name.endswith(".bias") and name not in params_dict:
                        continue

                    # Remapping the name of FP8 kv-scale.
                    name = maybe_remap_kv_scale_name(name, params_dict)
                    if name is None:
                        continue

                    if is_pp_missing_parameter(name, self):
                        continue

                    param = params_dict[name]
                    weight_loader = getattr(param, "weight_loader",
                                            default_weight_loader)
                    weight_loader(param, loaded_weight)
            loaded_params.add(name)

        return loaded_params


class DeepseekV3ForCausalLM(DeepseekV2ForCausalLM):
    pass


def get_spec_layer_idx_from_weight_name(config: PretrainedConfig,
                                        weight_name: str) -> Optional[int]:
    if hasattr(config,
               "num_nextn_predict_layers") and (config.num_nextn_predict_layers
                                                > 0):
        layer_idx = config.num_hidden_layers
        for i in range(config.num_nextn_predict_layers):
            if weight_name.startswith(f"model.layers.{layer_idx+i}."):
                return layer_idx + i
    return None<|MERGE_RESOLUTION|>--- conflicted
+++ resolved
@@ -23,12 +23,8 @@
 # See the License for the specific language governing permissions and
 # limitations under the License.
 """Inference-only DeepseekV2/DeepseekV3 model."""
-<<<<<<< HEAD
-from collections.abc import Iterable
-=======
 import typing
 from collections.abc import Callable, Iterable
->>>>>>> 110df743
 from typing import Any, Optional, Union
 
 import torch
@@ -37,15 +33,10 @@
 
 from vllm.attention import Attention
 from vllm.compilation.decorators import support_torch_compile
-<<<<<<< HEAD
-from vllm.config import CacheConfig, ModelConfig, VllmConfig
-from vllm.distributed import get_pp_group, get_tensor_model_parallel_world_size
-=======
 from vllm.config import (CacheConfig, ModelConfig, VllmConfig,
                          get_current_vllm_config)
 from vllm.distributed import (get_ep_group, get_pp_group,
                               get_tensor_model_parallel_world_size)
->>>>>>> 110df743
 from vllm.model_executor.layers.activation import SiluAndMul
 from vllm.model_executor.layers.fused_moe import FusedMoE
 from vllm.model_executor.layers.layernorm import RMSNorm
