--- conflicted
+++ resolved
@@ -1024,7 +1024,6 @@
                                         default_weight_loader)
                 weight_loader(param, loaded_weight)
                 updated_params.add(name)
-<<<<<<< HEAD
 
         return updated_params
 
@@ -1072,8 +1071,6 @@
                                      stacked_params_mapping))
 
         return updated_params
-=======
-        return updated_params
 
     def get_mm_mapping(self) -> MultiModelKeys:
         """
@@ -1083,5 +1080,4 @@
             language_model="language_model",
             connector="multi_modal_projector.",
             tower_model="vision_model.",
-        )
->>>>>>> a1139a26
+        )