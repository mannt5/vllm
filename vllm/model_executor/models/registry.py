--- conflicted
+++ resolved
@@ -226,10 +226,7 @@
     "UltravoxModel": ("ultravox", "UltravoxModel"),
     "Phi4MMForCausalLM": ("phi4mm", "Phi4MMForCausalLM"),
     "TarsierForConditionalGeneration": ("tarsier", "TarsierForConditionalGeneration"),  # noqa: E501
-<<<<<<< HEAD
-=======
     "Tarsier2ForConditionalGeneration": ("qwen2_vl", "Tarsier2ForConditionalGeneration"),  # noqa: E501
->>>>>>> 110df743
     # [Encoder-decoder]
     "Florence2ForConditionalGeneration": ("florence2", "Florence2ForConditionalGeneration"),  # noqa: E501
     "MllamaForConditionalGeneration": ("mllama", "MllamaForConditionalGeneration"),  # noqa: E501
