# SPDX-License-Identifier: Apache-2.0
# SPDX-FileCopyrightText: Copyright contributors to the vLLM project
"""
Whenever you add an architecture to this page, please also update
`tests/models/registry.py` with example HuggingFace models for it.
"""
import importlib
import os
import pickle
import subprocess
import sys
import tempfile
from abc import ABC, abstractmethod
from collections.abc import Set
from dataclasses import asdict, dataclass, field
from functools import lru_cache
from typing import Callable, Optional, TypeVar, Union

import torch.nn as nn

from vllm.logger import init_logger

from .interfaces import (has_inner_state, has_noops, is_attention_free,
                         is_hybrid, supports_cross_encoding,
                         supports_multimodal, supports_pp,
                         supports_transcription, supports_v0_only)
from .interfaces_base import is_text_generation_model

logger = init_logger(__name__)

# yapf: disable
_TEXT_GENERATION_MODELS = {
    # [Decoder-only]
    "AquilaModel": ("llama", "LlamaForCausalLM"),
    "AquilaForCausalLM": ("llama", "LlamaForCausalLM"),  # AquilaChat2
    "ArcticForCausalLM": ("arctic", "ArcticForCausalLM"),
    "MiniMaxForCausalLM": ("minimax_text_01", "MiniMaxText01ForCausalLM"),
    "MiniMaxText01ForCausalLM": ("minimax_text_01", "MiniMaxText01ForCausalLM"),
    "MiniMaxM1ForCausalLM": ("minimax_text_01", "MiniMaxText01ForCausalLM"),
    # baichuan-7b, upper case 'C' in the class name
    "BaiChuanForCausalLM": ("baichuan", "BaiChuanForCausalLM"),
    # baichuan-13b, lower case 'c' in the class name
    "BaichuanForCausalLM": ("baichuan", "BaichuanForCausalLM"),
    "BailingMoeForCausalLM": ("bailing_moe", "BailingMoeForCausalLM"),
    "BambaForCausalLM": ("bamba", "BambaForCausalLM"),
    "BloomForCausalLM": ("bloom", "BloomForCausalLM"),
    "ChatGLMModel": ("chatglm", "ChatGLMForCausalLM"),
    "ChatGLMForConditionalGeneration": ("chatglm", "ChatGLMForCausalLM"),
    "CohereForCausalLM": ("commandr", "CohereForCausalLM"),
    "Cohere2ForCausalLM": ("commandr", "CohereForCausalLM"),
    "DbrxForCausalLM": ("dbrx", "DbrxForCausalLM"),
    "DeciLMForCausalLM": ("nemotron_nas", "DeciLMForCausalLM"),
    "DeepseekForCausalLM": ("deepseek", "DeepseekForCausalLM"),
    "DeepseekV2ForCausalLM": ("deepseek_v2", "DeepseekV2ForCausalLM"),
    "DeepseekV3ForCausalLM": ("deepseek_v2", "DeepseekV3ForCausalLM"),
    "Dots1ForCausalLM": ("dots1", "Dots1ForCausalLM"),
    "Ernie4_5_ForCausalLM": ("ernie45", "Ernie4_5_ForCausalLM"),
    "Ernie4_5_MoeForCausalLM": ("ernie45_moe", "Ernie4_5_MoeForCausalLM"),
    "ExaoneForCausalLM": ("exaone", "ExaoneForCausalLM"),
    "Exaone4ForCausalLM": ("exaone4", "Exaone4ForCausalLM"),
    "FalconForCausalLM": ("falcon", "FalconForCausalLM"),
    "Fairseq2LlamaForCausalLM": ("fairseq2_llama", "Fairseq2LlamaForCausalLM"),
    "GemmaForCausalLM": ("gemma", "GemmaForCausalLM"),
    "Gemma2ForCausalLM": ("gemma2", "Gemma2ForCausalLM"),
    "Gemma3ForCausalLM": ("gemma3", "Gemma3ForCausalLM"),
    #TODO(ywang96): Support multimodal gemma3n
    "Gemma3nForConditionalGeneration": ("gemma3n", "Gemma3nForConditionalGeneration"),    # noqa: E501
    "GlmForCausalLM": ("glm", "GlmForCausalLM"),
    "Glm4ForCausalLM": ("glm4", "Glm4ForCausalLM"),
    "GPT2LMHeadModel": ("gpt2", "GPT2LMHeadModel"),
    "GPTBigCodeForCausalLM": ("gpt_bigcode", "GPTBigCodeForCausalLM"),
    "GPTJForCausalLM": ("gpt_j", "GPTJForCausalLM"),
    "GPTNeoXForCausalLM": ("gpt_neox", "GPTNeoXForCausalLM"),
    "GraniteForCausalLM": ("granite", "GraniteForCausalLM"),
    "GraniteMoeForCausalLM": ("granitemoe", "GraniteMoeForCausalLM"),
    "GraniteMoeHybridForCausalLM": ("granitemoehybrid", "GraniteMoeHybridForCausalLM"),   # noqa: E501
    "GraniteMoeSharedForCausalLM": ("granitemoeshared", "GraniteMoeSharedForCausalLM"),   # noqa: E501
    "GritLM": ("gritlm", "GritLM"),
    "Grok1ModelForCausalLM": ("grok1", "Grok1ForCausalLM"),
    "HunYuanMoEV1ForCausalLM": ("hunyuan_v1_moe", "HunYuanMoEV1ForCausalLM"),
    "InternLMForCausalLM": ("llama", "LlamaForCausalLM"),
    "InternLM2ForCausalLM": ("internlm2", "InternLM2ForCausalLM"),
    "InternLM2VEForCausalLM": ("internlm2_ve", "InternLM2VEForCausalLM"),
    "InternLM3ForCausalLM": ("llama", "LlamaForCausalLM"),
    "JAISLMHeadModel": ("jais", "JAISLMHeadModel"),
    "JambaForCausalLM": ("jamba", "JambaForCausalLM"),
    "LlamaForCausalLM": ("llama", "LlamaForCausalLM"),
    # For decapoda-research/llama-*
    "LLaMAForCausalLM": ("llama", "LlamaForCausalLM"),
    "MambaForCausalLM": ("mamba", "MambaForCausalLM"),
    "FalconMambaForCausalLM": ("mamba", "MambaForCausalLM"),
    "FalconH1ForCausalLM":("falcon_h1", "FalconH1ForCausalLM"),
    "Mamba2ForCausalLM": ("mamba2", "Mamba2ForCausalLM"),
    "MiniCPMForCausalLM": ("minicpm", "MiniCPMForCausalLM"),
    "MiniCPM3ForCausalLM": ("minicpm3", "MiniCPM3ForCausalLM"),
    "MistralForCausalLM": ("llama", "LlamaForCausalLM"),
    "MixtralForCausalLM": ("mixtral", "MixtralForCausalLM"),
    "QuantMixtralForCausalLM": ("mixtral_quant", "MixtralForCausalLM"),
    # transformers's mpt class has lower case
    "MptForCausalLM": ("mpt", "MPTForCausalLM"),
    "MPTForCausalLM": ("mpt", "MPTForCausalLM"),
    "MiMoForCausalLM": ("mimo", "MiMoForCausalLM"),
    "NemotronForCausalLM": ("nemotron", "NemotronForCausalLM"),
    "NemotronHForCausalLM": ("nemotron_h", "NemotronHForCausalLM"),
    "OlmoForCausalLM": ("olmo", "OlmoForCausalLM"),
    "Olmo2ForCausalLM": ("olmo2", "Olmo2ForCausalLM"),
    "OlmoeForCausalLM": ("olmoe", "OlmoeForCausalLM"),
    "OPTForCausalLM": ("opt", "OPTForCausalLM"),
    "OrionForCausalLM": ("orion", "OrionForCausalLM"),
    "PersimmonForCausalLM": ("persimmon", "PersimmonForCausalLM"),
    "PhiForCausalLM": ("phi", "PhiForCausalLM"),
    "Phi3ForCausalLM": ("phi3", "Phi3ForCausalLM"),
    "Phi3SmallForCausalLM": ("phi3_small", "Phi3SmallForCausalLM"),
    "PhiMoEForCausalLM": ("phimoe", "PhiMoEForCausalLM"),
    "Phi4FlashForCausalLM": ("phi4flash", "Phi4FlashForCausalLM"),
    "Plamo2ForCausalLM": ("plamo2", "Plamo2ForCausalLM"),
    "QWenLMHeadModel": ("qwen", "QWenLMHeadModel"),
    "Qwen2ForCausalLM": ("qwen2", "Qwen2ForCausalLM"),
    "Qwen2MoeForCausalLM": ("qwen2_moe", "Qwen2MoeForCausalLM"),
    "Qwen3ForCausalLM": ("qwen3", "Qwen3ForCausalLM"),
    "Qwen3MoeForCausalLM": ("qwen3_moe", "Qwen3MoeForCausalLM"),
    "RWForCausalLM": ("falcon", "FalconForCausalLM"),
    "StableLMEpochForCausalLM": ("stablelm", "StablelmForCausalLM"),
    "StableLmForCausalLM": ("stablelm", "StablelmForCausalLM"),
    "Starcoder2ForCausalLM": ("starcoder2", "Starcoder2ForCausalLM"),
    "SolarForCausalLM": ("solar", "SolarForCausalLM"),
    "TeleChat2ForCausalLM": ("telechat2", "TeleChat2ForCausalLM"),
    "TeleFLMForCausalLM": ("teleflm", "TeleFLMForCausalLM"),
    "XverseForCausalLM": ("llama", "LlamaForCausalLM"),
    "Zamba2ForCausalLM": ("zamba2", "Zamba2ForCausalLM"),
    # [Encoder-decoder]
    "BartModel": ("bart", "BartForConditionalGeneration"),
    "BartForConditionalGeneration": ("bart", "BartForConditionalGeneration"),
}

_EMBEDDING_MODELS = {
    # [Text-only]
    "BertModel": ("bert", "BertEmbeddingModel"),
    "DeciLMForCausalLM": ("nemotron_nas", "DeciLMForCausalLM"),
    "Gemma2Model": ("gemma2", "Gemma2ForCausalLM"),
    "GlmForCausalLM": ("glm", "GlmForCausalLM"),
    "GPT2ForSequenceClassification": ("gpt2", "GPT2ForSequenceClassification"),
    "GritLM": ("gritlm", "GritLM"),
    "GteModel": ("bert_with_rope", "SnowflakeGteNewModel"),
    "GteNewModel": ("bert_with_rope", "GteNewModel"),
    "InternLM2ForRewardModel": ("internlm2", "InternLM2ForRewardModel"),
    "JambaForSequenceClassification": ("jamba", "JambaForSequenceClassification"),  # noqa: E501
    "LlamaModel": ("llama", "LlamaForCausalLM"),
    **{
        # Multiple models share the same architecture, so we include them all
        k: (mod, arch) for k, (mod, arch) in _TEXT_GENERATION_MODELS.items()
        if arch == "LlamaForCausalLM"
    },
    "MistralModel": ("llama", "LlamaForCausalLM"),
    "ModernBertModel": ("modernbert", "ModernBertModel"),
    "NomicBertModel": ("bert_with_rope", "NomicBertModel"),
    "Phi3ForCausalLM": ("phi3", "Phi3ForCausalLM"),
    "Qwen2Model": ("qwen2", "Qwen2ForCausalLM"),
    "Qwen2ForCausalLM": ("qwen2", "Qwen2ForCausalLM"),
    "Qwen2ForRewardModel": ("qwen2_rm", "Qwen2ForRewardModel"),
    "Qwen2ForProcessRewardModel": ("qwen2_rm", "Qwen2ForProcessRewardModel"),
    "RobertaForMaskedLM": ("roberta", "RobertaEmbeddingModel"),
    "RobertaModel": ("roberta", "RobertaEmbeddingModel"),
    "TeleChat2ForCausalLM": ("telechat2", "TeleChat2ForCausalLM"),
    "XLMRobertaModel": ("roberta", "RobertaEmbeddingModel"),
    # [Multimodal]
    "LlavaNextForConditionalGeneration": ("llava_next", "LlavaNextForConditionalGeneration"),  # noqa: E501
    "Phi3VForCausalLM": ("phi3v", "Phi3VForCausalLM"),
    "Qwen2VLForConditionalGeneration": ("qwen2_vl", "Qwen2VLForConditionalGeneration"),  # noqa: E501
    # Technically PrithviGeoSpatialMAE is a model that works on images, both in
    # input and output. I am adding it here because it piggy-backs on embedding
    # models for the time being.
    "PrithviGeoSpatialMAE": ("prithvi_geospatial_mae", "PrithviGeoSpatialMAE"),
}

_CROSS_ENCODER_MODELS = {
    "BertForSequenceClassification": ("bert", "BertForSequenceClassification"),
    "RobertaForSequenceClassification": ("roberta",
                                         "RobertaForSequenceClassification"),
    "XLMRobertaForSequenceClassification": ("roberta",
                                            "RobertaForSequenceClassification"),
    "ModernBertForSequenceClassification": ("modernbert",
                                            "ModernBertForSequenceClassification"),
    # [Auto-converted (see adapters.py)]
    "JinaVLForRanking": ("jina_vl", "JinaVLForSequenceClassification"), # noqa: E501,
}

_MULTIMODAL_MODELS = {
    # [Decoder-only]
    "AriaForConditionalGeneration": ("aria", "AriaForConditionalGeneration"),
    "AyaVisionForConditionalGeneration": ("aya_vision", "AyaVisionForConditionalGeneration"),  # noqa: E501
    "Blip2ForConditionalGeneration": ("blip2", "Blip2ForConditionalGeneration"),
    "ChameleonForConditionalGeneration": ("chameleon", "ChameleonForConditionalGeneration"),  # noqa: E501
    "DeepseekVLV2ForCausalLM": ("deepseek_vl2", "DeepseekVLV2ForCausalLM"),
    "FuyuForCausalLM": ("fuyu", "FuyuForCausalLM"),
    "Gemma3ForConditionalGeneration": ("gemma3_mm", "Gemma3ForConditionalGeneration"),  # noqa: E501
    "GLM4VForCausalLM": ("glm4v", "GLM4VForCausalLM"),
    "Glm4vForConditionalGeneration": ("glm4_1v", "Glm4vForConditionalGeneration"),  # noqa: E501
    "GraniteSpeechForConditionalGeneration": ("granite_speech", "GraniteSpeechForConditionalGeneration"),  # noqa: E501
    "H2OVLChatModel": ("h2ovl", "H2OVLChatModel"),
    "InternVLChatModel": ("internvl", "InternVLChatModel"),
    "Idefics3ForConditionalGeneration":("idefics3","Idefics3ForConditionalGeneration"),
    "SmolVLMForConditionalGeneration": ("smolvlm","SmolVLMForConditionalGeneration"),  # noqa: E501
    "KeyeForConditionalGeneration": ("keye", "KeyeForConditionalGeneration"),
    "KimiVLForConditionalGeneration": ("kimi_vl", "KimiVLForConditionalGeneration"),  # noqa: E501
    "Llama_Nemotron_Nano_VL": ("nemotron_vl", "LlamaNemotronVLChatModel"),
    "LlavaForConditionalGeneration": ("llava", "LlavaForConditionalGeneration"),
    "LlavaNextForConditionalGeneration": ("llava_next", "LlavaNextForConditionalGeneration"),  # noqa: E501
    "LlavaNextVideoForConditionalGeneration": ("llava_next_video", "LlavaNextVideoForConditionalGeneration"),  # noqa: E501
    "LlavaOnevisionForConditionalGeneration": ("llava_onevision", "LlavaOnevisionForConditionalGeneration"),  # noqa: E501
    "MantisForConditionalGeneration": ("llava", "MantisForConditionalGeneration"),  # noqa: E501
    "MiniMaxVL01ForConditionalGeneration": ("minimax_vl_01", "MiniMaxVL01ForConditionalGeneration"),  # noqa: E501
    "MiniCPMO": ("minicpmo", "MiniCPMO"),
    "MiniCPMV": ("minicpmv", "MiniCPMV"),
    "Mistral3ForConditionalGeneration": ("mistral3", "Mistral3ForConditionalGeneration"),  # noqa: E501
    "MolmoForCausalLM": ("molmo", "MolmoForCausalLM"),
    "NVLM_D": ("nvlm_d", "NVLM_D_Model"),
    "Ovis": ("ovis", "Ovis"),
    "PaliGemmaForConditionalGeneration": ("paligemma", "PaliGemmaForConditionalGeneration"),  # noqa: E501
    "Phi3VForCausalLM": ("phi3v", "Phi3VForCausalLM"),
    "PixtralForConditionalGeneration": ("pixtral", "PixtralForConditionalGeneration"),  # noqa: E501
    "QwenVLForConditionalGeneration": ("qwen_vl", "QwenVLForConditionalGeneration"),  # noqa: E501
    "Qwen2VLForConditionalGeneration": ("qwen2_vl", "Qwen2VLForConditionalGeneration"),  # noqa: E501
    "Qwen2_5_VLForConditionalGeneration": ("qwen2_5_vl", "Qwen2_5_VLForConditionalGeneration"),  # noqa: E501
    "Qwen2AudioForConditionalGeneration": ("qwen2_audio", "Qwen2AudioForConditionalGeneration"),  # noqa: E501
    "Qwen2_5OmniModel": ("qwen2_5_omni_thinker", "Qwen2_5OmniThinkerForConditionalGeneration"),  # noqa: E501
    "Qwen2_5OmniForConditionalGeneration": ("qwen2_5_omni_thinker", "Qwen2_5OmniThinkerForConditionalGeneration"),  # noqa: E501
    "UltravoxModel": ("ultravox", "UltravoxModel"),
    "Phi4MMForCausalLM": ("phi4mm", "Phi4MMForCausalLM"),
    "TarsierForConditionalGeneration": ("tarsier", "TarsierForConditionalGeneration"),  # noqa: E501
    "Tarsier2ForConditionalGeneration": ("qwen2_vl", "Tarsier2ForConditionalGeneration"),  # noqa: E501
    "VoxtralForConditionalGeneration": ("voxtral", "VoxtralForConditionalGeneration"),  # noqa: E501
    # [Encoder-decoder]
    "Florence2ForConditionalGeneration": ("florence2", "Florence2ForConditionalGeneration"),  # noqa: E501
    "MllamaForConditionalGeneration": ("mllama", "MllamaForConditionalGeneration"),  # noqa: E501
    "Llama4ForConditionalGeneration": ("mllama4", "Llama4ForConditionalGeneration"),  # noqa: E501
    "SkyworkR1VChatModel": ("skyworkr1v", "SkyworkR1VChatModel"),
    "WhisperForConditionalGeneration": ("whisper", "WhisperForConditionalGeneration"),  # noqa: E501
}

_SPECULATIVE_DECODING_MODELS = {
    "MiMoMTPModel": ("mimo_mtp", "MiMoMTP"),
    "EagleLlamaForCausalLM": ("llama_eagle", "EagleLlamaForCausalLM"),
    "EagleLlama4ForCausalLM": ("llama4_eagle", "EagleLlama4ForCausalLM"),
    "EagleMiniCPMForCausalLM": ("minicpm_eagle", "EagleMiniCPMForCausalLM"),
    "Eagle3LlamaForCausalLM": ("llama_eagle3", "Eagle3LlamaForCausalLM"),
    "DeepSeekMTPModel": ("deepseek_mtp", "DeepSeekMTP"),
    "MedusaModel": ("medusa", "Medusa"),
    # Temporarily disabled.
    # # TODO(woosuk): Re-enable this once the MLP Speculator is supported in V1.
    # "MLPSpeculatorPreTrainedModel": ("mlp_speculator", "MLPSpeculator"),
}

_TRANSFORMERS_MODELS = {
    "TransformersForMultimodalLM": ("transformers", "TransformersForMultimodalLM"), # noqa: E501
    "TransformersForCausalLM": ("transformers", "TransformersForCausalLM"),
}
# yapf: enable

_VLLM_MODELS = {
    **_TEXT_GENERATION_MODELS,
    **_EMBEDDING_MODELS,
    **_CROSS_ENCODER_MODELS,
    **_MULTIMODAL_MODELS,
    **_SPECULATIVE_DECODING_MODELS,
    **_TRANSFORMERS_MODELS,
}

# This variable is used as the args for subprocess.run(). We
# can modify  this variable to alter the args if needed. e.g.
# when we use par format to pack things together, sys.executable
# might not be the target we want to run.
_SUBPROCESS_COMMAND = [
    sys.executable, "-m", "vllm.model_executor.models.registry"
]


@dataclass(frozen=True)
class _ModelInfo:
    architecture: str
    is_text_generation_model: bool
    is_pooling_model: bool
    supports_cross_encoding: bool
    supports_multimodal: bool
    supports_pp: bool
    has_inner_state: bool
    is_attention_free: bool
    is_hybrid: bool
    has_noops: bool
    supports_transcription: bool
    supports_transcription_only: bool
    supports_v0_only: bool

    @staticmethod
    def from_model_cls(model: type[nn.Module]) -> "_ModelInfo":
        return _ModelInfo(
            architecture=model.__name__,
            is_text_generation_model=is_text_generation_model(model),
            is_pooling_model=True,  # Can convert any model into a pooling model
            supports_cross_encoding=supports_cross_encoding(model),
            supports_multimodal=supports_multimodal(model),
            supports_pp=supports_pp(model),
            has_inner_state=has_inner_state(model),
            is_attention_free=is_attention_free(model),
            is_hybrid=is_hybrid(model),
            supports_transcription=supports_transcription(model),
            supports_transcription_only=(supports_transcription(model) and
                                         model.supports_transcription_only),
            supports_v0_only=supports_v0_only(model),
            has_noops=has_noops(model),
        )


class _BaseRegisteredModel(ABC):

    @abstractmethod
    def inspect_model_cls(self) -> _ModelInfo:
        raise NotImplementedError

    @abstractmethod
    def load_model_cls(self) -> type[nn.Module]:
        raise NotImplementedError


@dataclass(frozen=True)
class _RegisteredModel(_BaseRegisteredModel):
    """
    Represents a model that has already been imported in the main process.
    """

    interfaces: _ModelInfo
    model_cls: type[nn.Module]

    @staticmethod
    def from_model_cls(model_cls: type[nn.Module]):
        return _RegisteredModel(
            interfaces=_ModelInfo.from_model_cls(model_cls),
            model_cls=model_cls,
        )

    def inspect_model_cls(self) -> _ModelInfo:
        return self.interfaces

    def load_model_cls(self) -> type[nn.Module]:
        return self.model_cls


@dataclass(frozen=True)
class _LazyRegisteredModel(_BaseRegisteredModel):
    """
    Represents a model that has not been imported in the main process.
    """
    module_name: str
    class_name: str

    # Performed in another process to avoid initializing CUDA
    def inspect_model_cls(self) -> _ModelInfo:
        return _run_in_subprocess(
            lambda: _ModelInfo.from_model_cls(self.load_model_cls()))

    def load_model_cls(self) -> type[nn.Module]:
        mod = importlib.import_module(self.module_name)
        return getattr(mod, self.class_name)


@lru_cache(maxsize=128)
def _try_load_model_cls(
    model_arch: str,
    model: _BaseRegisteredModel,
) -> Optional[type[nn.Module]]:
    from vllm.platforms import current_platform
    current_platform.verify_model_arch(model_arch)
    try:
        return model.load_model_cls()
    except Exception:
        logger.exception("Error in loading model architecture '%s'",
                         model_arch)
        return None


@lru_cache(maxsize=128)
def _try_inspect_model_cls(
    model_arch: str,
    model: _BaseRegisteredModel,
) -> Optional[_ModelInfo]:
    try:
        return model.inspect_model_cls()
    except Exception:
        logger.exception("Error in inspecting model architecture '%s'",
                         model_arch)
        return None


@dataclass
class _ModelRegistry:
    # Keyed by model_arch
    models: dict[str, _BaseRegisteredModel] = field(default_factory=dict)

    def get_supported_archs(self) -> Set[str]:
        return self.models.keys()

    def register_model(
        self,
        model_arch: str,
        model_cls: Union[type[nn.Module], str],
    ) -> None:
        """
        Register an external model to be used in vLLM.

        `model_cls` can be either:

        - A [`torch.nn.Module`][] class directly referencing the model.
        - A string in the format `<module>:<class>` which can be used to
          lazily import the model. This is useful to avoid initializing CUDA
          when importing the model and thus the related error
          `RuntimeError: Cannot re-initialize CUDA in forked subprocess`.
        """
        if not isinstance(model_arch, str):
            msg = f"`model_arch` should be a string, not a {type(model_arch)}"
            raise TypeError(msg)

        if model_arch in self.models:
            logger.warning(
                "Model architecture %s is already registered, and will be "
                "overwritten by the new model class %s.", model_arch,
                model_cls)

        if isinstance(model_cls, str):
            split_str = model_cls.split(":")
            if len(split_str) != 2:
                msg = "Expected a string in the format `<module>:<class>`"
                raise ValueError(msg)

            model = _LazyRegisteredModel(*split_str)
        elif isinstance(model_cls, type) and issubclass(model_cls, nn.Module):
            model = _RegisteredModel.from_model_cls(model_cls)
        else:
            msg = ("`model_cls` should be a string or PyTorch model class, "
                   f"not a {type(model_arch)}")
            raise TypeError(msg)

        self.models[model_arch] = model

    def _raise_for_unsupported(self, architectures: list[str]):
        all_supported_archs = self.get_supported_archs()

        if any(arch in all_supported_archs for arch in architectures):
            raise ValueError(
                f"Model architectures {architectures} failed "
                "to be inspected. Please check the logs for more details.")

        raise ValueError(
            f"Model architectures {architectures} are not supported for now. "
            f"Supported architectures: {all_supported_archs}")

    def _try_load_model_cls(self,
                            model_arch: str) -> Optional[type[nn.Module]]:
        if model_arch not in self.models:
            return None

        return _try_load_model_cls(model_arch, self.models[model_arch])

    def _try_inspect_model_cls(self, model_arch: str) -> Optional[_ModelInfo]:
        if model_arch in self.models:
            return _try_inspect_model_cls(model_arch, self.models[model_arch])

        if model_arch.endswith("ForSequenceClassification"):
            causal_lm_arch = model_arch.replace("ForSequenceClassification",
                                                "ForCausalLM")
            if causal_lm_arch not in self.models:
                return None

            info = _try_inspect_model_cls(causal_lm_arch,
                                          self.models[causal_lm_arch])

            info = _ModelInfo(**dict(
                asdict(info), **{
                    "architecture": model_arch,
                    "supports_cross_encoding": True
                }))
            return info

        return None

    def _normalize_archs(
        self,
        architectures: Union[str, list[str]],
    ) -> list[str]:
        if isinstance(architectures, str):
            architectures = [architectures]
        if not architectures:
            logger.warning("No model architectures are specified")

        # filter out support architectures
        normalized_arch = list(
            filter(lambda model: model in self.models, architectures))

<<<<<<< HEAD
=======
        # try automatic conversion in adapters.py
        for arch in architectures:
            if not arch.endswith("ForSequenceClassification"):
                continue
            causal_lm_arch = arch.replace("ForSequenceClassification",
                                          "ForCausalLM")
            if causal_lm_arch in self.models:
                normalized_arch.append(arch)

        # make sure Transformers backend is put at the last as a fallback
        if len(normalized_arch) != len(architectures):
            normalized_arch.append("TransformersForCausalLM")
>>>>>>> 3e04107d
        return normalized_arch

    def inspect_model_cls(
        self,
        architectures: Union[str, list[str]],
    ) -> tuple[_ModelInfo, str]:
        architectures = self._normalize_archs(architectures)

        for arch in architectures:
            model_info = self._try_inspect_model_cls(arch)
            if model_info is not None:
                return (model_info, arch)

        return self._raise_for_unsupported(architectures)

    def resolve_model_cls(
        self,
        architectures: Union[str, list[str]],
    ) -> tuple[type[nn.Module], str]:
        architectures = self._normalize_archs(architectures)

        for arch in architectures:
            model_cls = self._try_load_model_cls(arch)
            if model_cls is not None:
                return (model_cls, arch)

        return self._raise_for_unsupported(architectures)

    def is_text_generation_model(
        self,
        architectures: Union[str, list[str]],
    ) -> bool:
        model_cls, _ = self.inspect_model_cls(architectures)
        return model_cls.is_text_generation_model

    def is_pooling_model(
        self,
        architectures: Union[str, list[str]],
    ) -> bool:
        model_cls, _ = self.inspect_model_cls(architectures)
        return model_cls.is_pooling_model

    def is_cross_encoder_model(
        self,
        architectures: Union[str, list[str]],
    ) -> bool:
        model_cls, _ = self.inspect_model_cls(architectures)
        return model_cls.supports_cross_encoding

    def is_multimodal_model(
        self,
        architectures: Union[str, list[str]],
    ) -> bool:
        model_cls, _ = self.inspect_model_cls(architectures)
        return model_cls.supports_multimodal

    def is_pp_supported_model(
        self,
        architectures: Union[str, list[str]],
    ) -> bool:
        model_cls, _ = self.inspect_model_cls(architectures)
        return model_cls.supports_pp

    def model_has_inner_state(
        self,
        architectures: Union[str, list[str]],
    ) -> bool:
        model_cls, _ = self.inspect_model_cls(architectures)
        return model_cls.has_inner_state

    def is_attention_free_model(
        self,
        architectures: Union[str, list[str]],
    ) -> bool:
        model_cls, _ = self.inspect_model_cls(architectures)
        return model_cls.is_attention_free

    def is_hybrid_model(
        self,
        architectures: Union[str, list[str]],
    ) -> bool:
        model_cls, _ = self.inspect_model_cls(architectures)
        return model_cls.is_hybrid

    def is_noops_model(
        self,
        architectures: Union[str, list[str]],
    ) -> bool:
        model_cls, _ = self.inspect_model_cls(architectures)
        return model_cls.has_noops

    def is_transcription_model(
        self,
        architectures: Union[str, list[str]],
    ) -> bool:
        model_cls, _ = self.inspect_model_cls(architectures)
        return model_cls.supports_transcription

    def is_transcription_only_model(
        self,
        architectures: Union[str, list[str]],
    ) -> bool:
        model_cls, _ = self.inspect_model_cls(architectures)
        return model_cls.supports_transcription_only

    def is_v1_compatible(
        self,
        architectures: Union[str, list[str]],
    ) -> bool:
        model_cls, _ = self.inspect_model_cls(architectures)
        return not model_cls.supports_v0_only


ModelRegistry = _ModelRegistry({
    model_arch:
    _LazyRegisteredModel(
        module_name=f"vllm.model_executor.models.{mod_relname}",
        class_name=cls_name,
    )
    for model_arch, (mod_relname, cls_name) in _VLLM_MODELS.items()
})

_T = TypeVar("_T")


def _run_in_subprocess(fn: Callable[[], _T]) -> _T:
    # NOTE: We use a temporary directory instead of a temporary file to avoid
    # issues like https://stackoverflow.com/questions/23212435/permission-denied-to-write-to-my-temporary-file
    with tempfile.TemporaryDirectory() as tempdir:
        output_filepath = os.path.join(tempdir, "registry_output.tmp")

        # `cloudpickle` allows pickling lambda functions directly
        import cloudpickle
        input_bytes = cloudpickle.dumps((fn, output_filepath))

        # cannot use `sys.executable __file__` here because the script
        # contains relative imports
        returned = subprocess.run(_SUBPROCESS_COMMAND,
                                  input=input_bytes,
                                  capture_output=True)

        # check if the subprocess is successful
        try:
            returned.check_returncode()
        except Exception as e:
            # wrap raised exception to provide more information
            raise RuntimeError(f"Error raised in subprocess:\n"
                               f"{returned.stderr.decode()}") from e

        with open(output_filepath, "rb") as f:
            return pickle.load(f)


def _run() -> None:
    # Setup plugins
    from vllm.plugins import load_general_plugins
    load_general_plugins()

    fn, output_file = pickle.loads(sys.stdin.buffer.read())

    result = fn()

    with open(output_file, "wb") as f:
        f.write(pickle.dumps(result))


if __name__ == "__main__":
    _run()<|MERGE_RESOLUTION|>--- conflicted
+++ resolved
@@ -495,8 +495,6 @@
         normalized_arch = list(
             filter(lambda model: model in self.models, architectures))
 
-<<<<<<< HEAD
-=======
         # try automatic conversion in adapters.py
         for arch in architectures:
             if not arch.endswith("ForSequenceClassification"):
@@ -506,10 +504,6 @@
             if causal_lm_arch in self.models:
                 normalized_arch.append(arch)
 
-        # make sure Transformers backend is put at the last as a fallback
-        if len(normalized_arch) != len(architectures):
-            normalized_arch.append("TransformersForCausalLM")
->>>>>>> 3e04107d
         return normalized_arch
 
     def inspect_model_cls(
