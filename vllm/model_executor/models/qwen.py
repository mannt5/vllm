# coding=utf-8
# Adapted from
# https://huggingface.co/Qwen/Qwen-7B/blob/main/modeling_qwen.py
# Copyright (c) Alibaba Cloud.
# LICENSE: https://huggingface.co/Qwen/Qwen-7B/blob/main/LICENSE
"""Inference-only QWen model compatible with HuggingFace weights."""
<<<<<<< HEAD
from typing import Any, Dict, Iterable, List, Optional, Tuple, Union
=======
>>>>>>> 1ef0d2ef

import math
import re
from array import array
from functools import partial
from typing import (Any, Callable, Dict, Iterable, List, Literal, Mapping,
                    Optional, Tuple, TypedDict, Union)

import numpy as np
import torch
from PIL import Image
from torch import nn
from torchvision import transforms
from torchvision.transforms import InterpolationMode
from transformers import PretrainedConfig

from vllm.attention import Attention, AttentionMetadata
from vllm.config import CacheConfig, MultiModalConfig
from vllm.distributed import get_pp_group, get_tensor_model_parallel_world_size
from vllm.inputs import INPUT_REGISTRY, InputContext, LLMInputs
from vllm.logger import init_logger
from vllm.model_executor.layers.activation import SiluAndMul, get_act_fn
from vllm.model_executor.layers.layernorm import RMSNorm
from vllm.model_executor.layers.linear import (ColumnParallelLinear,
                                               MergedColumnParallelLinear,
                                               QKVParallelLinear,
                                               RowParallelLinear)
from vllm.model_executor.layers.logits_processor import LogitsProcessor
from vllm.model_executor.layers.quantization.base_config import (
    QuantizationConfig)
from vllm.model_executor.layers.resampler import Resampler2, get_abs_pos
from vllm.model_executor.layers.rotary_embedding import get_rope
from vllm.model_executor.layers.sampler import Sampler, SamplerOutput
from vllm.model_executor.layers.vocab_parallel_embedding import (
    ParallelLMHead, VocabParallelEmbedding)
from vllm.model_executor.model_loader.weight_utils import default_weight_loader
from vllm.model_executor.models.interfaces import SupportsMultiModal
from vllm.model_executor.sampling_metadata import SamplingMetadata
from vllm.multimodal import MULTIMODAL_REGISTRY
from vllm.multimodal.base import MultiModalInputs
from vllm.multimodal.utils import cached_get_tokenizer
from vllm.sequence import (VLLM_TOKEN_ID_ARRAY_TYPE, IntermediateTensors,
                           SequenceData)
from vllm.utils import is_list_of

from .utils import flatten_bn, is_pp_missing_parameter, make_layers

logger = init_logger(__name__)

# NOTE: Qwen models have a few other special tags, e.g., ref, bbox, quad;
# for the time being, these tags are not considered as special at encoding
# time. This may change as VLLMs multimodal API changes in the future.
IMG_START = "<img>"
IMG_END = "</img>"
IMG_PAD = "<imgpad>"
# Image context is fixed at 256 for all images
MAX_QWEN_IMG_TOKENS = 256
# Image normalization params
CLIP_MEAN = (0.48145466, 0.4578275, 0.40821073)
CLIP_STD = (0.26862954, 0.26130258, 0.27577711)


class QwenImagePixelInputs(TypedDict):
    type: Literal["pixel_values"]
    data: torch.Tensor
    """
    Shape: `(batch_size * num_images, 3, image_size, image_size)`

    Note that image_size is the value in the vision config to which we resize
    the image to in the normalization transform. Currently multi-image support
    can only be leveraged by passing image embeddings directly.
    """


class QwenImageEmbeddingInputs(TypedDict):
    type: Literal["image_embeds"]
    data: torch.Tensor
    """Shape: `(batch_size * num_images, 256, hidden_size)`

    `hidden_size` must match the hidden size of the language model backbone
    and is stored in the visual config of the model if we have one.
    """


QwenImageInputs = Union[QwenImagePixelInputs, QwenImageEmbeddingInputs]


class VisualAttention(nn.Module):
    """self-attention layer class.
    Self-attention layer takes input with size [s, b, h]
    and returns output of the same size.
    """

    def __init__(
        self,
        embed_dim: int,
        num_heads: int,
        bias: bool = True,
        kdim: Optional[int] = None,
        vdim: Optional[int] = None,
    ):
        super().__init__()
        self.embed_dim = embed_dim
        self.kdim = kdim if kdim is not None else embed_dim
        self.vdim = vdim if vdim is not None else embed_dim
        self._qkv_same_embed_dim = self.kdim == embed_dim \
            and self.vdim == embed_dim

        self.num_heads = num_heads

        # Per attention head and per partition values.
        assert embed_dim % num_heads == 0
        self.hidden_size_per_attention_head = embed_dim // num_heads
        self.num_attention_heads_per_partition = num_heads
        self.hidden_size_per_partition = embed_dim

        # Strided linear layer.
        assert self._qkv_same_embed_dim, \
                'Visual Attention implementation only supports self-attention'
        self.in_proj = nn.Linear(embed_dim, 3 * embed_dim)
        self.out_proj = nn.Linear(embed_dim, embed_dim)
        self.norm_factor = math.sqrt(self.hidden_size_per_attention_head)

    def forward(
        self,
        x: torch.Tensor,
        attn_mask: Optional[torch.Tensor] = None,
    ) -> torch.Tensor:
        # query/key/value: [sq, b, h]
        sq, b, _ = x.size()
        mixed_x_layer = self.in_proj(x)

        # [sq, b, (np * 3 * hn)] --> [sq, b, np, 3 * hn]
        new_tensor_shape = mixed_x_layer.size()[:-1] + \
            (self.num_attention_heads_per_partition,
             3 * self.hidden_size_per_attention_head)
        mixed_x_layer = mixed_x_layer.view(*new_tensor_shape)

        # [sq, b, np, 3 * hn] --> 3 [sq, b, np, hn]
        query_layer, key_layer, value_layer = mixed_x_layer.split(
            self.hidden_size_per_attention_head, dim=-1)

        # [sq, b, np, hn] -> [sq, b * np, hn]
        query_layer = query_layer.view(
            sq, b * self.num_attention_heads_per_partition,
            self.hidden_size_per_attention_head).transpose(0, 1)
        # [sk, b, np, hn] -> [sk, b * np, hn]
        key_layer = key_layer.view(
            sq, b * self.num_attention_heads_per_partition,
            self.hidden_size_per_attention_head).transpose(0, 1)

        q_scaled = query_layer / self.norm_factor
        if attn_mask is not None:
            attention_probs = torch.baddbmm(attn_mask, q_scaled,
                                            key_layer.transpose(-2, -1))
        else:
            attention_probs = torch.bmm(q_scaled, key_layer.transpose(-2, -1))
        attention_probs = attention_probs.softmax(dim=-1)

        value_layer = value_layer.view(
            sq, b * self.num_attention_heads_per_partition,
            self.hidden_size_per_attention_head).transpose(0, 1)

        # matmul: [b * np, sq, hn]
        context_layer = torch.bmm(attention_probs, value_layer)

<<<<<<< HEAD
from .utils import (is_pp_missing_parameter,
                    make_empty_intermediate_tensors_factory, make_layers)
=======
        # change view [b, np, sq, hn]
        context_layer = context_layer.view(
            b, self.num_attention_heads_per_partition, sq,
            self.hidden_size_per_attention_head)

        # [b, np, sq, hn] --> [sq, b, np, hn]
        context_layer = context_layer.permute(2, 0, 1, 3).contiguous()

        # [sq, b, np, hn] --> [sq, b, hp]
        new_context_layer_shape = context_layer.size()[:-2] + \
            (self.hidden_size_per_partition,)
        context_layer = context_layer.view(*new_context_layer_shape)

        output = self.out_proj(context_layer)

        return output


class QwenVMLP(nn.Module):
    """MLP for the visual component of the Qwen model."""

    def __init__(
        self,
        hidden_size: int,
        intermediate_size: int,
        quant_config: Optional[QuantizationConfig] = None,
    ):
        super().__init__()
        self.c_fc = ColumnParallelLinear(hidden_size,
                                         intermediate_size,
                                         bias=True,
                                         quant_config=quant_config)
        self.act_fn = get_act_fn("gelu", quant_config, intermediate_size)
        self.c_proj = RowParallelLinear(
            intermediate_size,
            hidden_size,
            bias=True,
            quant_config=quant_config,
        )

    def forward(self, x):
        x, _ = self.c_fc(x)
        x = self.act_fn(x)
        x, _ = self.c_proj(x)
        return x


class VisualAttentionBlock(nn.Module):

    def __init__(
        self,
        d_model: int,
        n_head: int,
        mlp_ratio: float = 4.0,
        norm_layer: Callable = nn.LayerNorm,
        quant_config: Optional[QuantizationConfig] = None,
    ):
        super().__init__()

        self.ln_1 = norm_layer(d_model)
        self.ln_2 = norm_layer(d_model)
        mlp_width = int(d_model * mlp_ratio)
        self.attn = VisualAttention(d_model, n_head)
        self.mlp = QwenVMLP(
            hidden_size=d_model,
            intermediate_size=mlp_width,
            quant_config=quant_config,
        )

    def attention(
        self,
        x: torch.Tensor,
        attn_mask: Optional[torch.Tensor] = None,
    ) -> torch.Tensor:
        attn_mask = attn_mask.to(x.dtype) if attn_mask is not None else None
        return self.attn(x, attn_mask=attn_mask)

    def forward(
        self,
        x: torch.Tensor,
        attn_mask: Optional[torch.Tensor] = None,
    ) -> torch.Tensor:
        x = x + self.attention(self.ln_1(x), attn_mask=attn_mask)
        x = x + self.mlp(self.ln_2(x))
        return x


class TransformerBlock(nn.Module):

    def __init__(
        self,
        width: int,
        layers: int,
        heads: int,
        mlp_ratio: float = 4.0,
        norm_layer: Callable = nn.LayerNorm,
        quant_config: Optional[QuantizationConfig] = None,
    ):
        super().__init__()
        self.width = width
        self.layers = layers

        self.resblocks = nn.ModuleList([
            VisualAttentionBlock(width,
                                 heads,
                                 mlp_ratio,
                                 norm_layer=norm_layer,
                                 quant_config=quant_config)
            for _ in range(layers)
        ])

    def get_cast_dtype(self) -> torch.dtype:
        return self.resblocks[0].mlp.c_fc.weight.dtype

    def get_cast_device(self) -> torch.device:
        return self.resblocks[0].mlp.c_fc.weight.device

    def forward(self,
                x: torch.Tensor,
                attn_mask: Optional[torch.Tensor] = None) -> torch.Tensor:
        for r in self.resblocks:
            x = r(x, attn_mask=attn_mask)
        return x


class VisionTransformer(nn.Module):

    def __init__(self,
                 image_size: int,
                 patch_size: int,
                 width: int,
                 layers: int,
                 heads: int,
                 mlp_ratio: float,
                 n_queries: int = 256,
                 output_dim: int = 512,
                 image_start_id: int = 151857,
                 quant_config: Optional[QuantizationConfig] = None,
                 **kwargs):
        super().__init__()
        image_height, image_width = self.image_size = (image_size, image_size)
        patch_height, patch_width = self.patch_size = (patch_size, patch_size)
        self.grid_size = (image_height // patch_height,
                          image_width // patch_width)
        self.output_dim = output_dim
        self.conv1 = nn.Conv2d(in_channels=3,
                               out_channels=width,
                               kernel_size=patch_size,
                               stride=patch_size,
                               bias=False)

        # class embeddings and positional embeddings
        scale = width**-0.5
        self.positional_embedding = nn.Parameter(scale *
                                                 torch.randn(256, width))

        norm_layer = partial(nn.LayerNorm, eps=1e-6)

        self.ln_pre = norm_layer(width)
        self.transformer = TransformerBlock(width,
                                            layers,
                                            heads,
                                            mlp_ratio,
                                            norm_layer=norm_layer,
                                            quant_config=quant_config)

        self.attn_pool = Resampler2(
            grid_size=int(math.sqrt(n_queries)),
            embed_dim=output_dim,
            num_heads=output_dim // 128,
            kv_dim=width,
            norm_layer=norm_layer,
            adaptive=False,
            do_post_projection=False,
        ).to(
            device=self.positional_embedding.device,
            dtype=self.positional_embedding.dtype,
        )

        self.ln_post = norm_layer(output_dim)
        self.proj = nn.Parameter(
            (output_dim**-0.5) * torch.randn(output_dim, output_dim))
        self.image_start_id = image_start_id
        self.image_end_id = image_start_id + 1

    def forward(self, x: torch.Tensor) -> torch.Tensor:
        x = x.to(
            dtype=self.transformer.get_cast_dtype(),
            device=self.transformer.get_cast_device(),
        )

        # to patches
        x = self.conv1(x)  # shape = [*, width, grid, grid]
        x = x.reshape(x.shape[0], x.shape[1],
                      -1)  # shape = [*, width, grid ** 2]
        x = x.permute(0, 2, 1)  # shape = [*, grid ** 2, width]

        x = x + get_abs_pos(self.positional_embedding, int(math.sqrt(
            x.size(1))))

        x = self.ln_pre(x)

        x = x.permute(1, 0, 2)  # NLD -> LND
        x = self.transformer(x)
        x = x.permute(1, 0, 2)  # LND -> NLD

        x = self.attn_pool(x)
        x = self.ln_post(x)
        x = x @ self.proj

        return x

    def get_image_positions(self,
                            input_ids: torch.Tensor) -> Optional[torch.Tensor]:
        """Given the input IDs, extracts start/stop points corresponding to
        images.

        args:
        Returns:
            Optional torch tensor corresponding to start/stop pairs of images.
        """
        if torch.any(input_ids == self.image_start_id):
            bos_pos = torch.where(input_ids == self.image_start_id)
            eos_pos = torch.where(input_ids == self.image_end_id)
            return torch.stack((bos_pos[0], eos_pos[0]), dim=1)
        return None
>>>>>>> 1ef0d2ef


class QWenMLP(nn.Module):
    """MLP for the language component of the Qwen model, which contains a
    MergedColumnParallelLinear merging 2 outputs via silu activation."""

    def __init__(
        self,
        hidden_size: int,
        intermediate_size: int,
        hidden_act: str = "silu",
        quant_config: Optional[QuantizationConfig] = None,
    ):
        super().__init__()
        self.gate_up_proj = MergedColumnParallelLinear(
            hidden_size, [intermediate_size] * 2,
            bias=False,
            quant_config=quant_config)
        self.c_proj = RowParallelLinear(intermediate_size,
                                        hidden_size,
                                        bias=False,
                                        quant_config=quant_config)
        if hidden_act != "silu":
            raise ValueError(f"Unsupported activation: {hidden_act}. "
                             "Only silu is supported for now.")
        self.act_fn = SiluAndMul()

    def forward(self, x: torch.Tensor) -> torch.Tensor:
        gate_up, _ = self.gate_up_proj(x)
        x = self.act_fn(gate_up)
        x, _ = self.c_proj(x)
        return x


class QWenAttention(nn.Module):

    def __init__(
        self,
        hidden_size: int,
        num_heads: int,
        max_position_embeddings: int,
        rope_theta: float = 10000,
        rope_scaling: Optional[Dict[str, Any]] = None,
        cache_config: Optional[CacheConfig] = None,
        quant_config: Optional[QuantizationConfig] = None,
    ):
        super().__init__()
        self.hidden_size = hidden_size
        tensor_model_parallel_world_size = get_tensor_model_parallel_world_size(
        )
        self.total_num_heads = num_heads
        assert self.total_num_heads % tensor_model_parallel_world_size == 0
        self.num_heads = (self.total_num_heads //
                          tensor_model_parallel_world_size)
        self.head_dim = hidden_size // self.total_num_heads
        self.c_attn = QKVParallelLinear(
            hidden_size,
            self.head_dim,
            self.total_num_heads,
            bias=True,
            quant_config=quant_config,
        )
        self.c_proj = RowParallelLinear(
            self.total_num_heads * self.head_dim,
            hidden_size,
            bias=False,
            quant_config=quant_config,
        )
        self.scaling = self.head_dim**-0.5

        self.rotary_emb = get_rope(
            self.head_dim,
            rotary_dim=self.head_dim,
            max_position=max_position_embeddings,
            base=rope_theta,
            rope_scaling=rope_scaling,
        )
        self.attn = Attention(self.num_heads,
                              self.head_dim,
                              self.scaling,
                              cache_config=cache_config,
                              quant_config=quant_config)

    def forward(
        self,
        positions: torch.Tensor,
        hidden_states: torch.Tensor,
        kv_cache: torch.Tensor,
        attn_metadata: AttentionMetadata,
    ) -> torch.Tensor:
        qkv, _ = self.c_attn(hidden_states)
        q, k, v = qkv.chunk(chunks=3, dim=-1)
        q, k = self.rotary_emb(positions, q, k)
        attn_output = self.attn(q, k, v, kv_cache, attn_metadata)
        output, _ = self.c_proj(attn_output)
        return output


class QWenBlock(nn.Module):

    def __init__(
        self,
        config: PretrainedConfig,
        cache_config: Optional[CacheConfig] = None,
        quant_config: Optional[QuantizationConfig] = None,
    ):
        super().__init__()
        self.ln_1 = RMSNorm(config.hidden_size, eps=config.layer_norm_epsilon)

        rope_theta = getattr(config, "rope_theta", 10000)
        rope_scaling = getattr(config, "rope_scaling", None)
        self.attn = QWenAttention(config.hidden_size,
                                  config.num_attention_heads,
                                  config.max_position_embeddings,
                                  rope_theta=rope_theta,
                                  rope_scaling=rope_scaling,
                                  cache_config=cache_config,
                                  quant_config=quant_config)

        self.ln_2 = RMSNorm(config.hidden_size, eps=config.layer_norm_epsilon)

        self.mlp = QWenMLP(config.hidden_size,
                           config.intermediate_size // 2,
                           quant_config=quant_config)

    def forward(
        self,
        positions: torch.Tensor,
        hidden_states: torch.Tensor,
        kv_cache: torch.Tensor,
        attn_metadata: AttentionMetadata,
        residual: Optional[torch.Tensor],
    ) -> Tuple[torch.Tensor, torch.Tensor]:
        # Self Attention
        if residual is None:
            residual = hidden_states
            hidden_states = self.ln_1(hidden_states)
        else:
            hidden_states, residual = self.ln_1(hidden_states, residual)
        hidden_states = self.attn(
            positions=positions,
            hidden_states=hidden_states,
            kv_cache=kv_cache,
            attn_metadata=attn_metadata,
        )

        # Fully Connected
        hidden_states, residual = self.ln_2(hidden_states, residual)
        hidden_states = self.mlp(hidden_states)
        return hidden_states, residual


class QWenModel(nn.Module):

    def __init__(
        self,
        config: PretrainedConfig,
        cache_config: Optional[CacheConfig] = None,
        quant_config: Optional[QuantizationConfig] = None,
        prefix: str = "",
    ):
        super().__init__()
        self.config = config
        self.vocab_size = config.vocab_size

        self.wte = VocabParallelEmbedding(
            config.vocab_size,
            config.hidden_size,
        )
        self.start_layer, self.end_layer, self.h = make_layers(
            config.num_hidden_layers,
            lambda prefix: QWenBlock(config, cache_config, quant_config),
            prefix=f"{prefix}.h")
        self.ln_f = RMSNorm(config.hidden_size, eps=config.layer_norm_epsilon)
<<<<<<< HEAD
        self.make_empty_intermediate_tensors = (
            make_empty_intermediate_tensors_factory(
                ["hidden_states", "residual"], config.hidden_size))
=======
        self.visual = VisionTransformer(**config.visual,
                                        quant_config=quant_config) if hasattr(
                                            config, "visual") else None
>>>>>>> 1ef0d2ef

    def forward(
        self,
        input_ids: torch.Tensor,
        positions: torch.Tensor,
        kv_caches: List[torch.Tensor],
        attn_metadata: AttentionMetadata,
        intermediate_tensors: Optional[IntermediateTensors],
<<<<<<< HEAD
    ) -> Union[torch.Tensor, IntermediateTensors]:
=======
        pixel_values: Optional[QwenImageInputs],
    ) -> torch.Tensor:
        img_pos = None
        # If pixel / visual embeddings are provided, this is a visual model
        if pixel_values is not None and self.visual is not None:
            if pixel_values["type"] != "image_embeds":
                image_embeds = self.visual(pixel_values["data"])
            else:
                image_embeds = pixel_values["data"]

            # features should be of shape (# images, 256, hidden_dim)
            img_pos = self.visual.get_image_positions(input_ids)
            if isinstance(
                    img_pos,
                    np.ndarray) and img_pos.shape[0] != image_embeds.shape[0]:
                raise ValueError(
                    f"Number of placeholders: {img_pos.shape[0]} "
                    f"does not match number of images {image_embeds.shape[0]}."
                )

>>>>>>> 1ef0d2ef
        if get_pp_group().is_first_rank:
            hidden_states = self.wte(input_ids)
            # Merge the image embeddings into the hidden states if actually have
            # visual features and the corresponding image tokens
            if img_pos is not None:
                for idx, (img_bos, img_eos) in enumerate(img_pos):
                    hidden_states[img_bos + 1:img_eos] = image_embeds[idx]
            residual = None
        else:
            assert intermediate_tensors is not None
            hidden_states = intermediate_tensors["hidden_states"]
            residual = intermediate_tensors["residual"]
        for i in range(self.start_layer, self.end_layer):
            layer = self.h[i]
            hidden_states, residual = layer(
                positions,
                hidden_states,
                kv_caches[i - self.start_layer],
                attn_metadata,
                residual,
            )
        if not get_pp_group().is_last_rank:
            return IntermediateTensors({
                "hidden_states": hidden_states,
                "residual": residual
            })
        hidden_states, _ = self.ln_f(hidden_states, residual)
        return hidden_states


def get_image_text(image_num: int, padding: bool) -> str:
    """Retrieves a placeholder text that when tokenized, will be expanded with
    image pads.

    Args:
        image_num: The number of the image that we want a text prompt for.
            Images should be indexed starting at 1.
        padding: Whether or not padding should be manually added.

    Returns:
        Text placeholder prompt for the image being considered.
    """
    image_start = f"Picture {image_num}: {IMG_START}"
    image_end = f"{IMG_END}\n"
    if not padding:
        return f"{image_start}{image_end}"
    return f"{image_start}{MAX_QWEN_IMG_TOKENS * IMG_PAD}{image_end}"


def input_processor_for_qwen(ctx: InputContext,
                             llm_inputs: LLMInputs) -> LLMInputs:
    """Processes the inputs, which may or may not be multimodal.
    Multimodal inputs will only be processed if the model has a "visual"
    component in its model config, otherwise they'll be ignored.

    Args:
        ctx: Context of the loaded model.
        llm_inputs: LLM inputs which may have a multi_modal_data attribute.

    Returns:
        If the model is language only or not multimodal inputs were provided,
        returns llm_inputs unmodified. Otherwise, processes the multimodal
        images / image embeddings and adds the fixed-length image placeholders.
    """
    multi_modal_data = llm_inputs.get("multi_modal_data")

    # Only process images if we have multimodal data and a visual config
    hf_config = ctx.get_hf_config()
    if (multi_modal_data is None or "image" not in multi_modal_data
            or not hasattr(hf_config, "visual")):
        return llm_inputs

    prompt = llm_inputs.get("prompt")
    prompt_token_ids = llm_inputs["prompt_token_ids"]
    model_config = ctx.model_config
    tokenizer = cached_get_tokenizer(model_config.tokenizer,
                                     trust_remote_code=True)
    image_data = multi_modal_data["image"]
    if isinstance(image_data, torch.Tensor):
        num_dims = len(image_data.shape)
        if num_dims < 2 or num_dims > 3:
            raise ValueError(
                f"Expected img embeds to be have 3 dimensions, got {num_dims}")
        num_images = 1 if num_dims == 2 else image_data.shape[0]
    elif isinstance(image_data, Image.Image):
        num_images = 1
    elif is_list_of(image_data, Image.Image):
        num_images = len(image_data)
    else:
        raise TypeError(f"Invalid image type: {type(image_data)}")

    if prompt is None:
        prompt = tokenizer.decode(prompt_token_ids)

    # Drops anything between <img>/</img> tags; encoding with the tokenizer
    # will automatically add the image pads for the context.
    new_prompt, num_matched_images = re.subn(
        r"(Picture \d*: <img>).*?(<\/img>\n)",
        r"\1\2",
        prompt,
    )

    if num_matched_images != num_images:
        logger.warning(
            "Number of matched image placeholders %s doesn't match the number "
            "of expected images %s; check your placeholder formatting.",
            num_matched_images, num_images)

    new_prompt_token_ids = tokenizer.encode(new_prompt)

    return LLMInputs(prompt=new_prompt,
                     prompt_token_ids=new_prompt_token_ids,
                     multi_modal_data=multi_modal_data)


def input_mapper_for_qwen(ctx: InputContext, data: object) -> MultiModalInputs:
    """Maps the input data to its MultiModalInputs (if any).

    Args:
        ctx: Context of the loaded model.
        data: data potentially containing image/image embeddings to be mapped
            to pixel_values in .forward() for a visual QWenLMHeadModel model.

    Returns:
        MultiModalInputs containing the stacked normalized images tensor or
        image embeddings.
    """
    # Early exit if we have provided an image to a language only Qwen model
    hf_config = ctx.get_hf_config()
    if not hasattr(hf_config, "visual"):
        logger.warning(
            "Images were provided but this model has no visual config; "
            "multimodal inputs will not be forwarded to the model.")
        return MultiModalInputs()

    model_config = ctx.model_config
    tokenizer = cached_get_tokenizer(model_config.tokenizer,
                                     trust_remote_code=True)

    image_pair_tok = tokenizer.encode(IMG_START + IMG_END,
                                      add_special_tokens=False,
                                      return_tensors="pt").squeeze()
    image_start_id = image_pair_tok[0]
    image_end_id = image_pair_tok[-1]
    if (image_start_id + 1) != image_end_id:
        raise ValueError(
            f"Found image end ID {image_end_id}, but expected {IMG_START} + 1")
    if len(image_pair_tok) != (MAX_QWEN_IMG_TOKENS + 2):
        raise ValueError(
            f"Expected image context length of {MAX_QWEN_IMG_TOKENS}, "
            f"but got {image_pair_tok - 2}")

    hf_config = ctx.get_hf_config()
    image_size = hf_config.visual["image_size"]
    img_emb_size = hf_config.visual["output_dim"]

    if isinstance(data, torch.Tensor):
        # It's expected that our values have already been processed
        # by the visual transformer; shape is expected to be:
        # (# images, 256, hidden_size)
        if len(data.shape) == 2:
            # Assume only one image embed was provided; unsqueeze the extra dim
            data = data.unsqueeze(0)
        if len(data.shape) != 3 or data.shape[
                1] != MAX_QWEN_IMG_TOKENS or data.shape[2] != img_emb_size:
            raise ValueError(
                "Expected image embeds to be a tensor of shape"
                f"[# images, {MAX_QWEN_IMG_TOKENS}, {img_emb_size}], but "
                f"received shape [{data.shape}]")
        pixel_values = data
    else:
        transform = build_normalization_transform(image_size)
        if not isinstance(data, (list, tuple)):
            data = [data]
        transformed_images = [transform(datum) for datum in data]
        pixel_values = torch.stack(transformed_images, dim=0)
    return MultiModalInputs({"pixel_values": pixel_values})


def build_normalization_transform(image_size: int) -> transforms.Compose:
    """Builds a normalization transform which can be applied to one or
    more input images from which we want to extract visual features.

    Args:
        image_size: size of the image to be processed for visual embeddings.
    
    Returns:
        Callable transform for normalizing and resizing one RGB image.
    """
    return transforms.Compose([
        transforms.Resize((image_size, image_size),
                          interpolation=InterpolationMode.BICUBIC),
        transforms.ToTensor(),
        transforms.Normalize(mean=CLIP_MEAN, std=CLIP_STD),
    ])


def dummy_data_for_qwen(
    ctx: InputContext,
    seq_len: int,
    mm_counts: Mapping[str, int],
) -> Tuple[SequenceData, Optional[Dict]]:
    """Build dummy data for warming up Qwen models; this will only contain text
    matching the defaults for VLLM unless the model has a visual config.

    Args:
        ctx: Context of the loaded model.
        seq_len: Number of tokens in the text sequence.
        mm_counts: multimodal data counts.
    
    Returns:
        Tuple containing sequential and multimodal data.
    """
    hf_config = ctx.get_hf_config()

    # The presence of a visual config indicates this is a multimodal model.
    # If we don't have it, the model is considered an LLM for warmup purposes.
    if not hasattr(hf_config, "visual"):
        seq_data = SequenceData(array(VLLM_TOKEN_ID_ARRAY_TYPE, [0] * seq_len))
        mm_data = None
        return seq_data, mm_data

    # We have a visual component - use images to warm up
    num_images = mm_counts["image"]
    model_config = ctx.model_config
    tokenizer = cached_get_tokenizer(model_config.tokenizer,
                                     trust_remote_code=True)

    # Build the image prompts with no imgpads; the tokenizer will add img pads
    image_prompt = ''.join(
        [get_image_text(idx, False) for idx in range(1, num_images + 1)])
    toks = tokenizer.encode(image_prompt, add_special_tokens=False)

    # Make sure we actually get the fixed context size per tok padding
    num_pads = toks.count(tokenizer.encode(IMG_PAD)[0])
    if num_pads != (num_images * MAX_QWEN_IMG_TOKENS):
        raise ValueError(
            f"Tokenized dummy data should encode {MAX_QWEN_IMG_TOKENS} pads"
            f" per image, but got {num_pads} pads for {num_images} image(s)"
            " in total. Are you using a qwen tokenizer?")

    # Ensure the number of tokens is at minimum the sequence length provided
    if len(toks) < seq_len:
        toks += [0] * (seq_len - len(toks))

    # Build the input images; width/height doesn't actually matter here since
    # the data will get resized and the # of tokens per image is constant
    image = Image.new("RGB", (224, 224), color=0)
    mm_data = {"image": image if num_images == 1 else [image] * num_images}
    return SequenceData(array(VLLM_TOKEN_ID_ARRAY_TYPE, toks)), mm_data


@MULTIMODAL_REGISTRY.register_image_input_mapper(input_mapper_for_qwen)
@MULTIMODAL_REGISTRY.register_max_image_tokens(MAX_QWEN_IMG_TOKENS)
@INPUT_REGISTRY.register_dummy_data(dummy_data_for_qwen)
@INPUT_REGISTRY.register_input_processor(input_processor_for_qwen)
class QWenLMHeadModel(nn.Module, SupportsMultiModal):

    def __init__(
        self,
        config: PretrainedConfig,
        multimodal_config: MultiModalConfig,
        cache_config: Optional[CacheConfig] = None,
        quant_config: Optional[QuantizationConfig] = None,
    ):
        super().__init__()
        self.config = config
        self.multimodal_config = multimodal_config
        self.quant_config = quant_config
        self.transformer = QWenModel(config, cache_config, quant_config)
        self.lm_head = ParallelLMHead(config.vocab_size,
                                      config.hidden_size,
                                      quant_config=quant_config)
        if self.config.tie_word_embeddings:
            self.lm_head.weight = self.transformer.wte.weight
        self.logits_processor = LogitsProcessor(config.vocab_size)
        self.sampler = Sampler()
        self.make_empty_intermediate_tensors = (
            self.transformer.make_empty_intermediate_tensors)

<<<<<<< HEAD
    def forward(
        self,
        input_ids: torch.Tensor,
        positions: torch.Tensor,
        kv_caches: List[torch.Tensor],
        attn_metadata: AttentionMetadata,
        intermediate_tensors: Optional[IntermediateTensors] = None,
    ) -> Union[torch.Tensor, IntermediateTensors]:
=======
    def _get_image_input_type(
            self,
            pixel_values: Optional[torch.Tensor]) -> Optional[QwenImageInputs]:
        """Determines if the provided pixel_values are normalized pixel values
        or image embeddings.

        Args:
            pixel_values: Optional data to processed into visual embeddings.

        Returns:
            None of the QwenImageInputs type used to determine whether or not
            the visual transformer needs to process the pixel_values.
        """
        if pixel_values is not None and self.transformer.visual is not None:
            pixel_values = flatten_bn(pixel_values)
            if len(pixel_values.shape) == 3 and pixel_values.shape[
                    1] == MAX_QWEN_IMG_TOKENS and pixel_values.shape[
                        2] == self.config.visual["output_dim"]:
                return QwenImageEmbeddingInputs(
                    type="image_embeds",
                    data=pixel_values,
                )
            else:
                # If we have the wrong shape, assume we still need to process
                return QwenImagePixelInputs(
                    type="pixel_values",
                    data=pixel_values,
                )
        return None

    def forward(self,
                input_ids: torch.Tensor,
                positions: torch.Tensor,
                kv_caches: List[torch.Tensor],
                attn_metadata: AttentionMetadata,
                intermediate_tensors: Optional[IntermediateTensors] = None,
                pixel_values: Optional[torch.Tensor] = None) -> torch.Tensor:
        pixel_values = self._get_image_input_type(pixel_values)
>>>>>>> 1ef0d2ef
        hidden_states = self.transformer(input_ids, positions, kv_caches,
                                         attn_metadata, intermediate_tensors,
                                         pixel_values)
        return hidden_states

    def compute_logits(
        self,
        hidden_states: torch.Tensor,
        sampling_metadata: SamplingMetadata,
    ) -> Optional[torch.Tensor]:
        logits = self.logits_processor(self.lm_head, hidden_states,
                                       sampling_metadata)
        return logits

    def sample(
        self,
        logits: torch.Tensor,
        sampling_metadata: SamplingMetadata,
    ) -> Optional[SamplerOutput]:
        next_tokens = self.sampler(logits, sampling_metadata)
        return next_tokens

    def load_weights(self, weights: Iterable[Tuple[str, torch.Tensor]]):
        stacked_params_mapping = [
            # (param_name, shard_name, shard_id)
            ("gate_up_proj", "w2", 0),
            ("gate_up_proj", "w1", 1),
        ]
        params_dict = dict(self.named_parameters())
        for name, loaded_weight in weights:
            if "rotary_emb.inv_freq" in name:
                continue
            for (param_name, weight_name, shard_id) in stacked_params_mapping:
                if weight_name not in name:
                    continue
                name = name.replace(weight_name, param_name)
                # Skip loading extra bias for GPTQ models.
                if name.endswith(".bias") and name not in params_dict:
                    continue
                # Skip layers on other devices.
                if is_pp_missing_parameter(name, self):
                    continue
                param = params_dict[name]
                weight_loader = param.weight_loader
                weight_loader(param, loaded_weight, shard_id)
                break
            else:
                # Skip loading extra bias for GPTQ models.
                if name.endswith(".bias") and name not in params_dict:
                    continue
                # Skip layers on other devices.
                if is_pp_missing_parameter(name, self):
                    continue
                param = params_dict[name]
                weight_loader = getattr(param, "weight_loader",
                                        default_weight_loader)
                weight_loader(param, loaded_weight)<|MERGE_RESOLUTION|>--- conflicted
+++ resolved
@@ -4,10 +4,6 @@
 # Copyright (c) Alibaba Cloud.
 # LICENSE: https://huggingface.co/Qwen/Qwen-7B/blob/main/LICENSE
 """Inference-only QWen model compatible with HuggingFace weights."""
-<<<<<<< HEAD
-from typing import Any, Dict, Iterable, List, Optional, Tuple, Union
-=======
->>>>>>> 1ef0d2ef
 
 import math
 import re
@@ -53,7 +49,7 @@
                            SequenceData)
 from vllm.utils import is_list_of
 
-from .utils import flatten_bn, is_pp_missing_parameter, make_layers
+from .utils import (flatten_bn, is_pp_missing_parameter, make_empty_intermediate_tensors_factory, make_layers)
 
 logger = init_logger(__name__)
 
@@ -174,10 +170,6 @@
         # matmul: [b * np, sq, hn]
         context_layer = torch.bmm(attention_probs, value_layer)
 
-<<<<<<< HEAD
-from .utils import (is_pp_missing_parameter,
-                    make_empty_intermediate_tensors_factory, make_layers)
-=======
         # change view [b, np, sq, hn]
         context_layer = context_layer.view(
             b, self.num_attention_heads_per_partition, sq,
@@ -404,7 +396,6 @@
             eos_pos = torch.where(input_ids == self.image_end_id)
             return torch.stack((bos_pos[0], eos_pos[0]), dim=1)
         return None
->>>>>>> 1ef0d2ef
 
 
 class QWenMLP(nn.Module):
@@ -579,15 +570,12 @@
             lambda prefix: QWenBlock(config, cache_config, quant_config),
             prefix=f"{prefix}.h")
         self.ln_f = RMSNorm(config.hidden_size, eps=config.layer_norm_epsilon)
-<<<<<<< HEAD
         self.make_empty_intermediate_tensors = (
             make_empty_intermediate_tensors_factory(
                 ["hidden_states", "residual"], config.hidden_size))
-=======
         self.visual = VisionTransformer(**config.visual,
                                         quant_config=quant_config) if hasattr(
                                             config, "visual") else None
->>>>>>> 1ef0d2ef
 
     def forward(
         self,
@@ -596,11 +584,8 @@
         kv_caches: List[torch.Tensor],
         attn_metadata: AttentionMetadata,
         intermediate_tensors: Optional[IntermediateTensors],
-<<<<<<< HEAD
+        pixel_values: Optional[QwenImageInputs],
     ) -> Union[torch.Tensor, IntermediateTensors]:
-=======
-        pixel_values: Optional[QwenImageInputs],
-    ) -> torch.Tensor:
         img_pos = None
         # If pixel / visual embeddings are provided, this is a visual model
         if pixel_values is not None and self.visual is not None:
@@ -619,7 +604,6 @@
                     f"does not match number of images {image_embeds.shape[0]}."
                 )
 
->>>>>>> 1ef0d2ef
         if get_pp_group().is_first_rank:
             hidden_states = self.wte(input_ids)
             # Merge the image embeddings into the hidden states if actually have
@@ -900,16 +884,6 @@
         self.make_empty_intermediate_tensors = (
             self.transformer.make_empty_intermediate_tensors)
 
-<<<<<<< HEAD
-    def forward(
-        self,
-        input_ids: torch.Tensor,
-        positions: torch.Tensor,
-        kv_caches: List[torch.Tensor],
-        attn_metadata: AttentionMetadata,
-        intermediate_tensors: Optional[IntermediateTensors] = None,
-    ) -> Union[torch.Tensor, IntermediateTensors]:
-=======
     def _get_image_input_type(
             self,
             pixel_values: Optional[torch.Tensor]) -> Optional[QwenImageInputs]:
@@ -946,9 +920,8 @@
                 kv_caches: List[torch.Tensor],
                 attn_metadata: AttentionMetadata,
                 intermediate_tensors: Optional[IntermediateTensors] = None,
-                pixel_values: Optional[torch.Tensor] = None) -> torch.Tensor:
+                pixel_values: Optional[torch.Tensor] = None) -> Union[torch.Tensor, IntermediateTensors]:
         pixel_values = self._get_image_input_type(pixel_values)
->>>>>>> 1ef0d2ef
         hidden_states = self.transformer(input_ids, positions, kv_caches,
                                          attn_metadata, intermediate_tensors,
                                          pixel_values)
