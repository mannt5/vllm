--- conflicted
+++ resolved
@@ -276,17 +276,12 @@
         self.config = config
         self.quant_config = quant_config
         self.transformer = BloomModel(config, cache_config, quant_config)
-<<<<<<< HEAD
         if self.config.tie_word_embeddings:
-            self.lm_head_weight = self.transformer.word_embeddings.weight
+            self.lm_head = self.transformer.word_embeddings
         else:
             self.lm_head = ParallelLMHead(self.config.vocab_size,
                                           self.config.hidden_size)
-            self.lm_head_weight = self.lm_head.weight
-
-=======
-        self.lm_head = self.transformer.word_embeddings
->>>>>>> d9701151
+
         self.logits_processor = LogitsProcessor(config.vocab_size)
         self.sampler = Sampler()
 
