--- conflicted
+++ resolved
@@ -43,12 +43,8 @@
     "Qwen2ForCausalLM": ("qwen2", "Qwen2ForCausalLM"),
     "RWForCausalLM": ("falcon", "FalconForCausalLM"),
     "StableLMEpochForCausalLM": ("stablelm", "StablelmForCausalLM"),
-<<<<<<< HEAD
-    "YiForCausalLM": ("yi", "YiForCausalLM"),
-    "OrionForCausalLM": ("orion", "OrionForCausalLM")
-=======
     "StableLmForCausalLM": ("stablelm", "StablelmForCausalLM"),
->>>>>>> 4dd6416f
+    "OrionForCausalLM": ("orion", "OrionForCausalLM"),
 }
 
 # Models not supported by ROCm.
