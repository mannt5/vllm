--- conflicted
+++ resolved
@@ -51,14 +51,8 @@
     "OrionForCausalLM": ("orion", "OrionForCausalLM"),
     "PersimmonForCausalLM": ("persimmon", "PersimmonForCausalLM"),
     "PhiForCausalLM": ("phi", "PhiForCausalLM"),
-<<<<<<< HEAD
-    "Phi3ForCausalLM": ("llama", "LlamaForCausalLM"),
-    "PhiMoEForCausalLM": ("phimoe", "PhiMoEForCausalLM"),
-    "QWenLMHeadModel": ("qwen", "QWenLMHeadModel"),
-=======
     "Phi3ForCausalLM": ("phi3", "Phi3ForCausalLM"),
     "PhiMoEForCausalLM": ("phimoe", "PhiMoEForCausalLM"),
->>>>>>> 7193774b
     "Qwen2ForCausalLM": ("qwen2", "Qwen2ForCausalLM"),
     "Qwen2MoeForCausalLM": ("qwen2_moe", "Qwen2MoeForCausalLM"),
     "Qwen2VLForConditionalGeneration":
