import functools
import importlib
from typing import Dict, List, Optional, Tuple, Type

import torch.nn as nn

from vllm.logger import init_logger
from vllm.utils import is_hip

logger = init_logger(__name__)

_GENERATION_MODELS = {
    "AquilaModel": ("llama", "LlamaForCausalLM"),
    "AquilaForCausalLM": ("llama", "LlamaForCausalLM"),  # AquilaChat2
    "BaiChuanForCausalLM": ("baichuan", "BaiChuanForCausalLM"),  # baichuan-7b
    "BaichuanForCausalLM": ("baichuan", "BaichuanForCausalLM"),  # baichuan-13b
    "BloomForCausalLM": ("bloom", "BloomForCausalLM"),
    "ChatGLMModel": ("chatglm", "ChatGLMForCausalLM"),
    "ChatGLMForConditionalGeneration": ("chatglm", "ChatGLMForCausalLM"),
    "CohereForCausalLM": ("commandr", "CohereForCausalLM"),
    "DbrxForCausalLM": ("dbrx", "DbrxForCausalLM"),
    "DeciLMForCausalLM": ("decilm", "DeciLMForCausalLM"),
    "DeepseekForCausalLM": ("deepseek", "DeepseekForCausalLM"),
    "DeepseekV2ForCausalLM": ("deepseek_v2", "DeepseekV2ForCausalLM"),
    "ExaoneForCausalLM": ("exaone", "ExaoneForCausalLM"),
    "FalconForCausalLM": ("falcon", "FalconForCausalLM"),
    "GemmaForCausalLM": ("gemma", "GemmaForCausalLM"),
    "Gemma2ForCausalLM": ("gemma2", "Gemma2ForCausalLM"),
    "GPT2LMHeadModel": ("gpt2", "GPT2LMHeadModel"),
    "GPTBigCodeForCausalLM": ("gpt_bigcode", "GPTBigCodeForCausalLM"),
    "GPTJForCausalLM": ("gpt_j", "GPTJForCausalLM"),
    "GPTNeoXForCausalLM": ("gpt_neox", "GPTNeoXForCausalLM"),
    "InternLMForCausalLM": ("llama", "LlamaForCausalLM"),
    "InternLM2ForCausalLM": ("internlm2", "InternLM2ForCausalLM"),
    "JAISLMHeadModel": ("jais", "JAISLMHeadModel"),
    "LlamaForCausalLM": ("llama", "LlamaForCausalLM"),
    # For decapoda-research/llama-*
    "LLaMAForCausalLM": ("llama", "LlamaForCausalLM"),
    "MistralForCausalLM": ("llama", "LlamaForCausalLM"),
    "MixtralForCausalLM": ("mixtral", "MixtralForCausalLM"),
    "QuantMixtralForCausalLM": ("mixtral_quant", "MixtralForCausalLM"),
    # transformers's mpt class has lower case
    "MptForCausalLM": ("mpt", "MPTForCausalLM"),
    "MPTForCausalLM": ("mpt", "MPTForCausalLM"),
    "MiniCPMForCausalLM": ("minicpm", "MiniCPMForCausalLM"),
    "NemotronForCausalLM": ("nemotron", "NemotronForCausalLM"),
    "OlmoForCausalLM": ("olmo", "OlmoForCausalLM"),
    "OPTForCausalLM": ("opt", "OPTForCausalLM"),
    "OrionForCausalLM": ("orion", "OrionForCausalLM"),
    "PersimmonForCausalLM": ("persimmon", "PersimmonForCausalLM"),
    "PhiForCausalLM": ("phi", "PhiForCausalLM"),
    "Phi3ForCausalLM": ("llama", "LlamaForCausalLM"),
    "PhiMoEForCausalLM": ("phimoe", "PhiMoEForCausalLM"),
<<<<<<< HEAD
    "QWenLMHeadModel": ("qwen", "QWenLMHeadModel"),
=======
>>>>>>> 9ba0817f
    "Qwen2ForCausalLM": ("qwen2", "Qwen2ForCausalLM"),
    "Qwen2MoeForCausalLM": ("qwen2_moe", "Qwen2MoeForCausalLM"),
    "Qwen2VLForConditionalGeneration":
    ("qwen2_vl", "Qwen2VLForConditionalGeneration"),
    "RWForCausalLM": ("falcon", "FalconForCausalLM"),
    "StableLMEpochForCausalLM": ("stablelm", "StablelmForCausalLM"),
    "StableLmForCausalLM": ("stablelm", "StablelmForCausalLM"),
    "Starcoder2ForCausalLM": ("starcoder2", "Starcoder2ForCausalLM"),
    "ArcticForCausalLM": ("arctic", "ArcticForCausalLM"),
    "XverseForCausalLM": ("xverse", "XverseForCausalLM"),
    "Phi3SmallForCausalLM": ("phi3_small", "Phi3SmallForCausalLM"),
    "MedusaModel": ("medusa", "Medusa"),
    "EAGLEModel": ("eagle", "EAGLE"),
    "MLPSpeculatorPreTrainedModel": ("mlp_speculator", "MLPSpeculator"),
    "JambaForCausalLM": ("jamba", "JambaForCausalLM"),
    "GraniteForCausalLM": ("granite", "GraniteForCausalLM")
}

_EMBEDDING_MODELS = {
    "MistralModel": ("llama_embedding", "LlamaEmbeddingModel"),
}

_MULTIMODAL_MODELS = {
    "Blip2ForConditionalGeneration":
    ("blip2", "Blip2ForConditionalGeneration"),
    "ChameleonForConditionalGeneration":
    ("chameleon", "ChameleonForConditionalGeneration"),
    "FuyuForCausalLM": ("fuyu", "FuyuForCausalLM"),
    "InternVLChatModel": ("internvl", "InternVLChatModel"),
    "LlavaForConditionalGeneration":
    ("llava", "LlavaForConditionalGeneration"),
<<<<<<< HEAD
    "LlavaNextForConditionalGeneration":
    ("llava_next", "LlavaNextForConditionalGeneration"),
=======
    "LlavaNextForConditionalGeneration": ("llava_next",
                                          "LlavaNextForConditionalGeneration"),
    "LlavaNextVideoForConditionalGeneration":
    ("llava_next_video", "LlavaNextVideoForConditionalGeneration"),
>>>>>>> 9ba0817f
    "MiniCPMV": ("minicpmv", "MiniCPMV"),
    "PaliGemmaForConditionalGeneration": ("paligemma",
                                          "PaliGemmaForConditionalGeneration"),
    "Phi3VForCausalLM": ("phi3v", "Phi3VForCausalLM"),
<<<<<<< HEAD
=======
    "PixtralForConditionalGeneration": ("pixtral",
                                        "PixtralForConditionalGeneration"),
    "QWenLMHeadModel": ("qwen", "QWenLMHeadModel"),
    "Qwen2VLForConditionalGeneration": ("qwen2_vl",
                                        "Qwen2VLForConditionalGeneration"),
>>>>>>> 9ba0817f
    "UltravoxModel": ("ultravox", "UltravoxModel"),
}
_CONDITIONAL_GENERATION_MODELS = {
    "BartModel": ("bart", "BartForConditionalGeneration"),
    "BartForConditionalGeneration": ("bart", "BartForConditionalGeneration"),
}

_MODELS = {
    **_GENERATION_MODELS,
    **_EMBEDDING_MODELS,
    **_MULTIMODAL_MODELS,
    **_CONDITIONAL_GENERATION_MODELS,
}

# Architecture -> type.
# out of tree models
_OOT_MODELS: Dict[str, Type[nn.Module]] = {}

# Models not supported by ROCm.
_ROCM_UNSUPPORTED_MODELS: List[str] = []

# Models partially supported by ROCm.
# Architecture -> Reason.
_ROCM_SWA_REASON = ("Sliding window attention (SWA) is not yet supported in "
                    "Triton flash attention. For half-precision SWA support, "
                    "please use CK flash attention by setting "
                    "`VLLM_USE_TRITON_FLASH_ATTN=0`")
_ROCM_PARTIALLY_SUPPORTED_MODELS: Dict[str, str] = {
    "Qwen2ForCausalLM":
    _ROCM_SWA_REASON,
    "MistralForCausalLM":
    _ROCM_SWA_REASON,
    "MixtralForCausalLM":
    _ROCM_SWA_REASON,
    "PaliGemmaForConditionalGeneration":
    ("ROCm flash attention does not yet "
     "fully support 32-bit precision on PaliGemma"),
    "Phi3VForCausalLM":
    ("ROCm Triton flash attention may run into compilation errors due to "
     "excessive use of shared memory. If this happens, disable Triton FA "
     "by setting `VLLM_USE_TRITON_FLASH_ATTN=0`")
}


class ModelRegistry:

    @staticmethod
    @functools.lru_cache(maxsize=128)
    def _get_model(model_arch: str):
        module_name, model_cls_name = _MODELS[model_arch]
        module = importlib.import_module(
            f"vllm.model_executor.models.{module_name}")
        return getattr(module, model_cls_name, None)

    @staticmethod
    def _try_load_model_cls(model_arch: str) -> Optional[Type[nn.Module]]:
        if model_arch in _OOT_MODELS:
            return _OOT_MODELS[model_arch]
        if model_arch not in _MODELS:
            return None
        if is_hip():
            if model_arch in _ROCM_UNSUPPORTED_MODELS:
                raise ValueError(
                    f"Model architecture {model_arch} is not supported by "
                    "ROCm for now.")
            if model_arch in _ROCM_PARTIALLY_SUPPORTED_MODELS:
                logger.warning(
                    "Model architecture %s is partially supported by ROCm: %s",
                    model_arch, _ROCM_PARTIALLY_SUPPORTED_MODELS[model_arch])

        return ModelRegistry._get_model(model_arch)

    @staticmethod
    def resolve_model_cls(
            architectures: List[str]) -> Tuple[Type[nn.Module], str]:
        for arch in architectures:
            model_cls = ModelRegistry._try_load_model_cls(arch)
            if model_cls is not None:
                return (model_cls, arch)

        raise ValueError(
            f"Model architectures {architectures} are not supported for now. "
            f"Supported architectures: {ModelRegistry.get_supported_archs()}")

    @staticmethod
    def get_supported_archs() -> List[str]:
        return list(_MODELS.keys()) + list(_OOT_MODELS.keys())

    @staticmethod
    def register_model(model_arch: str, model_cls: Type[nn.Module]):
        if model_arch in _MODELS:
            logger.warning(
                "Model architecture %s is already registered, and will be "
                "overwritten by the new model class %s.", model_arch,
                model_cls.__name__)
        global _OOT_MODELS
        _OOT_MODELS[model_arch] = model_cls

    @staticmethod
    def is_embedding_model(model_arch: str) -> bool:
        return model_arch in _EMBEDDING_MODELS

    @staticmethod
    def is_multimodal_model(model_arch: str) -> bool:

        # TODO: find a way to avoid initializing CUDA prematurely to
        # use `supports_multimodal` to determine if a model is multimodal
        # model_cls = ModelRegistry._try_load_model_cls(model_arch)
        # from vllm.model_executor.models.interfaces import supports_multimodal
        return model_arch in _MULTIMODAL_MODELS


__all__ = [
    "ModelRegistry",
]<|MERGE_RESOLUTION|>--- conflicted
+++ resolved
@@ -51,10 +51,6 @@
     "PhiForCausalLM": ("phi", "PhiForCausalLM"),
     "Phi3ForCausalLM": ("llama", "LlamaForCausalLM"),
     "PhiMoEForCausalLM": ("phimoe", "PhiMoEForCausalLM"),
-<<<<<<< HEAD
-    "QWenLMHeadModel": ("qwen", "QWenLMHeadModel"),
-=======
->>>>>>> 9ba0817f
     "Qwen2ForCausalLM": ("qwen2", "Qwen2ForCausalLM"),
     "Qwen2MoeForCausalLM": ("qwen2_moe", "Qwen2MoeForCausalLM"),
     "Qwen2VLForConditionalGeneration":
@@ -86,27 +82,19 @@
     "InternVLChatModel": ("internvl", "InternVLChatModel"),
     "LlavaForConditionalGeneration":
     ("llava", "LlavaForConditionalGeneration"),
-<<<<<<< HEAD
-    "LlavaNextForConditionalGeneration":
-    ("llava_next", "LlavaNextForConditionalGeneration"),
-=======
     "LlavaNextForConditionalGeneration": ("llava_next",
                                           "LlavaNextForConditionalGeneration"),
     "LlavaNextVideoForConditionalGeneration":
     ("llava_next_video", "LlavaNextVideoForConditionalGeneration"),
->>>>>>> 9ba0817f
     "MiniCPMV": ("minicpmv", "MiniCPMV"),
     "PaliGemmaForConditionalGeneration": ("paligemma",
                                           "PaliGemmaForConditionalGeneration"),
     "Phi3VForCausalLM": ("phi3v", "Phi3VForCausalLM"),
-<<<<<<< HEAD
-=======
     "PixtralForConditionalGeneration": ("pixtral",
                                         "PixtralForConditionalGeneration"),
     "QWenLMHeadModel": ("qwen", "QWenLMHeadModel"),
     "Qwen2VLForConditionalGeneration": ("qwen2_vl",
                                         "Qwen2VLForConditionalGeneration"),
->>>>>>> 9ba0817f
     "UltravoxModel": ("ultravox", "UltravoxModel"),
 }
 _CONDITIONAL_GENERATION_MODELS = {
