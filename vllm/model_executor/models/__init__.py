--- conflicted
+++ resolved
@@ -66,15 +66,6 @@
     "Sliding window attention is not yet supported in ROCm's flash attention",
 }
 
-<<<<<<< HEAD
-# Models supported by Neuron.
-_NEURON_SUPPORTED_MODELS = {
-    "LlamaForCausalLM": "neuron.llama",
-    "MistralForCausalLM": "neuron.mistral",
-}
-
-=======
->>>>>>> 8af890a8
 
 class ModelRegistry:
 
