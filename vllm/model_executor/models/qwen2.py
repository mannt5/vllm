# coding=utf-8
# Adapted from
# https://github.com/huggingface/transformers/blob/v4.28.0/src/transformers/models/qwen2/modeling_qwen2.py
# Copyright 2024 The Qwen team.
# Copyright 2023 The vLLM team.
# Copyright 2022 EleutherAI and the HuggingFace Inc. team. All rights reserved.
#
# This code is based on EleutherAI's GPT-NeoX library and the GPT-NeoX
# and OPT implementations in this library. It has been modified from its
# original forms to accommodate minor architectural differences compared
# to GPT-NeoX and OPT used by the Meta AI team that trained the model.
#
# Licensed under the Apache License, Version 2.0 (the "License");
# you may not use this file except in compliance with the License.
# You may obtain a copy of the License at
#
#     http://www.apache.org/licenses/LICENSE-2.0
#
# Unless required by applicable law or agreed to in writing, software
# distributed under the License is distributed on an "AS IS" BASIS,
# WITHOUT WARRANTIES OR CONDITIONS OF ANY KIND, either express or implied.
# See the License for the specific language governing permissions and
# limitations under the License.
"""Inference-only Qwen2 model compatible with HuggingFace weights."""
from typing import Iterable, List, Optional, Tuple

import torch
from torch import nn
from transformers import Qwen2Config

from vllm.attention import Attention, AttentionMetadata
from vllm.config import CacheConfig, LoRAConfig
from vllm.distributed import get_tensor_model_parallel_world_size
from vllm.model_executor.layers.activation import SiluAndMul
from vllm.model_executor.layers.layernorm import RMSNorm
from vllm.model_executor.layers.linear import (MergedColumnParallelLinear,
                                               QKVParallelLinear,
                                               RowParallelLinear)
from vllm.model_executor.layers.logits_processor import LogitsProcessor
from vllm.model_executor.layers.quantization.base_config import (
    QuantizationConfig)
from vllm.model_executor.layers.rotary_embedding import get_rope
from vllm.model_executor.layers.sampler import Sampler
from vllm.model_executor.layers.vocab_parallel_embedding import (
    ParallelLMHead, VocabParallelEmbedding)
from vllm.model_executor.model_loader.weight_utils import (
    default_weight_loader, remap_kv_scale_name)
from vllm.model_executor.sampling_metadata import SamplingMetadata
<<<<<<< HEAD
from vllm.sequence import SamplerOutput
=======
from vllm.sequence import IntermediateTensors, SamplerOutput
from vllm.utils import print_warning_once
>>>>>>> 6ae1597d

from .interfaces import SupportsLoRA


class Qwen2MLP(nn.Module):

    def __init__(
        self,
        hidden_size: int,
        intermediate_size: int,
        hidden_act: str,
        quant_config: Optional[QuantizationConfig] = None,
    ) -> None:
        super().__init__()
        self.gate_up_proj = MergedColumnParallelLinear(
            hidden_size, [intermediate_size] * 2,
            bias=False,
            quant_config=quant_config)
        self.down_proj = RowParallelLinear(intermediate_size,
                                           hidden_size,
                                           bias=False,
                                           quant_config=quant_config)
        if hidden_act != "silu":
            raise ValueError(f"Unsupported activation: {hidden_act}. "
                             "Only silu is supported for now.")
        self.act_fn = SiluAndMul()

    def forward(self, x):
        gate_up, _ = self.gate_up_proj(x)
        x = self.act_fn(gate_up)
        x, _ = self.down_proj(x)
        return x


class Qwen2Attention(nn.Module):

    def __init__(self,
                 hidden_size: int,
                 num_heads: int,
                 num_kv_heads: int,
                 max_position: int = 4096 * 32,
                 rope_theta: float = 10000,
                 cache_config: Optional[CacheConfig] = None,
                 quant_config: Optional[QuantizationConfig] = None,
                 rope_scaling: Optional[Tuple] = None) -> None:
        super().__init__()
        self.hidden_size = hidden_size
        tp_size = get_tensor_model_parallel_world_size()
        self.total_num_heads = num_heads
        assert self.total_num_heads % tp_size == 0
        self.num_heads = self.total_num_heads // tp_size
        self.total_num_kv_heads = num_kv_heads
        if self.total_num_kv_heads >= tp_size:
            # Number of KV heads is greater than TP size, so we partition
            # the KV heads across multiple tensor parallel GPUs.
            assert self.total_num_kv_heads % tp_size == 0
        else:
            # Number of KV heads is less than TP size, so we replicate
            # the KV heads across multiple tensor parallel GPUs.
            assert tp_size % self.total_num_kv_heads == 0
        self.num_kv_heads = max(1, self.total_num_kv_heads // tp_size)
        self.head_dim = hidden_size // self.total_num_heads
        self.q_size = self.num_heads * self.head_dim
        self.kv_size = self.num_kv_heads * self.head_dim
        self.scaling = self.head_dim**-0.5
        self.rope_theta = rope_theta

        self.qkv_proj = QKVParallelLinear(
            hidden_size,
            self.head_dim,
            self.total_num_heads,
            self.total_num_kv_heads,
            bias=True,
            quant_config=quant_config,
        )
        self.o_proj = RowParallelLinear(
            self.total_num_heads * self.head_dim,
            hidden_size,
            bias=False,
            quant_config=quant_config,
        )

        self.rotary_emb = get_rope(
            self.head_dim,
            rotary_dim=self.head_dim,
            max_position=max_position,
            base=self.rope_theta,
            rope_scaling=rope_scaling,
        )
        self.attn = Attention(self.num_heads,
                              self.head_dim,
                              self.scaling,
                              num_kv_heads=self.num_kv_heads,
                              cache_config=cache_config,
                              quant_config=quant_config)

    def forward(
        self,
        positions: torch.Tensor,
        hidden_states: torch.Tensor,
        kv_cache: torch.Tensor,
        attn_metadata: AttentionMetadata,
    ) -> torch.Tensor:
        qkv, _ = self.qkv_proj(hidden_states)
        q, k, v = qkv.split([self.q_size, self.kv_size, self.kv_size], dim=-1)
        q, k = self.rotary_emb(positions, q, k)
        attn_output = self.attn(q, k, v, kv_cache, attn_metadata)
        output, _ = self.o_proj(attn_output)
        return output


class Qwen2DecoderLayer(nn.Module):

    def __init__(
        self,
        config: Qwen2Config,
        cache_config: Optional[CacheConfig] = None,
        quant_config: Optional[QuantizationConfig] = None,
    ) -> None:
        super().__init__()
        self.hidden_size = config.hidden_size
        # Requires transformers > 4.32.0
        rope_theta = getattr(config, "rope_theta", 1000000)
        rope_scaling = getattr(config, "rope_scaling", None)
        self.self_attn = Qwen2Attention(
            hidden_size=self.hidden_size,
            num_heads=config.num_attention_heads,
            max_position=config.max_position_embeddings,
            num_kv_heads=config.num_key_value_heads,
            rope_theta=rope_theta,
            cache_config=cache_config,
            quant_config=quant_config,
            rope_scaling=rope_scaling)
        self.mlp = Qwen2MLP(
            hidden_size=self.hidden_size,
            intermediate_size=config.intermediate_size,
            hidden_act=config.hidden_act,
            quant_config=quant_config,
        )
        self.input_layernorm = RMSNorm(config.hidden_size,
                                       eps=config.rms_norm_eps)
        self.post_attention_layernorm = RMSNorm(config.hidden_size,
                                                eps=config.rms_norm_eps)

    def forward(
        self,
        positions: torch.Tensor,
        hidden_states: torch.Tensor,
        kv_cache: torch.Tensor,
        attn_metadata: AttentionMetadata,
        residual: Optional[torch.Tensor],
    ) -> Tuple[torch.Tensor, torch.Tensor]:
        # Self Attention
        if residual is None:
            residual = hidden_states
            hidden_states = self.input_layernorm(hidden_states)
        else:
            hidden_states, residual = self.input_layernorm(
                hidden_states, residual)
        hidden_states = self.self_attn(
            positions=positions,
            hidden_states=hidden_states,
            kv_cache=kv_cache,
            attn_metadata=attn_metadata,
        )

        # Fully Connected
        hidden_states, residual = self.post_attention_layernorm(
            hidden_states, residual)
        hidden_states = self.mlp(hidden_states)
        return hidden_states, residual


class Qwen2Model(nn.Module):

    def __init__(
        self,
        config: Qwen2Config,
        cache_config: Optional[CacheConfig] = None,
        quant_config: Optional[QuantizationConfig] = None,
    ) -> None:
        super().__init__()
        self.config = config
        self.padding_idx = config.pad_token_id
        self.vocab_size = config.vocab_size

        self.embed_tokens = VocabParallelEmbedding(
            config.vocab_size,
            config.hidden_size,
        )
        self.layers = nn.ModuleList([
            Qwen2DecoderLayer(config, cache_config, quant_config)
            for _ in range(config.num_hidden_layers)
        ])
        self.norm = RMSNorm(config.hidden_size, eps=config.rms_norm_eps)

    def forward(
        self,
        input_ids: torch.Tensor,
        positions: torch.Tensor,
        kv_caches: List[torch.Tensor],
        attn_metadata: AttentionMetadata,
    ) -> torch.Tensor:
        hidden_states = self.embed_tokens(input_ids)
        residual = None
        for i in range(len(self.layers)):
            layer = self.layers[i]
            hidden_states, residual = layer(
                positions,
                hidden_states,
                kv_caches[i],
                attn_metadata,
                residual,
            )
        hidden_states, _ = self.norm(hidden_states, residual)
        return hidden_states


class Qwen2ForCausalLM(nn.Module, SupportsLoRA):
    packed_modules_mapping = {
        "qkv_proj": [
            "q_proj",
            "k_proj",
            "v_proj",
        ],
        "gate_up_proj": [
            "gate_proj",
            "up_proj",
        ],
    }

    # LoRA specific attributes
    supported_lora_modules = [
        "qkv_proj",
        "o_proj",
        "gate_up_proj",
        "down_proj",
    ]
    embedding_modules = {}
    embedding_padding_modules = []

    def __init__(
        self,
        config: Qwen2Config,
        cache_config: Optional[CacheConfig] = None,
        quant_config: Optional[QuantizationConfig] = None,
        lora_config: Optional[LoRAConfig] = None,
    ) -> None:
        # TODO (@robertgshaw2): see if this can be moved out
        if (cache_config.sliding_window is not None
                and hasattr(config, "max_window_layers")):
            raise ValueError("Sliding window for some but all layers is not "
                             "supported. This model uses sliding window "
                             "but `max_window_layers` = %s is less than "
                             "`num_hidden_layers` = %s. Please open an issue "
                             "to discuss this feature." % (
                                 config.max_window_layers,
                                 config.num_hidden_layers,
                             ))

        super().__init__()

        self.config = config
        self.lora_config = lora_config

        self.quant_config = quant_config
        self.model = Qwen2Model(config, cache_config, quant_config)

        if config.tie_word_embeddings:
            self.lm_head = self.model.embed_tokens
        else:
            self.lm_head = ParallelLMHead(config.vocab_size,
                                          config.hidden_size,
                                          quant_config=quant_config)

        self.logits_processor = LogitsProcessor(config.vocab_size)
        self.sampler = Sampler()

    def forward(
        self,
        input_ids: torch.Tensor,
        positions: torch.Tensor,
        kv_caches: List[torch.Tensor],
        attn_metadata: AttentionMetadata,
        intermediate_tensors: Optional[IntermediateTensors] = None,
    ) -> torch.Tensor:
        hidden_states = self.model(input_ids, positions, kv_caches,
                                   attn_metadata)
        return hidden_states

    def compute_logits(self, hidden_states: torch.Tensor,
                       sampling_metadata: SamplingMetadata) -> torch.Tensor:
        logits = self.logits_processor(self.lm_head, hidden_states,
                                       sampling_metadata)
        return logits

    def sample(
        self,
        logits: torch.Tensor,
        sampling_metadata: SamplingMetadata,
    ) -> Optional[SamplerOutput]:
        next_tokens = self.sampler(logits, sampling_metadata)
        return next_tokens

    def load_weights(self, weights: Iterable[Tuple[str, torch.Tensor]]):
        stacked_params_mapping = [
            # (param_name, shard_name, shard_id)
            ("qkv_proj", "q_proj", "q"),
            ("qkv_proj", "k_proj", "k"),
            ("qkv_proj", "v_proj", "v"),
            ("gate_up_proj", "gate_proj", 0),
            ("gate_up_proj", "up_proj", 1),
        ]
        params_dict = dict(self.named_parameters(remove_duplicate=False))
        for name, loaded_weight in weights:
            if "rotary_emb.inv_freq" in name:
                continue
            if self.config.tie_word_embeddings and "lm_head.weight" in name:
                continue
            for (param_name, weight_name, shard_id) in stacked_params_mapping:
                if weight_name not in name:
                    continue
                name = name.replace(weight_name, param_name)
                # Skip loading extra bias for GPTQ models.
                if name.endswith(".bias") and name not in params_dict:
                    continue
                param = params_dict[name]
                weight_loader = param.weight_loader
                weight_loader(param, loaded_weight, shard_id)
                break
            else:
                # Skip loading extra bias for GPTQ models.
                if name.endswith(".bias") and name not in params_dict:
                    continue
                # Remapping the name of FP8 kv-scale.
                remapped_name = remap_kv_scale_name(name, params_dict)
                if remapped_name is None:
                    continue
                param = params_dict[name]
                weight_loader = getattr(param, "weight_loader",
                                        default_weight_loader)
                weight_loader(param, loaded_weight)<|MERGE_RESOLUTION|>--- conflicted
+++ resolved
@@ -46,12 +46,8 @@
 from vllm.model_executor.model_loader.weight_utils import (
     default_weight_loader, remap_kv_scale_name)
 from vllm.model_executor.sampling_metadata import SamplingMetadata
-<<<<<<< HEAD
-from vllm.sequence import SamplerOutput
-=======
 from vllm.sequence import IntermediateTensors, SamplerOutput
 from vllm.utils import print_warning_once
->>>>>>> 6ae1597d
 
 from .interfaces import SupportsLoRA
 
@@ -390,6 +386,8 @@
                 remapped_name = remap_kv_scale_name(name, params_dict)
                 if remapped_name is None:
                     continue
+                else:
+                    name = remapped_name
                 param = params_dict[name]
                 weight_loader = getattr(param, "weight_loader",
                                         default_weight_loader)
