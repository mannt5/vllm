# coding=utf-8
"""Inference-only Jamba model."""
from typing import Iterable, List, Optional, Tuple

import torch
from torch import nn
from transformers import JambaConfig

from vllm.attention.backends.abstract import AttentionMetadata
from vllm.attention.layer import Attention
from vllm.config import CacheConfig, LoRAConfig, SchedulerConfig
from vllm.distributed import get_tensor_model_parallel_world_size
from vllm.model_executor.layers.fused_moe import FusedMoE
from vllm.model_executor.layers.layernorm import RMSNorm
from vllm.model_executor.layers.linear import (ColumnParallelLinear,
                                               MergedColumnParallelLinear,
                                               QKVParallelLinear,
                                               ReplicatedLinear,
                                               RowParallelLinear)
from vllm.model_executor.layers.logits_processor import LogitsProcessor
from vllm.model_executor.layers.mamba.ops.causal_conv1d import (
    causal_conv1d_fn, causal_conv1d_update)
from vllm.model_executor.layers.mamba.ops.mamba_ssm import (
    selective_scan_fn, selective_state_update)
from vllm.model_executor.layers.quantization import QuantizationConfig
from vllm.model_executor.layers.sampler import Sampler, SamplerOutput
from vllm.model_executor.layers.vocab_parallel_embedding import (
    DEFAULT_VOCAB_PADDING_SIZE, ParallelLMHead, VocabParallelEmbedding)
from vllm.model_executor.model_loader.weight_utils import (
    composed_weight_loader, default_weight_loader, sharded_weight_loader)
from vllm.model_executor.models.mamba_cache import (MambaCacheManager,
                                                    MambaCacheParams)
from vllm.model_executor.sampling_metadata import SamplingMetadata
from vllm.model_executor.utils import set_weight_attrs
from vllm.sequence import IntermediateTensors
from vllm.worker.model_runner import (_BATCH_SIZES_TO_CAPTURE,
                                      _get_graph_batch_size)

from .interfaces import HasInnerState, SupportsLoRA

KVCache = Tuple[torch.Tensor, torch.Tensor]


# Adapted from transformers.models.mamba.modeling_mamba.MambaMixer
<<<<<<< HEAD
=======
class JambaMambaMixer(nn.Module):
    """
    Compute ∆, A, B, C, and D the state space parameters and compute
    the `contextualized_states`. A, D are input independent
    (see Mamba paper [1] Section 3.5.2 "Interpretation of A"
    for why A isn't selective) ∆, B, C are input-dependent
    (this is a key difference between Mamba and the linear time
    invariant S4, and is why Mamba is called
    **selective** state spaces)
    """

    def __init__(self, config: JambaConfig):
        super().__init__()
        self.config = config
        self.hidden_size = config.hidden_size
        self.ssm_state_size = config.mamba_d_state
        self.conv_kernel_size = config.mamba_d_conv
        self.intermediate_size = config.mamba_expand * config.hidden_size
        self.time_step_rank = config.mamba_dt_rank
        self.use_conv_bias = config.mamba_conv_bias
        self.use_bias = config.mamba_proj_bias
        self.conv1d = ColumnParallelLinear(
            input_size=self.conv_kernel_size,
            output_size=self.intermediate_size,
            bias=self.use_conv_bias,
        )
        # unsqueeze to fit conv1d weights shape into the linear weights shape.
        # Can't do this in `weight_loader` since it already exists in
        # `ColumnParallelLinear` and `set_weight_attrs`
        # doesn't allow to override it
        self.conv1d.weight.data = self.conv1d.weight.data.unsqueeze(1)

        self.in_proj = MergedColumnParallelLinear(self.hidden_size,
                                                  [self.intermediate_size] * 2,
                                                  bias=self.use_bias)
        # selective projection used to make dt, B and C input dependent
        self.x_proj = RowParallelLinear(
            self.intermediate_size,
            self.time_step_rank + self.ssm_state_size * 2,
            bias=False,
        )
        # time step projection (discretization) -
        # In the forward we need to apply dt_proj without the bias,
        # as the bias is added in the selective scan kernel.
        self.dt_proj = ColumnParallelLinear(self.time_step_rank,
                                            self.intermediate_size,
                                            bias=True,
                                            skip_bias_add=True)

        tp_size = get_tensor_model_parallel_world_size()
        self.A = nn.Parameter(
            torch.empty(
                self.intermediate_size // tp_size,
                self.ssm_state_size,
                dtype=torch.float32,
            ))
        self.D = nn.Parameter(torch.ones(self.intermediate_size // tp_size))

        set_weight_attrs(self.D, {"weight_loader": sharded_weight_loader(0)})
        a_weight_loader = composed_weight_loader(
            sharded_weight_loader(0), lambda x: -torch.exp(x.float()))
        set_weight_attrs(self.A, {"weight_loader": a_weight_loader})

        self.out_proj = RowParallelLinear(
            self.intermediate_size,
            self.hidden_size,
            bias=self.use_bias,
            input_is_parallel=True,
        )
        self.activation = config.hidden_act

        self.dt_layernorm = RMSNorm(self.time_step_rank,
                                    eps=config.rms_norm_eps)
        self.b_layernorm = RMSNorm(self.ssm_state_size,
                                   eps=config.rms_norm_eps)
        self.c_layernorm = RMSNorm(self.ssm_state_size,
                                   eps=config.rms_norm_eps)

    def forward(self, hidden_states: torch.Tensor,
                attn_metadata: AttentionMetadata,
                mamba_cache_params: MambaCacheParams):

        # 1. Gated MLP's linear projection
        projected_states = self.in_proj(hidden_states)[0].transpose(-2, -1)
        hidden_states, gate = projected_states.chunk(2, dim=-2)

        # 2. Convolution sequence transformation
        conv_weights = self.conv1d.weight.view(self.conv1d.weight.size(0),
                                               self.conv1d.weight.size(2))

        if attn_metadata.query_start_loc is not None \
            and attn_metadata.context_lens_tensor is not None:
            # |---------- N-1 iteration --------|
            # |---------------- N iteration ---------------------|
            # |- tokenA -|......................|-- newTokens ---|
            # |---------- context_len ----------|
            # |-------------------- seq_len ---------------------|
            #                                   |-- query_len ---|
            hidden_states = causal_conv1d_fn(
                hidden_states,
                conv_weights,
                self.conv1d.bias,
                activation=self.activation,
                conv_states=mamba_cache_params.conv_state,
                has_initial_state=attn_metadata.context_lens_tensor > 0,
                cache_indices=mamba_cache_params.state_indices_tensor,
                query_start_loc=attn_metadata.query_start_loc)
        else:
            hidden_states = causal_conv1d_update(
                hidden_states.transpose(0, 1),
                mamba_cache_params.conv_state,
                conv_weights,
                self.conv1d.bias,
                self.activation,
                conv_state_indices=mamba_cache_params.state_indices_tensor)
            hidden_states = hidden_states.transpose(0, 1)

        # 3. State Space Model sequence transformation
        # 3.a. input varying initialization of time_step, B and C
        ssm_parameters = self.x_proj(hidden_states.transpose(-2, -1))[0]

        time_step, B, C = torch.split(
            ssm_parameters,
            [self.time_step_rank, self.ssm_state_size, self.ssm_state_size],
            dim=-1,
        )
        time_step = self.dt_layernorm(time_step.contiguous())
        B = self.b_layernorm(B.contiguous())
        C = self.c_layernorm(C.contiguous())

        discrete_time_step = self.dt_proj(time_step)[0].transpose(-2, -1)
        # 3.c perform the recurrence y ← SSM(A, B, C)(x)
        time_proj_bias = (self.dt_proj.bias.float() if hasattr(
            self.dt_proj, "bias") else None)

        if attn_metadata.query_start_loc is not None \
            and attn_metadata.context_lens_tensor is not None:
            scan_outputs = selective_scan_fn(
                hidden_states,
                mamba_cache_params.ssm_state,
                discrete_time_step,
                self.A,
                B.transpose(-2, -1),
                C.transpose(-2, -1),
                self.D.float(),
                gate,
                time_proj_bias,
                delta_softplus=True,
                cache_indices=mamba_cache_params.state_indices_tensor,
                has_initial_state=attn_metadata.context_lens_tensor > 0,
                query_start_loc=attn_metadata.query_start_loc)
        else:
            scan_outputs = selective_state_update(
                mamba_cache_params.ssm_state,
                hidden_states.transpose(0, 1),
                discrete_time_step.transpose(0, 1),
                self.A,
                B,
                C,
                self.D,
                gate.transpose(0, 1),
                time_proj_bias,
                dt_softplus=True,
                state_batch_indices=mamba_cache_params.state_indices_tensor)
            scan_outputs = scan_outputs.transpose(0, 1)

        # 4. Final linear projection
        contextualized_states = self.out_proj(scan_outputs.transpose(-2,
                                                                     -1))[0]
        return contextualized_states


>>>>>>> 3bb4befe
class JambaMoE(nn.Module):

    def __init__(self,
                 config: JambaConfig,
                 num_experts: Optional[int] = None,
                 top_k: Optional[int] = None,
                 params_dtype: Optional[torch.dtype] = None,
                 tp_size: Optional[int] = None,
                 quant_config: Optional[QuantizationConfig] = None):
        super().__init__()
        self.num_total_experts = num_experts or config.num_experts
        self.top_k = top_k or config.num_experts_per_tok
        self.hidden_size = config.hidden_size
        self.intermediate_size = config.intermediate_size

        if self.num_total_experts > 1:
            self.router = ReplicatedLinear(self.hidden_size,
                                           self.num_total_experts,
                                           bias=False,
                                           quant_config=None,
                                           params_dtype=params_dtype)

        self.experts = FusedMoE(self.num_total_experts,
                                self.top_k,
                                self.hidden_size,
                                self.intermediate_size,
                                tp_size=tp_size,
                                params_dtype=params_dtype,
                                reduce_results=True,
                                renormalize=False,
                                use_grouped_topk=False,
                                quant_config=quant_config)

    def forward(self, hidden_states: torch.Tensor) -> torch.Tensor:
        orig_shape = hidden_states.shape
        hidden_states = hidden_states.view(-1, self.hidden_size)
        # router_logits: (batch * sequence_length, n_experts)
        if self.num_total_experts > 1:
            router_logits, _ = self.router(hidden_states)
        else:
            router_logits = torch.ones((hidden_states.shape[0], 1),
                                       device=hidden_states.device,
                                       dtype=hidden_states.dtype)
        hidden_states = self.experts(hidden_states, router_logits)
        return hidden_states.view(orig_shape)


class JambaMLP(JambaMoE):

    def __init__(self,
                 config: JambaConfig,
                 params_dtype: Optional[torch.dtype] = None,
                 tp_size: Optional[int] = None,
                 quant_config: Optional[QuantizationConfig] = None):
        super().__init__(config,
                         num_experts=1,
                         top_k=1,
                         params_dtype=params_dtype,
                         tp_size=tp_size,
                         quant_config=quant_config)


class JambaMambaDecoderLayer(nn.Module):

    def __init__(self,
                 config: JambaConfig,
                 layer_idx: int,
                 cache_config: Optional[CacheConfig] = None,
                 quant_config: Optional[QuantizationConfig] = None) -> None:
        super().__init__()
        self.layer_idx = layer_idx
        self.config = config
        self.mamba = JambaMambaMixer(config)

        num_experts = config.layers_num_experts[layer_idx]
        ffn_layer_class = JambaMoE if num_experts > 1 else JambaMLP
        self.feed_forward = ffn_layer_class(config, quant_config=quant_config)
        self.input_layernorm = RMSNorm(config.hidden_size,
                                       eps=config.rms_norm_eps)
        self.pre_ff_layernorm = RMSNorm(config.hidden_size,
                                        eps=config.rms_norm_eps)

    def forward(
        self,
        hidden_states: torch.Tensor,
        attn_metadata: AttentionMetadata,
        residual: Optional[torch.Tensor],
        mamba_cache_params: MambaCacheParams,
        **kwargs,
    ):
        if residual is None:
            residual = hidden_states
            hidden_states = self.input_layernorm(hidden_states)
        else:
            hidden_states, residual = self.input_layernorm(
                hidden_states, residual)

        hidden_states = self.mamba(hidden_states, attn_metadata,
                                   mamba_cache_params)
        # Fully Connected
        hidden_states, residual = self.pre_ff_layernorm(
            hidden_states, residual)
        hidden_states = self.feed_forward(hidden_states)
        return hidden_states, residual


class JambaAttentionDecoderLayer(nn.Module):

    def __init__(
        self,
        config: JambaConfig,
        layer_idx: int,
        cache_config: Optional[CacheConfig] = None,
        quant_config: Optional[QuantizationConfig] = None,
    ) -> None:
        super().__init__()
        self.hidden_size = config.hidden_size
        tp_size = get_tensor_model_parallel_world_size()
        self.total_num_heads = config.num_attention_heads
        assert self.total_num_heads % tp_size == 0
        self.num_heads = self.total_num_heads // tp_size
        self.total_num_kv_heads = config.num_key_value_heads
        if self.total_num_kv_heads >= tp_size:
            # Number of KV heads is greater than TP size, so we partition
            # the KV heads across multiple tensor parallel GPUs.
            assert self.total_num_kv_heads % tp_size == 0
        else:
            # Number of KV heads is less than TP size, so we replicate
            # the KV heads across multiple tensor parallel GPUs.
            assert tp_size % self.total_num_kv_heads == 0
        self.num_kv_heads = max(1, self.total_num_kv_heads // tp_size)
        self.head_dim = config.hidden_size // self.total_num_heads
        self.q_size = self.num_heads * self.head_dim
        self.kv_size = self.num_kv_heads * self.head_dim
        self.scaling = self.head_dim**-0.5

        self.qkv_proj = QKVParallelLinear(
            config.hidden_size,
            self.head_dim,
            self.total_num_heads,
            self.total_num_kv_heads,
            bias=False,
            quant_config=quant_config,
        )
        self.o_proj = RowParallelLinear(self.total_num_heads * self.head_dim,
                                        config.hidden_size,
                                        bias=False,
                                        quant_config=quant_config)

        self.attn = Attention(
            self.num_heads,
            self.head_dim,
            self.scaling,
            num_kv_heads=self.num_kv_heads,
            cache_config=cache_config,
        )

        num_experts = config.layers_num_experts[layer_idx]
        ffn_layer_class = JambaMoE if num_experts > 1 else JambaMLP
        self.feed_forward = ffn_layer_class(config, quant_config=quant_config)
        self.input_layernorm = RMSNorm(config.hidden_size,
                                       eps=config.rms_norm_eps)
        self.pre_ff_layernorm = RMSNorm(config.hidden_size,
                                        eps=config.rms_norm_eps)

    def self_attention(
        self,
        positions: torch.Tensor,
        hidden_states: torch.Tensor,
        kv_cache: torch.Tensor,
        attn_metadata: AttentionMetadata,
        **kwargs,
    ) -> torch.Tensor:
        qkv, _ = self.qkv_proj(hidden_states)
        q, k, v = qkv.split([self.q_size, self.kv_size, self.kv_size], dim=-1)
        attn_output = self.attn(q, k, v, kv_cache, attn_metadata)
        output, _ = self.o_proj(attn_output)
        return output

    def forward(
        self,
        positions: torch.Tensor,
        hidden_states: torch.Tensor,
        kv_cache: torch.Tensor,
        attn_metadata: AttentionMetadata,
        residual: Optional[torch.Tensor],
        **kwargs,
    ):
        if residual is None:
            residual = hidden_states
            hidden_states = self.input_layernorm(hidden_states)
        else:
            hidden_states, residual = self.input_layernorm(
                hidden_states, residual)

        hidden_states = self.self_attention(
            positions=positions,
            hidden_states=hidden_states,
            kv_cache=kv_cache,
            attn_metadata=attn_metadata,
        )
        # Fully Connected
        hidden_states, residual = self.pre_ff_layernorm(
            hidden_states, residual)
        hidden_states = self.feed_forward(hidden_states)
        return hidden_states, residual


ALL_DECODER_LAYER_TYPES = {
    "attention": JambaAttentionDecoderLayer,
    "mamba": JambaMambaDecoderLayer
}


class JambaModel(nn.Module):

    def __init__(
        self,
        config: JambaConfig,
        quant_config: Optional[QuantizationConfig] = None,
        cache_config: Optional[CacheConfig] = None,
        lora_config: Optional[LoRAConfig] = None,
    ) -> None:
        super().__init__()
        self.config = config
        self.padding_idx = config.pad_token_id
        lora_vocab = ((lora_config.lora_extra_vocab_size *
                       (lora_config.max_loras or 1)) if lora_config else 0)
        self.vocab_size = config.vocab_size + lora_vocab
        self.org_vocab_size = config.vocab_size

        self.embed_tokens = VocabParallelEmbedding(
            self.vocab_size,
            config.hidden_size,
            org_num_embeddings=config.vocab_size,
        )

        decoder_layers = []
        for i in range(config.num_hidden_layers):
            layer_class = ALL_DECODER_LAYER_TYPES[config.layers_block_type[i]]
            decoder_layers.append(
                layer_class(config,
                            layer_idx=i,
                            cache_config=cache_config,
                            quant_config=quant_config))
        self.layers = nn.ModuleList(decoder_layers)
        self.final_layernorm = RMSNorm(config.hidden_size,
                                       eps=config.rms_norm_eps)

    def forward(
        self,
        input_ids: torch.Tensor,
        positions: torch.Tensor,
        kv_caches: List[torch.Tensor],
        attn_metadata: AttentionMetadata,
        mamba_cache_params: MambaCacheParams,
    ) -> torch.Tensor:
        hidden_states = self.embed_tokens(input_ids)
        residual = None
        for i in range(len(self.layers)):
            layer = self.layers[i]
            kv_cache = None
            layer_mamba_cache_params = None
            if isinstance(layer, JambaAttentionDecoderLayer):
                kv_cache = kv_caches[(i - self.config.attn_layer_offset) //
                                     self.config.attn_layer_period]
            if isinstance(layer, JambaMambaDecoderLayer):
                current_state_layer = i - (1 +
                                           (i - self.config.attn_layer_offset)
                                           // self.config.attn_layer_period)
                layer_mamba_cache_params = mamba_cache_params.at_layer_idx(
                    current_state_layer)

            hidden_states, residual = layer(
                positions=positions,
                hidden_states=hidden_states,
                kv_cache=kv_cache,
                attn_metadata=attn_metadata,
                residual=residual,
                mamba_cache_params=layer_mamba_cache_params)
        hidden_states, _ = self.final_layernorm(hidden_states, residual)
        return hidden_states


class JambaForCausalLM(nn.Module, HasInnerState, SupportsLoRA):
    packed_modules_mapping = {
        "qkv_proj": [
            "q_proj",
            "k_proj",
            "v_proj",
        ],
    }

    # LoRA specific attributes
    supported_lora_modules = [
        "qkv_proj",
        "o_proj",
        "embed_tokens",
        "lm_head",
    ]
    embedding_modules = {
        "embed_tokens": "input_embeddings",
        "lm_head": "output_embeddings",
    }
    embedding_padding_modules = ["lm_head"]

    def __init__(
        self,
        config: JambaConfig,
        cache_config: Optional[CacheConfig] = None,
        quant_config: Optional[QuantizationConfig] = None,
        lora_config: Optional[LoRAConfig] = None,
        scheduler_config: Optional[SchedulerConfig] = None,
    ) -> None:
        assert not cache_config.enable_prefix_caching, \
            "Jamba currently does not support prefix caching"

        super().__init__()
        self.config = config
        self.scheduler_config = scheduler_config
        self.model = JambaModel(config,
                                cache_config=cache_config,
                                quant_config=quant_config,
                                lora_config=lora_config)
        self.unpadded_vocab_size = config.vocab_size
        if lora_config:
            self.unpadded_vocab_size += lora_config.lora_extra_vocab_size
        self.lm_head = ParallelLMHead(
            self.unpadded_vocab_size,
            config.hidden_size,
            org_num_embeddings=config.vocab_size,
            padding_size=DEFAULT_VOCAB_PADDING_SIZE
            # We need bigger padding if using lora for kernel
            # compatibility
            if not lora_config else lora_config.lora_vocab_padding_size,
        )
        # Used to track and store by the Mamba cache between steps.
        self.mamba_cache: Optional[MambaCacheManager] = None

        self.logits_processor = LogitsProcessor(self.unpadded_vocab_size,
                                                config.vocab_size)
        self.sampler = Sampler()

    def forward(self,
                input_ids: torch.Tensor,
                positions: torch.Tensor,
                kv_caches: List[KVCache],
                attn_metadata: AttentionMetadata,
                intermediate_tensors: Optional[IntermediateTensors] = None,
                **kwargs):
        if self.mamba_cache is None:
            max_batch_size = (_get_graph_batch_size(
                self.scheduler_config.max_num_seqs) if self.scheduler_config
                              else max(_BATCH_SIZES_TO_CAPTURE) + 2)

            layers_type = self.config.layers_block_type
            num_mamba_layers = sum(
                [layer_type == "mamba" for layer_type in layers_type])

            self.mamba_cache = MambaCacheManager(
                self.lm_head.weight.dtype, num_mamba_layers, max_batch_size,
                *self._get_mamba_cache_shape())
        (
            mamba_cache_tensors,
            state_indices_tensor,
        ) = self.mamba_cache.current_run_tensors(input_ids, attn_metadata,
                                                 **kwargs)
        mamba_cache_params = MambaCacheParams(mamba_cache_tensors[0],
                                              mamba_cache_tensors[1],
                                              state_indices_tensor)
        hidden_states = self.model(input_ids, positions, kv_caches,
                                   attn_metadata, mamba_cache_params)
        return hidden_states

    def copy_inputs_before_cuda_graphs(self, input_buffers, **kwargs):
        return self.mamba_cache.copy_inputs_before_cuda_graphs(
            input_buffers, **kwargs)

    def get_seqlen_agnostic_capture_inputs(self, batch_size: int):
        return self.mamba_cache.get_seqlen_agnostic_capture_inputs(batch_size)

    def _get_mamba_cache_shape(
            self) -> Tuple[Tuple[int, int], Tuple[int, int]]:
        world_size = get_tensor_model_parallel_world_size()
        hidden_size = self.config.hidden_size
        conv_state_shape = (
            self.config.mamba_expand * hidden_size // world_size,
            self.config.mamba_d_conv - 1,
        )
        temporal_state_shape = (
            self.config.mamba_expand * hidden_size // world_size,
            self.config.mamba_d_state,
        )
        return conv_state_shape, temporal_state_shape

    def compute_logits(
        self,
        hidden_states: torch.Tensor,
        sampling_metadata: SamplingMetadata,
    ) -> Optional[torch.Tensor]:
        logits = self.logits_processor(self.lm_head, hidden_states,
                                       sampling_metadata)
        return logits

    def sample(
        self,
        logits: Optional[torch.Tensor],
        sampling_metadata: SamplingMetadata,
    ) -> Optional[SamplerOutput]:
        next_tokens = self.sampler(logits, sampling_metadata)
        return next_tokens

    def load_weights(self, weights: Iterable[Tuple[str, torch.Tensor]]):
        stacked_params_mapping = [
            # (param_name, shard_name, shard_id)
            ("qkv_proj", "q_proj", "q"),
            ("qkv_proj", "k_proj", "k"),
            ("qkv_proj", "v_proj", "v"),
        ]

        # Params for weights, fp8 weight scales, fp8 activation scales
        # (param_name, weight_name, expert_id, shard_id)
        expert_params_mapping = FusedMoE.make_expert_params_mapping(
            ckpt_gate_proj_name="gate_proj",
            ckpt_down_proj_name="down_proj",
            ckpt_up_proj_name="up_proj",
            num_experts=self.config.num_experts)

        params_dict = dict(self.named_parameters())
        for name, loaded_weight in weights:
            if "rotary_emb.inv_freq" in name:
                continue

            if "A_log" in name:
                name = name.replace("A_log", "A")

            if ".self_attn." in name:
                name = name.replace(".self_attn", "")

            if "feed_forward" in name and not _is_moe_layer(name):
                ## map MLP layers to expert with ID=0
                name = name.replace("feed_forward", "feed_forward.experts.0")

            for param_name, weight_name, shard_id in stacked_params_mapping:
                if weight_name not in name:
                    continue
                if 'experts' in name:
                    continue
                name = name.replace(weight_name, param_name)
                # Skip loading extra bias for GPTQ models.
                if name.endswith(".bias") and name not in params_dict:
                    continue
                param = params_dict[name]
                weight_loader = param.weight_loader
                weight_loader(param, loaded_weight, shard_id)
                break
            else:
                for (
                        param_name,
                        weight_name,
                        expert_id,
                        shard_id,
                ) in expert_params_mapping:
                    if weight_name not in name:
                        continue

                    name = name.replace(weight_name, param_name)
                    param = params_dict[name]
                    weight_loader = param.weight_loader
                    weight_loader(param,
                                  loaded_weight,
                                  name,
                                  shard_id=shard_id,
                                  expert_id=expert_id)
                    break
                else:
                    # Skip loading extra bias for GPTQ models.
                    if name.endswith(".bias") and name not in params_dict:
                        continue

                    param = params_dict[name]
                    weight_loader = getattr(param, "weight_loader",
                                            default_weight_loader)
                    weight_loader(param, loaded_weight)


def _is_moe_layer(name: str):
    return any(
        [experts_name in name for experts_name in [
            "experts",
            "router",
        ]])<|MERGE_RESOLUTION|>--- conflicted
+++ resolved
@@ -12,9 +12,7 @@
 from vllm.distributed import get_tensor_model_parallel_world_size
 from vllm.model_executor.layers.fused_moe import FusedMoE
 from vllm.model_executor.layers.layernorm import RMSNorm
-from vllm.model_executor.layers.linear import (ColumnParallelLinear,
-                                               MergedColumnParallelLinear,
-                                               QKVParallelLinear,
+from vllm.model_executor.layers.linear import (QKVParallelLinear,
                                                ReplicatedLinear,
                                                RowParallelLinear)
 from vllm.model_executor.layers.logits_processor import LogitsProcessor
@@ -26,8 +24,7 @@
 from vllm.model_executor.layers.sampler import Sampler, SamplerOutput
 from vllm.model_executor.layers.vocab_parallel_embedding import (
     DEFAULT_VOCAB_PADDING_SIZE, ParallelLMHead, VocabParallelEmbedding)
-from vllm.model_executor.model_loader.weight_utils import (
-    composed_weight_loader, default_weight_loader, sharded_weight_loader)
+from vllm.model_executor.model_loader.weight_utils import default_weight_loader
 from vllm.model_executor.models.mamba_cache import (MambaCacheManager,
                                                     MambaCacheParams)
 from vllm.model_executor.sampling_metadata import SamplingMetadata
@@ -41,182 +38,6 @@
 KVCache = Tuple[torch.Tensor, torch.Tensor]
 
 
-# Adapted from transformers.models.mamba.modeling_mamba.MambaMixer
-<<<<<<< HEAD
-=======
-class JambaMambaMixer(nn.Module):
-    """
-    Compute ∆, A, B, C, and D the state space parameters and compute
-    the `contextualized_states`. A, D are input independent
-    (see Mamba paper [1] Section 3.5.2 "Interpretation of A"
-    for why A isn't selective) ∆, B, C are input-dependent
-    (this is a key difference between Mamba and the linear time
-    invariant S4, and is why Mamba is called
-    **selective** state spaces)
-    """
-
-    def __init__(self, config: JambaConfig):
-        super().__init__()
-        self.config = config
-        self.hidden_size = config.hidden_size
-        self.ssm_state_size = config.mamba_d_state
-        self.conv_kernel_size = config.mamba_d_conv
-        self.intermediate_size = config.mamba_expand * config.hidden_size
-        self.time_step_rank = config.mamba_dt_rank
-        self.use_conv_bias = config.mamba_conv_bias
-        self.use_bias = config.mamba_proj_bias
-        self.conv1d = ColumnParallelLinear(
-            input_size=self.conv_kernel_size,
-            output_size=self.intermediate_size,
-            bias=self.use_conv_bias,
-        )
-        # unsqueeze to fit conv1d weights shape into the linear weights shape.
-        # Can't do this in `weight_loader` since it already exists in
-        # `ColumnParallelLinear` and `set_weight_attrs`
-        # doesn't allow to override it
-        self.conv1d.weight.data = self.conv1d.weight.data.unsqueeze(1)
-
-        self.in_proj = MergedColumnParallelLinear(self.hidden_size,
-                                                  [self.intermediate_size] * 2,
-                                                  bias=self.use_bias)
-        # selective projection used to make dt, B and C input dependent
-        self.x_proj = RowParallelLinear(
-            self.intermediate_size,
-            self.time_step_rank + self.ssm_state_size * 2,
-            bias=False,
-        )
-        # time step projection (discretization) -
-        # In the forward we need to apply dt_proj without the bias,
-        # as the bias is added in the selective scan kernel.
-        self.dt_proj = ColumnParallelLinear(self.time_step_rank,
-                                            self.intermediate_size,
-                                            bias=True,
-                                            skip_bias_add=True)
-
-        tp_size = get_tensor_model_parallel_world_size()
-        self.A = nn.Parameter(
-            torch.empty(
-                self.intermediate_size // tp_size,
-                self.ssm_state_size,
-                dtype=torch.float32,
-            ))
-        self.D = nn.Parameter(torch.ones(self.intermediate_size // tp_size))
-
-        set_weight_attrs(self.D, {"weight_loader": sharded_weight_loader(0)})
-        a_weight_loader = composed_weight_loader(
-            sharded_weight_loader(0), lambda x: -torch.exp(x.float()))
-        set_weight_attrs(self.A, {"weight_loader": a_weight_loader})
-
-        self.out_proj = RowParallelLinear(
-            self.intermediate_size,
-            self.hidden_size,
-            bias=self.use_bias,
-            input_is_parallel=True,
-        )
-        self.activation = config.hidden_act
-
-        self.dt_layernorm = RMSNorm(self.time_step_rank,
-                                    eps=config.rms_norm_eps)
-        self.b_layernorm = RMSNorm(self.ssm_state_size,
-                                   eps=config.rms_norm_eps)
-        self.c_layernorm = RMSNorm(self.ssm_state_size,
-                                   eps=config.rms_norm_eps)
-
-    def forward(self, hidden_states: torch.Tensor,
-                attn_metadata: AttentionMetadata,
-                mamba_cache_params: MambaCacheParams):
-
-        # 1. Gated MLP's linear projection
-        projected_states = self.in_proj(hidden_states)[0].transpose(-2, -1)
-        hidden_states, gate = projected_states.chunk(2, dim=-2)
-
-        # 2. Convolution sequence transformation
-        conv_weights = self.conv1d.weight.view(self.conv1d.weight.size(0),
-                                               self.conv1d.weight.size(2))
-
-        if attn_metadata.query_start_loc is not None \
-            and attn_metadata.context_lens_tensor is not None:
-            # |---------- N-1 iteration --------|
-            # |---------------- N iteration ---------------------|
-            # |- tokenA -|......................|-- newTokens ---|
-            # |---------- context_len ----------|
-            # |-------------------- seq_len ---------------------|
-            #                                   |-- query_len ---|
-            hidden_states = causal_conv1d_fn(
-                hidden_states,
-                conv_weights,
-                self.conv1d.bias,
-                activation=self.activation,
-                conv_states=mamba_cache_params.conv_state,
-                has_initial_state=attn_metadata.context_lens_tensor > 0,
-                cache_indices=mamba_cache_params.state_indices_tensor,
-                query_start_loc=attn_metadata.query_start_loc)
-        else:
-            hidden_states = causal_conv1d_update(
-                hidden_states.transpose(0, 1),
-                mamba_cache_params.conv_state,
-                conv_weights,
-                self.conv1d.bias,
-                self.activation,
-                conv_state_indices=mamba_cache_params.state_indices_tensor)
-            hidden_states = hidden_states.transpose(0, 1)
-
-        # 3. State Space Model sequence transformation
-        # 3.a. input varying initialization of time_step, B and C
-        ssm_parameters = self.x_proj(hidden_states.transpose(-2, -1))[0]
-
-        time_step, B, C = torch.split(
-            ssm_parameters,
-            [self.time_step_rank, self.ssm_state_size, self.ssm_state_size],
-            dim=-1,
-        )
-        time_step = self.dt_layernorm(time_step.contiguous())
-        B = self.b_layernorm(B.contiguous())
-        C = self.c_layernorm(C.contiguous())
-
-        discrete_time_step = self.dt_proj(time_step)[0].transpose(-2, -1)
-        # 3.c perform the recurrence y ← SSM(A, B, C)(x)
-        time_proj_bias = (self.dt_proj.bias.float() if hasattr(
-            self.dt_proj, "bias") else None)
-
-        if attn_metadata.query_start_loc is not None \
-            and attn_metadata.context_lens_tensor is not None:
-            scan_outputs = selective_scan_fn(
-                hidden_states,
-                mamba_cache_params.ssm_state,
-                discrete_time_step,
-                self.A,
-                B.transpose(-2, -1),
-                C.transpose(-2, -1),
-                self.D.float(),
-                gate,
-                time_proj_bias,
-                delta_softplus=True,
-                cache_indices=mamba_cache_params.state_indices_tensor,
-                has_initial_state=attn_metadata.context_lens_tensor > 0,
-                query_start_loc=attn_metadata.query_start_loc)
-        else:
-            scan_outputs = selective_state_update(
-                mamba_cache_params.ssm_state,
-                hidden_states.transpose(0, 1),
-                discrete_time_step.transpose(0, 1),
-                self.A,
-                B,
-                C,
-                self.D,
-                gate.transpose(0, 1),
-                time_proj_bias,
-                dt_softplus=True,
-                state_batch_indices=mamba_cache_params.state_indices_tensor)
-            scan_outputs = scan_outputs.transpose(0, 1)
-
-        # 4. Final linear projection
-        contextualized_states = self.out_proj(scan_outputs.transpose(-2,
-                                                                     -1))[0]
-        return contextualized_states
-
-
->>>>>>> 3bb4befe
 class JambaMoE(nn.Module):
 
     def __init__(self,
