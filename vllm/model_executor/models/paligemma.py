--- conflicted
+++ resolved
@@ -34,8 +34,7 @@
 
 def get_max_paligemma_image_tokens(ctx: InputContext):
     hf_config = ctx.get_hf_config(PaliGemmaConfig)
-<<<<<<< HEAD
-    text_config = hf_config.text_config
+    vision_config = hf_config.vision_config
 
     return text_config.num_image_tokens
 
@@ -68,11 +67,9 @@
         width = image_width_override
     if image_height_override is not None:
         height = image_height_override
-=======
-    vision_config = hf_config.vision_config
->>>>>>> baa24025
-
-    return get_max_siglip_image_tokens(vision_config)
+
+    image = Image.new("RGB", (width, height), color=0)
+    return {"image": image}
 
 
 def dummy_data_for_paligemma(ctx: InputContext, seq_len: int):
