--- conflicted
+++ resolved
@@ -1,7 +1,4 @@
-<<<<<<< HEAD
-=======
 import itertools
->>>>>>> 9ba0817f
 from typing import (Iterable, List, Literal, Mapping, Optional, Tuple,
                     TypedDict, Union)
 
@@ -26,32 +23,9 @@
 from .interfaces import SupportsMultiModal
 from .siglip import (SiglipVisionModel, dummy_image_for_siglip,
                      dummy_seq_data_for_siglip, get_max_siglip_image_tokens)
-<<<<<<< HEAD
-from .utils import merge_multimodal_embeddings
-=======
 from .utils import filter_weights, merge_multimodal_embeddings
->>>>>>> 9ba0817f
 
 logger = init_logger(__name__)
-
-
-class PaliGemmaImagePixelInputs(TypedDict):
-    type: Literal["pixel_values"]
-    data: torch.Tensor
-    """Shape: `(batch_size * num_images, num_channels, height, width)`"""
-
-
-class PaliGemmaImageEmbeddingInputs(TypedDict):
-    type: Literal["image_embeds"]
-    data: torch.Tensor
-    """Shape: `(batch_size * num_images, image_feature_size, hidden_size)`
-
-    `hidden_size` must match the hidden size of language model backbone.
-    """
-
-
-PaliGemmaImageInputs = Union[PaliGemmaImagePixelInputs,
-                             PaliGemmaImageEmbeddingInputs]
 
 
 class PaliGemmaImagePixelInputs(TypedDict):
@@ -295,23 +269,13 @@
 
         return hidden_states
 
-<<<<<<< HEAD
-    # Copied from vllm/model_executor/models/gemma.py
-=======
->>>>>>> 9ba0817f
     def compute_logits(
         self,
         hidden_states: torch.Tensor,
         sampling_metadata: SamplingMetadata,
     ) -> Optional[torch.Tensor]:
-<<<<<<< HEAD
-        logits = self.logits_processor(self.language_model.embed_tokens,
-                                       hidden_states, sampling_metadata)
-        return logits
-=======
         return self.language_model.compute_logits(hidden_states,
                                                   sampling_metadata)
->>>>>>> 9ba0817f
 
     def sample(
         self,
@@ -321,62 +285,6 @@
         return self.language_model.sample(logits, sampling_metadata)
 
     def load_weights(self, weights: Iterable[Tuple[str, torch.Tensor]]):
-<<<<<<< HEAD
-        stacked_params_mapping = [
-            # (param_name, shard_name, shard_id)
-            ("qkv_proj", "q_proj", "q"),
-            ("qkv_proj", "k_proj", "k"),
-            ("qkv_proj", "v_proj", "v"),
-            ("gate_up_proj", "gate_proj", 0),
-            ("gate_up_proj", "up_proj", 1),
-        ]
-        params_dict = dict(self.named_parameters())
-        loaded_params = set()
-        for name, loaded_weight in weights:
-            for key_to_modify, new_key in _KEYS_TO_MODIFY_MAPPING.items():
-                if key_to_modify in name:
-                    name = name.replace(key_to_modify, new_key)
-            use_default_weight_loading = False
-            if "vision" not in name or self.vision_tower.shard_weight:
-                for (param_name, shard_name,
-                     shard_id) in stacked_params_mapping:
-                    if shard_name not in name:
-                        continue
-                    name = name.replace(shard_name, param_name)
-                    # Skip loading extra bias for GPTQ models.
-                    if name.endswith(".bias") and name not in params_dict:
-                        continue
-                    param = params_dict[name]
-                    weight_loader = param.weight_loader
-                    weight_loader(param, loaded_weight, shard_id)
-                    break
-                else:
-                    # lm_head is not used in vllm as it is tied with
-                    # embed_token. To prevent errors, skip loading
-                    # lm_head.weight.
-                    if "lm_head.weight" in name:
-                        continue
-                    # Skip loading extra bias for GPTQ models.
-                    if name.endswith(".bias") and name not in params_dict:
-                        continue
-                    use_default_weight_loading = True
-            else:
-                use_default_weight_loading = True
-
-            if use_default_weight_loading:
-                param = params_dict[name]
-                weight_loader = getattr(param, "weight_loader",
-                                        default_weight_loader)
-                weight_loader(param, loaded_weight)
-
-            loaded_params.add(name)
-
-        unloaded_params = params_dict.keys() - loaded_params
-        if unloaded_params:
-            logger.warning(
-                "Some weights are not initialized from checkpoints: %s",
-                unloaded_params)
-=======
         # prepare weight iterators for components
         vit_weights, mlp_weights, llm_weights = itertools.tee(weights, 3)
 
@@ -395,5 +303,4 @@
 
         # load llm backbone
         llm_weights = filter_weights(llm_weights, "language_model")
-        self.language_model.load_weights(llm_weights)
->>>>>>> 9ba0817f
+        self.language_model.load_weights(llm_weights)