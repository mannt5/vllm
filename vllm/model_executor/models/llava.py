from typing import Iterable, List, Literal, Optional, Tuple, TypedDict

import torch
import torch.nn as nn
from transformers import CLIPVisionConfig, LlavaConfig

from vllm.attention import AttentionMetadata
from vllm.config import CacheConfig, VisionLanguageConfig
from vllm.inputs import INPUT_REGISTRY, InputContext
from vllm.model_executor.layers.activation import get_act_fn
from vllm.model_executor.layers.logits_processor import LogitsProcessor
from vllm.model_executor.layers.quantization.base_config import (
    QuantizationConfig)
from vllm.model_executor.layers.sampler import Sampler
from vllm.model_executor.layers.vocab_parallel_embedding import ParallelLMHead
from vllm.model_executor.model_loader.weight_utils import default_weight_loader
from vllm.model_executor.models.clip import CLIPVisionModel
from vllm.model_executor.models.llama import LlamaModel
from vllm.model_executor.sampling_metadata import SamplingMetadata
from vllm.multimodal import MULTIMODAL_REGISTRY, MultiModalData
from vllm.sequence import SamplerOutput

from .clip import (dummy_feature_data_for_clip, dummy_pixel_data_for_clip,
                   dummy_seq_data_for_clip)
from .interfaces import SupportsVision

_KEYS_TO_MODIFY_MAPPING = {
    "language_model.lm_head": "lm_head",
    "language_model.model": "language_model",
}


# TODO(xwjiang): Run benchmark and decide if TP.
class LlavaMultiModalProjector(nn.Module):

    def __init__(self, vision_hidden_size: int, text_hidden_size: int,
                 projector_hidden_act: str):
        super().__init__()

        self.linear_1 = nn.Linear(vision_hidden_size,
                                  text_hidden_size,
                                  bias=True)
        self.act = get_act_fn(projector_hidden_act)
        self.linear_2 = nn.Linear(text_hidden_size,
                                  text_hidden_size,
                                  bias=True)

    def forward(self, image_features: torch.Tensor) -> torch.Tensor:
        hidden_states = self.linear_1(image_features)
        hidden_states = self.act(hidden_states)
        hidden_states = self.linear_2(hidden_states)
        return hidden_states


def merge_vision_embeddings(input_ids: torch.Tensor,
                            inputs_embeds: torch.Tensor,
                            vision_embeddings: torch.Tensor,
                            image_token_id: int) -> torch.Tensor:
    """In place merges in vision_embeddings with inputs_embeds."""
    mask = (input_ids == image_token_id)

    image_feature_size = vision_embeddings.shape[0] * vision_embeddings.shape[1]
    if mask.sum() != image_feature_size:
        raise ValueError(f"image_feature_size should be {image_feature_size}, "
                         f"but found: {mask.sum()}")

    inputs_embeds[mask] = vision_embeddings.view(image_feature_size,
                                                 vision_embeddings.shape[-1])

    return inputs_embeds


class LlavaImagePixelInputs(TypedDict):
    type: Literal["pixel_values"]
    data: torch.Tensor
    """Shape: (batch_size, num_channels, height, width)"""


LlavaImageInputs = LlavaImagePixelInputs


<<<<<<< HEAD
@MULTIMODAL_REGISTRY.register_image_input()
@MULTIMODAL_REGISTRY.register_dummy_data(get_dummy_image_data)
class LlavaForConditionalGeneration(VisionLanguageModelBase):
=======

def dummy_data_for_llava(ctx: InputContext, seq_len: int):
    multimodal_config = ctx.get_multimodal_config()
    hf_config = ctx.get_hf_config(LlavaConfig)
    vision_config = hf_config.vision_config

    if isinstance(vision_config, CLIPVisionConfig):
        seq_data = dummy_seq_data_for_clip(
            vision_config,
            seq_len,
            image_token_id=hf_config.image_token_index,
        )

        image_input_type = multimodal_config.image_input_type
        ImageInputType = VisionLanguageConfig.ImageInputType
        mm_data: MultiModalData
        if image_input_type == ImageInputType.PIXEL_VALUES:
            mm_data = dummy_pixel_data_for_clip(vision_config)
        elif image_input_type == ImageInputType.IMAGE_FEATURES:
            mm_data = dummy_feature_data_for_clip(vision_config)

        return seq_data, mm_data

    msg = f"Unsupported vision config: {type(vision_config)}"
    raise NotImplementedError(msg)


@MULTIMODAL_REGISTRY.register_image_feature_input_mapper()
@MULTIMODAL_REGISTRY.register_image_pixel_input_mapper()
@INPUT_REGISTRY.register_dummy_data(dummy_data_for_llava)
class LlavaForConditionalGeneration(nn.Module, SupportsVision):
>>>>>>> 57f09a41

    def __init__(self,
                 config: LlavaConfig,
                 vlm_config: VisionLanguageConfig,
                 cache_config: Optional[CacheConfig] = None,
                 quant_config: Optional[QuantizationConfig] = None) -> None:
        super().__init__()

        self.config = config
        self.vlm_config = vlm_config

<<<<<<< HEAD
        # TODO: To be replaced by `multi_modal_config`.
        if self.vision_language_config:
=======
        if self.vlm_config.image_input_type == (
                VisionLanguageConfig.ImageInputType.PIXEL_VALUES):
>>>>>>> 57f09a41
            self.vision_tower = CLIPVisionModel(config.vision_config)
        else:
            self.vision_tower = None

        self.multi_modal_projector = LlavaMultiModalProjector(
            vision_hidden_size=config.vision_config.hidden_size,
            text_hidden_size=config.text_config.hidden_size,
            projector_hidden_act=config.projector_hidden_act)

        self.quant_config = quant_config
        self.language_model = LlamaModel(config.text_config, cache_config,
                                         quant_config)
        self.unpadded_vocab_size = config.text_config.vocab_size
        self.lm_head = ParallelLMHead(
            self.unpadded_vocab_size,
            config.text_config.hidden_size,
            org_num_embeddings=self.language_model.org_vocab_size)
        logit_scale = getattr(config, "logit_scale", 1.0)
        self.logits_processor = LogitsProcessor(self.unpadded_vocab_size,
                                                config.vocab_size, logit_scale)
        self.sampler = Sampler()

    def _validate_image_data(self, data: torch.Tensor) -> torch.Tensor:
        if list(data.shape[1:]) != list(self.vlm_config.image_input_shape[1:]):
            raise ValueError(
                f"The expected image tensor shape is batch dimension plus "
                f"{self.vlm_config.image_input_shape[1:]}. "
                f"You supplied {data.shape}. "
                f"If you are using vLLM's entrypoint, make sure your "
                f"supplied image input is consistent with "
                f"image_input_shape in engine args.")

        return data

    def _parse_and_validate_image_input(
            self, **kwargs: object) -> Optional[LlavaImageInputs]:
        pixel_values = kwargs.pop("pixel_values", None)
<<<<<<< HEAD
        if pixel_values is None:
            return None
=======
        image_features = kwargs.pop("image_features", None)

        expected_input_type = self.vlm_config.image_input_type
        ImageInputType = VisionLanguageConfig.ImageInputType

        if expected_input_type == ImageInputType.PIXEL_VALUES:
            if image_features is not None:
                raise ValueError(
                    "Expected pixel values but got image features")
            if pixel_values is None:
                return None

            if not isinstance(pixel_values, torch.Tensor):
                raise ValueError("Incorrect type of pixel values. "
                                 f"Got type: {type(pixel_values)}")

            return LlavaImagePixelInputs(
                type="pixel_values",
                data=self._validate_image_data(pixel_values),
            )
>>>>>>> 57f09a41

        if not isinstance(pixel_values, torch.Tensor):
            raise ValueError("Incorrect type of pixel values. "
                             f"Got type: {type(pixel_values)}")

        return LlavaImagePixelInputs(
            type="pixel_values",
            data=self._validate_image_data(pixel_values),
        )

    def _select_image_features(self, image_features: torch.Tensor, *,
                               strategy: str) -> torch.Tensor:
        # Copied from https://github.com/huggingface/transformers/blob/39c3c0a72af6fbda5614dde02ff236069bb79827/src/transformers/models/llava/modeling_llava.py#L421  # noqa
        if strategy == "default":
            return image_features[:, 1:]
        elif strategy == "full":
            return image_features

        raise ValueError(f"Unexpected select feature strategy: {strategy}")

    def _image_pixels_to_features(self, vision_tower: CLIPVisionModel,
                                  pixel_values: torch.Tensor) -> torch.Tensor:

        # NOTE: we skip the step to select the vision feature layer since
        # this is already done inside the vision tower
        image_features = vision_tower(pixel_values.to(vision_tower.device),
                                      self.config.vision_feature_layer)

        return self._select_image_features(
            image_features,
            strategy=self.config.vision_feature_select_strategy,
        )

    def _process_image_pixels(self,
                              inputs: LlavaImagePixelInputs) -> torch.Tensor:
        assert self.vision_tower is not None

        pixel_values = inputs["data"]

        return self._image_pixels_to_features(self.vision_tower, pixel_values)

    def _process_image_input(self,
                             image_input: LlavaImageInputs) -> torch.Tensor:
        assert self.vision_tower is not None
        image_features = self._process_image_pixels(image_input)
        return self.multi_modal_projector(image_features)

    def forward(
        self,
        input_ids: torch.Tensor,
        positions: torch.Tensor,
        kv_caches: List[torch.Tensor],
        attn_metadata: AttentionMetadata,
        **kwargs: object,
    ) -> SamplerOutput:
        """Run forward pass for LLaVA-1.5.

        One key thing to understand is the `input_ids` already accounts for the
        positions of the to-be-inserted image embeddings.
        Concretely, consider a text prompt:
        "<image>\nUSER: What's the content of the image?\nASSISTANT:".
        Tokenizer outputs:
        [1, 32000, 29871, 13, 11889, 29901, 1724, 29915, 29879, 278,
        2793, 310, 278, 1967, 29973, 13, 22933, 9047, 13566, 29901].
        The to-be-inserted image has a size of 576 (24 * 24) along the context
        length dimension.
        `input_ids` is thus [1, 32000, ..., 32000, 29871, 13, 11889, 29901,
        1724, 29915, 29879, 278, 2793, 310, 278, 1967, 29973, 13, 22933,
        9047, 13566, 29901].
        There will be 576 `32000` in the `input_ids`.
        (32000 is the token id for `<image>`.)

        This way, the `positions` and `attn_metadata` are consistent
        with the `input_ids`.

        Args:
            input_ids: Flattened (concatenated) input_ids corresponding to a
                batch.
            pixel_values: The pixels in each input image.
                Expects a batch with shape `[1, 3, 336, 336]`.
                (Only applicable to `PIXEL_VALUES` mode)

        See also:
            Each input maps to huggingface implementation, as follows:

            - `pixel_values`: https://github.com/huggingface/transformers/blob/v4.41.1/src/transformers/models/llava/modeling_llava.py#L360
            - `image_features`: https://github.com/huggingface/transformers/blob/v4.41.1/src/transformers/models/llava/modeling_llava.py#L437
        """
        image_input = self._parse_and_validate_image_input(**kwargs)

        if image_input is not None:
            vision_embeddings = self._process_image_input(image_input)
            inputs_embeds = self.language_model.get_input_embeddings(input_ids)

            inputs_embeds = merge_vision_embeddings(
                input_ids, inputs_embeds, vision_embeddings,
                self.vlm_config.image_token_id)

            input_ids = None
        else:
            inputs_embeds = None

        hidden_states = self.language_model(input_ids,
                                            positions,
                                            kv_caches,
                                            attn_metadata,
                                            inputs_embeds=inputs_embeds)

        return hidden_states

    def compute_logits(self, hidden_states: torch.Tensor,
                       sampling_metadata: SamplingMetadata) -> torch.Tensor:
        logits = self.logits_processor(self.lm_head.weight, hidden_states,
                                       sampling_metadata)
        return logits

    def sample(
        self,
        logits: torch.Tensor,
        sampling_metadata: SamplingMetadata,
    ) -> Optional[SamplerOutput]:
        next_tokens = self.sampler(logits, sampling_metadata)
        return next_tokens

    def load_weights(self, weights: Iterable[Tuple[str, torch.Tensor]]):
        # only doing this for language model part for now.
        stacked_params_mapping = [
            # (param_name, shard_name, shard_id)
            ("qkv_proj", "q_proj", "q"),
            ("qkv_proj", "k_proj", "k"),
            ("qkv_proj", "v_proj", "v"),
            ("gate_up_proj", "gate_proj", 0),
            ("gate_up_proj", "up_proj", 1),
        ]
        params_dict = dict(self.named_parameters())
        for name, loaded_weight in weights:
            if "rotary_emb.inv_freq" in name:
                continue
            # post_layernorm is not needed in CLIPVisionModel
            if "vision_model.post_layernorm" in name:
                continue
            for key_to_modify, new_key in _KEYS_TO_MODIFY_MAPPING.items():
                if key_to_modify in name:
                    name = name.replace(key_to_modify, new_key)
            use_default_weight_loading = False
            if "vision" in name:
                if self.vision_tower is not None:
                    # We only do sharding for language model and
                    # not vision model for now.
                    use_default_weight_loading = True
            else:
                for (param_name, weight_name,
                     shard_id) in stacked_params_mapping:
                    if weight_name not in name:
                        continue
                    param = params_dict[name.replace(weight_name, param_name)]
                    weight_loader = param.weight_loader
                    weight_loader(param, loaded_weight, shard_id)
                    break
                else:
                    use_default_weight_loading = True
            if use_default_weight_loading:
                param = params_dict[name]
                weight_loader = getattr(param, "weight_loader",
                                        default_weight_loader)
                weight_loader(param, loaded_weight)<|MERGE_RESOLUTION|>--- conflicted
+++ resolved
@@ -20,8 +20,7 @@
 from vllm.multimodal import MULTIMODAL_REGISTRY, MultiModalData
 from vllm.sequence import SamplerOutput
 
-from .clip import (dummy_feature_data_for_clip, dummy_pixel_data_for_clip,
-                   dummy_seq_data_for_clip)
+from .clip import dummy_pixel_data_for_clip, dummy_seq_data_for_clip
 from .interfaces import SupportsVision
 
 _KEYS_TO_MODIFY_MAPPING = {
@@ -79,12 +78,6 @@
 LlavaImageInputs = LlavaImagePixelInputs
 
 
-<<<<<<< HEAD
-@MULTIMODAL_REGISTRY.register_image_input()
-@MULTIMODAL_REGISTRY.register_dummy_data(get_dummy_image_data)
-class LlavaForConditionalGeneration(VisionLanguageModelBase):
-=======
-
 def dummy_data_for_llava(ctx: InputContext, seq_len: int):
     multimodal_config = ctx.get_multimodal_config()
     hf_config = ctx.get_hf_config(LlavaConfig)
@@ -97,25 +90,17 @@
             image_token_id=hf_config.image_token_index,
         )
 
-        image_input_type = multimodal_config.image_input_type
-        ImageInputType = VisionLanguageConfig.ImageInputType
         mm_data: MultiModalData
-        if image_input_type == ImageInputType.PIXEL_VALUES:
-            mm_data = dummy_pixel_data_for_clip(vision_config)
-        elif image_input_type == ImageInputType.IMAGE_FEATURES:
-            mm_data = dummy_feature_data_for_clip(vision_config)
-
+        mm_data = dummy_pixel_data_for_clip(vision_config)
         return seq_data, mm_data
 
     msg = f"Unsupported vision config: {type(vision_config)}"
     raise NotImplementedError(msg)
 
 
-@MULTIMODAL_REGISTRY.register_image_feature_input_mapper()
-@MULTIMODAL_REGISTRY.register_image_pixel_input_mapper()
+@MULTIMODAL_REGISTRY.register_image_input_mapper()
 @INPUT_REGISTRY.register_dummy_data(dummy_data_for_llava)
 class LlavaForConditionalGeneration(nn.Module, SupportsVision):
->>>>>>> 57f09a41
 
     def __init__(self,
                  config: LlavaConfig,
@@ -127,16 +112,7 @@
         self.config = config
         self.vlm_config = vlm_config
 
-<<<<<<< HEAD
-        # TODO: To be replaced by `multi_modal_config`.
-        if self.vision_language_config:
-=======
-        if self.vlm_config.image_input_type == (
-                VisionLanguageConfig.ImageInputType.PIXEL_VALUES):
->>>>>>> 57f09a41
-            self.vision_tower = CLIPVisionModel(config.vision_config)
-        else:
-            self.vision_tower = None
+        self.vision_tower = CLIPVisionModel(config.vision_config)
 
         self.multi_modal_projector = LlavaMultiModalProjector(
             vision_hidden_size=config.vision_config.hidden_size,
@@ -171,40 +147,19 @@
     def _parse_and_validate_image_input(
             self, **kwargs: object) -> Optional[LlavaImageInputs]:
         pixel_values = kwargs.pop("pixel_values", None)
-<<<<<<< HEAD
+
         if pixel_values is None:
             return None
-=======
-        image_features = kwargs.pop("image_features", None)
-
-        expected_input_type = self.vlm_config.image_input_type
-        ImageInputType = VisionLanguageConfig.ImageInputType
-
-        if expected_input_type == ImageInputType.PIXEL_VALUES:
-            if image_features is not None:
-                raise ValueError(
-                    "Expected pixel values but got image features")
-            if pixel_values is None:
-                return None
-
-            if not isinstance(pixel_values, torch.Tensor):
-                raise ValueError("Incorrect type of pixel values. "
-                                 f"Got type: {type(pixel_values)}")
-
-            return LlavaImagePixelInputs(
-                type="pixel_values",
-                data=self._validate_image_data(pixel_values),
-            )
->>>>>>> 57f09a41
 
         if not isinstance(pixel_values, torch.Tensor):
             raise ValueError("Incorrect type of pixel values. "
-                             f"Got type: {type(pixel_values)}")
+                                f"Got type: {type(pixel_values)}")
 
         return LlavaImagePixelInputs(
             type="pixel_values",
             data=self._validate_image_data(pixel_values),
         )
+
 
     def _select_image_features(self, image_features: torch.Tensor, *,
                                strategy: str) -> torch.Tensor:
