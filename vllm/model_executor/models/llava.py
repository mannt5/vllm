--- conflicted
+++ resolved
@@ -120,12 +120,9 @@
 LlavaImageInputs = Union[LlavaImagePixelInputs, LlavaImageFeatureInputs]
 
 
-<<<<<<< HEAD
 @MM_REGISTRY.register_image_feature_input()
 @MM_REGISTRY.register_image_pixel_input()
 @MM_REGISTRY.register_dummy_data(_get_dummy_data)
-=======
->>>>>>> 6287537a
 class LlavaForConditionalGeneration(VisionLanguageModelBase):
 
     def __init__(self,
@@ -175,7 +172,6 @@
         return data
 
     def _parse_and_validate_image_input(
-<<<<<<< HEAD
             self, **kwargs: object) -> Optional[LlavaImageInputs]:
         pixel_values = kwargs.pop("pixel_values", None)
         image_features = kwargs.pop("image_features", None)
@@ -211,32 +207,6 @@
             return LlavaImageFeatureInputs(
                 type="image_features",
                 data=self._validate_image_data(image_features),
-=======
-            self, data: object) -> Optional[LlavaImageInputs]:
-        expected_input_type = self.vision_language_config.image_input_type
-        ImageInputType = VisionLanguageConfig.ImageInputType
-
-        if data is None:
-            return None
-
-        if expected_input_type == ImageInputType.PIXEL_VALUES:
-            if not isinstance(data, torch.Tensor):
-                raise TypeError("Image pixel vector should be a tensor, "
-                                f"but received type: {type(data)}")
-
-            return LlavaImagePixelInputs(
-                type="pixel_values",
-                data=self._validate_image_data(data),
-            )
-        elif expected_input_type == ImageInputType.IMAGE_FEATURES:
-            if not isinstance(data, torch.Tensor):
-                raise TypeError("Image feature vector should be a tensor, "
-                                f"but received type: {type(data)}")
-
-            return LlavaImageFeatureInputs(
-                type="image_features",
-                data=self._validate_image_data(data),
->>>>>>> 6287537a
             )
 
         return None
@@ -283,7 +253,6 @@
 
         return self.multi_modal_projector(image_features)
 
-<<<<<<< HEAD
     def forward(
         self,
         input_ids: torch.Tensor,
@@ -291,15 +260,7 @@
         kv_caches: List[torch.Tensor],
         attn_metadata: AttentionMetadata,
         **kwargs: object,
-    ) -> SamplerOutput:  # noqa: E501
-=======
-    def forward(self,
-                input_ids: torch.Tensor,
-                positions: torch.Tensor,
-                kv_caches: List[torch.Tensor],
-                attn_metadata: AttentionMetadata,
-                image_input: Optional[torch.Tensor] = None) -> SamplerOutput:
->>>>>>> 6287537a
+    ) -> SamplerOutput:
         """Run forward pass for Llava 1.5.
 
         One key thing to understand is the `input_ids` already accounts for the
@@ -337,17 +298,10 @@
             image_features: For IMAGE_FEATURES, expects a batch with shape
                 [1, 576, 1024].
         """
-<<<<<<< HEAD
         image_input = self._parse_and_validate_image_input(**kwargs)
 
         if image_input is not None:
             vision_embeddings = self._process_image_input(image_input)
-=======
-        parsed_image_input = self._parse_and_validate_image_input(image_input)
-
-        if parsed_image_input is not None:
-            vision_embeddings = self._process_image_input(parsed_image_input)
->>>>>>> 6287537a
             inputs_embeds = self.language_model.get_input_embeddings(input_ids)
 
             inputs_embeds = _merge_vision_embeddings(
