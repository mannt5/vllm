# SPDX-License-Identifier: Apache-2.0

# Copyright 2024 The vLLM team.
#
# Licensed under the Apache License, Version 2.0 (the "License");
# you may not use this file except in compliance with the License.
# You may obtain a copy of the License at
#
#     http://www.apache.org/licenses/LICENSE-2.0
#
# Unless required by applicable law or agreed to in writing, software
# distributed under the License is distributed on an "AS IS" BASIS,
# WITHOUT WARRANTIES OR CONDITIONS OF ANY KIND, either express or implied.
# See the License for the specific language governing permissions and
# limitations under the License.
"""Wrapper around `transformers` models"""
import re
from itertools import chain
from typing import Iterable, Literal, Optional, Union

import torch
from torch import nn
from transformers import AutoModel, PretrainedConfig, PreTrainedModel
from transformers.modeling_utils import ALL_ATTENTION_FUNCTIONS

from vllm.attention import Attention
from vllm.compilation.decorators import support_torch_compile
from vllm.config import (CacheConfig, DeviceConfig, ModelConfig,
                         ParallelConfig, VllmConfig)
from vllm.distributed import get_pp_group, get_tensor_model_parallel_world_size
from vllm.distributed.utils import get_pp_indices
from vllm.logger import init_logger
from vllm.model_executor.layers.linear import (ColumnParallelLinear,
                                               ReplicatedLinear,
                                               RowParallelLinear)
from vllm.model_executor.layers.logits_processor import LogitsProcessor
from vllm.model_executor.layers.quantization import QuantizationConfig
from vllm.model_executor.layers.sampler import SamplerOutput, get_sampler
from vllm.model_executor.layers.vocab_parallel_embedding import (
    ParallelLMHead, VocabParallelEmbedding)
from vllm.model_executor.model_loader.weight_utils import default_weight_loader
from vllm.model_executor.sampling_metadata import SamplingMetadata
from vllm.sequence import IntermediateTensors

from .interfaces import SupportsLoRA, SupportsPP, SupportsQuant
<<<<<<< HEAD
from .utils import (PPMissingLayer, is_pp_missing_parameter,
=======
from .utils import (AutoWeightsLoader, PPMissingLayer, WeightsMapper,
                    is_pp_missing_parameter,
>>>>>>> 7f301dd8
                    make_empty_intermediate_tensors_factory, maybe_prefix)

logger = init_logger(__name__)


def vllm_flash_attention_forward(
        # Transformers args
        module: torch.nn.Module,
        query: torch.Tensor,
        key: torch.Tensor,
        value: torch.Tensor,
        attention_mask: torch.Tensor,
        # Transformers kwargs
        scaling: Optional[float] = None,
        # vLLM kwargs
        attention_instances: Optional[dict[Attention]] = None,
        **kwargs):
    self_attn = attention_instances[module.layer_idx]
    if scaling is not None:
        self_attn.impl.scale = float(scaling)
    hidden = query.shape[-2]
    query, key, value = (x.transpose(1, 2) for x in (query, key, value))
    query, key, value = (x.reshape(hidden, -1) for x in (query, key, value))
    return self_attn.forward(query, key, value), None


ALL_ATTENTION_FUNCTIONS["vllm"] = vllm_flash_attention_forward


def log_replacement(name: str, old_module: nn.Module, new_module: nn.Module):
    logger.debug("%s: %s -> %s", name, old_module, new_module)


def replace_linear_class(
    linear: nn.Linear, style: Literal["colwise", "rowwise"],
    quant_config: QuantizationConfig
) -> Union[ColumnParallelLinear, RowParallelLinear]:
    """
    Replace nn.Linear with one of vLLM's tensor parallel linear classes.
    
    Args:
        linear (nn.Linear): `nn.Linear` to be replaced.
        style (str): Tensor parallel style of the new linear, e.g. "colwise".
        quant_config (QuantConfig): Quantization config for the new linear.
    Returns:
        Union[ColumnParallelLinear, RowParallelLinear]: The new linear.
    """

    if not isinstance(style, str):
        raise ValueError(
            f"Unsupported parallel style type {type(style)}, expected str")

    vllm_linear_cls = {
        "colwise": ColumnParallelLinear,
        "rowwise": RowParallelLinear,
    }.get(style, ReplicatedLinear)

    return vllm_linear_cls(
        input_size=linear.in_features,
        output_size=linear.out_features,
        bias=linear.bias is not None,
        quant_config=quant_config,
        return_bias=False,
    )


<<<<<<< HEAD
@support_torch_compile
class TransformersModel(nn.Module, SupportsQuant, SupportsLoRA, SupportsPP):
    embedding_padding_modules = ["lm_head"]
    embedding_modules = ["embed_tokens"
                         ]  # TODO transformers will have a util to get it
=======
class TransformersModel(nn.Module):
>>>>>>> 7f301dd8

    def __init__(self, *, vllm_config: VllmConfig, prefix: str = ""):
        super().__init__()
        logger.info("Using Transformers backend.")

        config: PretrainedConfig = vllm_config.model_config.hf_config
        cache_config: CacheConfig = vllm_config.cache_config
        device_config: DeviceConfig = vllm_config.device_config
        model_config: ModelConfig = vllm_config.model_config
        parallel_config: ParallelConfig = vllm_config.parallel_config
        quant_config: QuantizationConfig = vllm_config.quant_config

        self.config = config
        self.cache_config = cache_config
        self.device_config = device_config
        self.model_config = model_config
        self.parallel_config = parallel_config
        self.quant_config = quant_config

<<<<<<< HEAD
        self.vocab_size = model_config.get_vocab_size()
        self.unpadded_vocab_size = model_config.get_vocab_size()

=======
>>>>>>> 7f301dd8
        self.pp_group = get_pp_group()
        self.pp_size = self.pp_group.world_size
        self.pp_rank = self.pp_group.rank_in_group
        self.tp_size = get_tensor_model_parallel_world_size()

        # Use meta device to delay allocating GPU tensors
        with torch.device("meta"):
<<<<<<< HEAD
=======
            # FIXME(Isotr0py): We need to refactor this part in the future to
            # avoid registering an extra model layer, otherwise we will need a
            # weights mapper to rename weights.
>>>>>>> 7f301dd8
            self.model: PreTrainedModel = AutoModel.from_config(
                config,
                attn_implementation="vllm",
                torch_dtype=model_config.dtype,
                trust_remote_code=model_config.trust_remote_code,
            )
<<<<<<< HEAD
        prefix = self.model.base_model_prefix

        self.pipeline_parallel()
        self.tensor_parallel()

        # Input embeddings
        if not isinstance(self.model.get_input_embeddings(), PPMissingLayer):
            self.model.set_input_embeddings(
                VocabParallelEmbedding(
                    config.vocab_size,
                    config.hidden_size,
                    org_num_embeddings=config.vocab_size,
                    quant_config=quant_config,
                ))

        # Attention layers
        self.attention_instances = self.create_attention_instances()

        # Output embeddings
        if not isinstance(getattr(self, "lm_head", None), PPMissingLayer):
            self.unpadded_vocab_size = config.vocab_size
            self.lm_head = ParallelLMHead(
                config.vocab_size,
                config.hidden_size,
                quant_config=quant_config,
                prefix=maybe_prefix(prefix, "lm_head"),
            )
            if config.tie_word_embeddings:
                self.lm_head = self.lm_head.tie_weights(
                    self.model.get_input_embeddings())

            logit_scale = getattr(config, "logit_scale", 1.0)
            self.logits_processor = LogitsProcessor(self.unpadded_vocab_size,
                                                    config.vocab_size,
                                                    logit_scale)

        # Initialize buffers (e.g. rotary embedding inverse frequency)
        self.init_buffers(self.model)

        # Move remaining meta tensors to device (should happen last)
        self.meta_to_empty(self.model)

        self.sampler = get_sampler()

        self.make_empty_intermediate_tensors = (
            make_empty_intermediate_tensors_factory(["hidden_states"],
                                                    config.hidden_size))

    def pipeline_parallel(self):
        """
        Apply the model's pipeline parallelization plan.
        """
        if self.pp_size <= 1:
            return

        if not self.model.supports_pp_plan:
            raise ValueError(
                f"{type(self.model)} does not support pipeline parallel yet!")

        module_lists = []
        module_list_idx = None
        pp_plan = list(self.model._pp_plan.keys())
        for i, name in enumerate(pp_plan):
            if isinstance(getattr(self.model, name), nn.ModuleList):
                module_lists.append(name)
                module_list_idx = i

        if len(module_lists) > 1:
            raise ValueError(
                "Pipeline parallel of models with multiple `ModuleList`s "
                "in the base model are not supported yet!")
        if module_list_idx is None:
            raise ValueError(
                f"Could not find `ModuleList` in {type(self.model)}")

        # Layers before module list
        for name in pp_plan[:module_list_idx]:
            if self.pp_group.is_first_rank or (self.config.tie_word_embeddings
                                               and self.pp_group.is_last_rank):
                continue
            setattr(self.model, name, PPMissingLayer())

        # Module list
        start_layer, end_layer = get_pp_indices(self.config.num_hidden_layers,
                                                self.pp_rank, self.pp_size)
        layers_name = pp_plan[module_list_idx]
        layers = getattr(self.model, layers_name)
        for i in range(len(layers)):
            if start_layer <= i and i < end_layer:
                continue
            layers[i] = PPMissingLayer(return_tuple=True)

        # Layers after module list
        for name in pp_plan[module_list_idx + 1:]:
            # Modules that should be on last rank
            if not self.pp_group.is_last_rank:
                setattr(self.model, name, PPMissingLayer())

        if not self.pp_group.is_last_rank:
            self.lm_head = PPMissingLayer()

    def tensor_parallel(self):
        """
        Apply the model's tensor parallelization plan.
        Currently only supports linear layers.
        """
        if self.tp_size > 1 and self.config.base_model_tp_plan is None:
=======

        self.pipeline_parallel()
        self.tensor_parallel()

        # Input embeddings
        if not isinstance(self.model.get_input_embeddings(), PPMissingLayer):
            self.model.set_input_embeddings(
                VocabParallelEmbedding(
                    config.vocab_size,
                    config.hidden_size,
                    org_num_embeddings=config.vocab_size,
                    quant_config=quant_config,
                ))

        # Attention layers
        self.attention_instances = self.create_attention_instances()

        # Initialize buffers (e.g. rotary embedding inverse frequency)
        self.init_buffers(self.model)

        # Move remaining meta tensors to device (should happen last)
        self.meta_to_empty(self.model)

        self.make_empty_intermediate_tensors = (
            make_empty_intermediate_tensors_factory(["hidden_states"],
                                                    config.hidden_size))

    def pipeline_parallel(self):
        """
        Apply the model's pipeline parallelization plan.
        """
        if self.pp_size <= 1:
            return

        if not self.model.supports_pp_plan:
            raise ValueError(
                f"{type(self.model)} does not support pipeline parallel yet!")

        module_lists = []
        module_list_idx = None
        pp_plan = list(self.model._pp_plan.keys())
        for i, name in enumerate(pp_plan):
            if isinstance(getattr(self.model, name), nn.ModuleList):
                module_lists.append(name)
                module_list_idx = i

        if len(module_lists) > 1:
            raise ValueError(
                "Pipeline parallel of models with multiple `ModuleList`s "
                "in the base model are not supported yet!")
        if module_list_idx is None:
            raise ValueError(
                f"Could not find `ModuleList` in {type(self.model)}")

        # Layers before module list
        for name in pp_plan[:module_list_idx]:
            if self.pp_group.is_first_rank or (self.config.tie_word_embeddings
                                               and self.pp_group.is_last_rank):
                continue
            setattr(self.model, name, PPMissingLayer())

        # Module list
        start_layer, end_layer = get_pp_indices(self.config.num_hidden_layers,
                                                self.pp_rank, self.pp_size)
        layers_name = pp_plan[module_list_idx]
        layers = getattr(self.model, layers_name)
        for i in range(len(layers)):
            if start_layer <= i and i < end_layer:
                continue
            layers[i] = PPMissingLayer(return_tuple=True)

        # Layers after module list
        for name in pp_plan[module_list_idx + 1:]:
            # Modules that should be on last rank
            if not self.pp_group.is_last_rank:
                setattr(self.model, name, PPMissingLayer())

    def tensor_parallel(self):
        """
        Apply the model's tensor parallelization plan.
        Currently only supports linear layers.
        """
        if not self.model.supports_tp_plan:
            if self.tp_size <= 1:
                return

>>>>>>> 7f301dd8
            raise ValueError(
                f"{type(self.model)} does not support tensor parallel yet!")

        tp_plan = self.model._tp_plan

        def _tensor_parallel(module: nn.Module, prefix: str = ""):
            for child_name, child_module in module.named_children():
                qual_name = maybe_prefix(prefix, child_name)
                for pattern, style in tp_plan.items():
                    if re.match(pattern, qual_name) and isinstance(
                            child_module, nn.Linear):
                        new_module = replace_linear_class(
                            child_module, style, self.quant_config)
                        setattr(module, child_name, new_module)
                        log_replacement(qual_name, child_module, new_module)
                else:
                    _tensor_parallel(child_module, prefix=qual_name)

        _tensor_parallel(self.model)

    def create_attention_instances(self) -> dict[int, Attention]:
        """
        Create `Attention` instances to inform KV cache allocation.
        """
        num_heads = self.model_config.get_num_attention_heads(
            self.parallel_config)
        head_size = self.model_config.get_head_size()
        num_kv_heads = self.model_config.get_num_kv_heads(self.parallel_config)
        start, end = get_pp_indices(self.config.num_hidden_layers,
                                    self.pp_rank, self.pp_size)
        return {
            i:
            Attention(
                num_heads=num_heads,
                head_size=head_size,
                # NOTE: We use Llama scale as default, if it's set by
                # Transformers, it's updated in vllm_flash_attention_forward
                scale=head_size**-0.5,
                num_kv_heads=num_kv_heads,
                cache_config=self.cache_config,
                quant_config=self.quant_config,
                prefix=f"{i}.attn")
            for i in range(start, end)
        }

    def init_buffers(self, module: nn.Module):
        """
        If a `buffer` is on the `meta` device, then its parent
        `module` is the original module created by:

        ```python
        with torch.device("meta"):
            self.model: PreTrainedModel = AutoModel.from_config(...)
        ```

        This means that:
        - `type(module)` is a class from `transformers`
        - This class is constructed using a `PretrainedConfig`
        """
        for name, buffer in module.named_buffers(recurse=False):
            if buffer.device == torch.device("meta"):
                new_buffer = getattr(type(module)(self.config), name)
                setattr(module, name, new_buffer)
        for child in module.children():
            self.init_buffers(child)

    def meta_to_empty(self, module: nn.Module):
        tensors = list(chain(module.buffers(), module.parameters()))
        if tensors and all(t.device == torch.device("meta") for t in tensors):
            module.to_empty(device=self.device_config.device)
            return  # We can stop recursing because to_empty is recursive
        for child in module.children():
            self.meta_to_empty(child)
<<<<<<< HEAD
=======

    def get_input_embeddings(self) -> nn.Module:
        return self.model.get_input_embeddings()
>>>>>>> 7f301dd8

    def forward(
        self,
        input_ids: Optional[torch.Tensor],
        positions: torch.Tensor,
        intermediate_tensors: Optional[IntermediateTensors] = None,
        inputs_embeds: Optional[torch.Tensor] = None,
    ) -> Union[torch.Tensor, IntermediateTensors]:
        if not get_pp_group().is_first_rank:
            assert intermediate_tensors is not None
            input_ids = None
            inputs_embeds = intermediate_tensors["hidden_states"]

        if input_ids is not None:
            input_ids = input_ids[None, ...]
        if inputs_embeds is not None:
            inputs_embeds = inputs_embeds[None, ...]

        hidden_states = self.model(
            input_ids=input_ids,
            inputs_embeds=inputs_embeds,
            use_cache=False,
            position_ids=positions[None, ...],
            attention_instances=self.attention_instances,
            return_dict=False)[0][0, ...]  # we remove batch dimension for now

        if not get_pp_group().is_last_rank:
            return IntermediateTensors({"hidden_states": hidden_states})

        return hidden_states
<<<<<<< HEAD
=======

    def load_weights(self, weights: Iterable[tuple[str,
                                                   torch.Tensor]]) -> set[str]:
        params_dict = dict(self.named_parameters())
        loaded_params = set[str]()
        for name, loaded_weight in weights:
            # Use "model" instead of base_model_prefix because
            # the base model attribute in vLLM is always `model`
            if not name.startswith(prefix := "model."):
                name = prefix + name

            if is_pp_missing_parameter(name, self):
                continue
            if name in params_dict:
                param = params_dict[name]
                weight_loader = getattr(param, "weight_loader",
                                        default_weight_loader)
                weight_loader(param, loaded_weight)
                loaded_params.add(name)
        return loaded_params


@support_torch_compile
class TransformersForCausalLM(nn.Module, SupportsQuant, SupportsLoRA,
                              SupportsPP):
    embedding_padding_modules = ["lm_head"]
    embedding_modules = ["embed_tokens"
                         ]  # TODO transformers will have a util to get it

    def __init__(self, *, vllm_config: VllmConfig, prefix: str = ""):
        super().__init__()
        config: PretrainedConfig = vllm_config.model_config.hf_config
        quant_config: QuantizationConfig = vllm_config.quant_config

        self.config = config

        self.model = TransformersModel(vllm_config=vllm_config, prefix=prefix)

        if get_pp_group().is_last_rank:
            self.unpadded_vocab_size = config.vocab_size
            self.lm_head = ParallelLMHead(
                config.vocab_size,
                config.hidden_size,
                quant_config=quant_config,
                prefix=maybe_prefix(prefix, "lm_head"),
            )
            if config.tie_word_embeddings:
                self.lm_head = self.lm_head.tie_weights(
                    self.model.get_input_embeddings())

            logit_scale = getattr(config, "logit_scale", 1.0)
            self.logits_processor = LogitsProcessor(self.unpadded_vocab_size,
                                                    config.vocab_size,
                                                    logit_scale)
        else:
            self.lm_head = PPMissingLayer()

        self.sampler = get_sampler()

        self.make_empty_intermediate_tensors = (
            self.model.make_empty_intermediate_tensors)

    # FIXME(Isotr0py): Don't use any weights mapper for Transformers fallback,
    # this makes thing complicated. We need to remove this mapper after refactor
    # `TransformersModel` in the future.
    @property
    def hf_to_vllm_mapper(self):
        prefix_mapper = {
            name: "model." + name
            for name, _ in self.model.model.named_children()
        }
        return WeightsMapper(
            orig_to_new_substr={"model.": "model.model."},
            orig_to_new_prefix=prefix_mapper,
        )

    def forward(
        self,
        input_ids: Optional[torch.Tensor],
        positions: torch.Tensor,
        intermediate_tensors: Optional[IntermediateTensors] = None,
        inputs_embeds: Optional[torch.Tensor] = None,
    ) -> Union[torch.Tensor, IntermediateTensors]:
        model_output = self.model(input_ids, positions, intermediate_tensors,
                                  inputs_embeds)
        return model_output
>>>>>>> 7f301dd8

    def compute_logits(
        self,
        hidden_states: torch.Tensor,
        sampling_metadata: SamplingMetadata,
    ) -> Optional[torch.Tensor]:
        logits = self.logits_processor(self.lm_head, hidden_states,
                                       sampling_metadata)
        return logits

    def sample(self, logits: torch.Tensor,
               sampling_metadata: SamplingMetadata) -> Optional[SamplerOutput]:

        next_tokens = self.sampler(logits, sampling_metadata)
        return next_tokens

    def load_weights(self, weights: Iterable[tuple[str,
                                                   torch.Tensor]]) -> set[str]:
<<<<<<< HEAD
        params_dict = dict(self.named_parameters())
        loaded_params = set[str]()
        for name, loaded_weight in weights:
            # Necessary for some models which use remote code
            if not name.startswith(prefix := self.model.base_model_prefix):
                name = maybe_prefix(prefix, name)
            if is_pp_missing_parameter(name, self):
                continue
            if name in params_dict:
                param = params_dict[name]
                weight_loader = getattr(param, "weight_loader",
                                        default_weight_loader)
                weight_loader(param, loaded_weight)
                loaded_params.add(name)
        return loaded_params
=======
        loader = AutoWeightsLoader(
            self,
            skip_prefixes=(["lm_head."]
                           if self.config.tie_word_embeddings else None),
        )
        return loader.load_weights(weights, mapper=self.hf_to_vllm_mapper)
>>>>>>> 7f301dd8
<|MERGE_RESOLUTION|>--- conflicted
+++ resolved
@@ -43,12 +43,8 @@
 from vllm.sequence import IntermediateTensors
 
 from .interfaces import SupportsLoRA, SupportsPP, SupportsQuant
-<<<<<<< HEAD
-from .utils import (PPMissingLayer, is_pp_missing_parameter,
-=======
 from .utils import (AutoWeightsLoader, PPMissingLayer, WeightsMapper,
                     is_pp_missing_parameter,
->>>>>>> 7f301dd8
                     make_empty_intermediate_tensors_factory, maybe_prefix)
 
 logger = init_logger(__name__)
@@ -88,7 +84,7 @@
 ) -> Union[ColumnParallelLinear, RowParallelLinear]:
     """
     Replace nn.Linear with one of vLLM's tensor parallel linear classes.
-    
+
     Args:
         linear (nn.Linear): `nn.Linear` to be replaced.
         style (str): Tensor parallel style of the new linear, e.g. "colwise".
@@ -115,15 +111,7 @@
     )
 
 
-<<<<<<< HEAD
-@support_torch_compile
-class TransformersModel(nn.Module, SupportsQuant, SupportsLoRA, SupportsPP):
-    embedding_padding_modules = ["lm_head"]
-    embedding_modules = ["embed_tokens"
-                         ]  # TODO transformers will have a util to get it
-=======
 class TransformersModel(nn.Module):
->>>>>>> 7f301dd8
 
     def __init__(self, *, vllm_config: VllmConfig, prefix: str = ""):
         super().__init__()
@@ -143,12 +131,6 @@
         self.parallel_config = parallel_config
         self.quant_config = quant_config
 
-<<<<<<< HEAD
-        self.vocab_size = model_config.get_vocab_size()
-        self.unpadded_vocab_size = model_config.get_vocab_size()
-
-=======
->>>>>>> 7f301dd8
         self.pp_group = get_pp_group()
         self.pp_size = self.pp_group.world_size
         self.pp_rank = self.pp_group.rank_in_group
@@ -156,20 +138,15 @@
 
         # Use meta device to delay allocating GPU tensors
         with torch.device("meta"):
-<<<<<<< HEAD
-=======
             # FIXME(Isotr0py): We need to refactor this part in the future to
             # avoid registering an extra model layer, otherwise we will need a
             # weights mapper to rename weights.
->>>>>>> 7f301dd8
             self.model: PreTrainedModel = AutoModel.from_config(
                 config,
                 attn_implementation="vllm",
                 torch_dtype=model_config.dtype,
                 trust_remote_code=model_config.trust_remote_code,
             )
-<<<<<<< HEAD
-        prefix = self.model.base_model_prefix
 
         self.pipeline_parallel()
         self.tensor_parallel()
@@ -187,31 +164,11 @@
         # Attention layers
         self.attention_instances = self.create_attention_instances()
 
-        # Output embeddings
-        if not isinstance(getattr(self, "lm_head", None), PPMissingLayer):
-            self.unpadded_vocab_size = config.vocab_size
-            self.lm_head = ParallelLMHead(
-                config.vocab_size,
-                config.hidden_size,
-                quant_config=quant_config,
-                prefix=maybe_prefix(prefix, "lm_head"),
-            )
-            if config.tie_word_embeddings:
-                self.lm_head = self.lm_head.tie_weights(
-                    self.model.get_input_embeddings())
-
-            logit_scale = getattr(config, "logit_scale", 1.0)
-            self.logits_processor = LogitsProcessor(self.unpadded_vocab_size,
-                                                    config.vocab_size,
-                                                    logit_scale)
-
         # Initialize buffers (e.g. rotary embedding inverse frequency)
         self.init_buffers(self.model)
 
         # Move remaining meta tensors to device (should happen last)
         self.meta_to_empty(self.model)
-
-        self.sampler = get_sampler()
 
         self.make_empty_intermediate_tensors = (
             make_empty_intermediate_tensors_factory(["hidden_states"],
@@ -267,93 +224,6 @@
             if not self.pp_group.is_last_rank:
                 setattr(self.model, name, PPMissingLayer())
 
-        if not self.pp_group.is_last_rank:
-            self.lm_head = PPMissingLayer()
-
-    def tensor_parallel(self):
-        """
-        Apply the model's tensor parallelization plan.
-        Currently only supports linear layers.
-        """
-        if self.tp_size > 1 and self.config.base_model_tp_plan is None:
-=======
-
-        self.pipeline_parallel()
-        self.tensor_parallel()
-
-        # Input embeddings
-        if not isinstance(self.model.get_input_embeddings(), PPMissingLayer):
-            self.model.set_input_embeddings(
-                VocabParallelEmbedding(
-                    config.vocab_size,
-                    config.hidden_size,
-                    org_num_embeddings=config.vocab_size,
-                    quant_config=quant_config,
-                ))
-
-        # Attention layers
-        self.attention_instances = self.create_attention_instances()
-
-        # Initialize buffers (e.g. rotary embedding inverse frequency)
-        self.init_buffers(self.model)
-
-        # Move remaining meta tensors to device (should happen last)
-        self.meta_to_empty(self.model)
-
-        self.make_empty_intermediate_tensors = (
-            make_empty_intermediate_tensors_factory(["hidden_states"],
-                                                    config.hidden_size))
-
-    def pipeline_parallel(self):
-        """
-        Apply the model's pipeline parallelization plan.
-        """
-        if self.pp_size <= 1:
-            return
-
-        if not self.model.supports_pp_plan:
-            raise ValueError(
-                f"{type(self.model)} does not support pipeline parallel yet!")
-
-        module_lists = []
-        module_list_idx = None
-        pp_plan = list(self.model._pp_plan.keys())
-        for i, name in enumerate(pp_plan):
-            if isinstance(getattr(self.model, name), nn.ModuleList):
-                module_lists.append(name)
-                module_list_idx = i
-
-        if len(module_lists) > 1:
-            raise ValueError(
-                "Pipeline parallel of models with multiple `ModuleList`s "
-                "in the base model are not supported yet!")
-        if module_list_idx is None:
-            raise ValueError(
-                f"Could not find `ModuleList` in {type(self.model)}")
-
-        # Layers before module list
-        for name in pp_plan[:module_list_idx]:
-            if self.pp_group.is_first_rank or (self.config.tie_word_embeddings
-                                               and self.pp_group.is_last_rank):
-                continue
-            setattr(self.model, name, PPMissingLayer())
-
-        # Module list
-        start_layer, end_layer = get_pp_indices(self.config.num_hidden_layers,
-                                                self.pp_rank, self.pp_size)
-        layers_name = pp_plan[module_list_idx]
-        layers = getattr(self.model, layers_name)
-        for i in range(len(layers)):
-            if start_layer <= i and i < end_layer:
-                continue
-            layers[i] = PPMissingLayer(return_tuple=True)
-
-        # Layers after module list
-        for name in pp_plan[module_list_idx + 1:]:
-            # Modules that should be on last rank
-            if not self.pp_group.is_last_rank:
-                setattr(self.model, name, PPMissingLayer())
-
     def tensor_parallel(self):
         """
         Apply the model's tensor parallelization plan.
@@ -363,7 +233,6 @@
             if self.tp_size <= 1:
                 return
 
->>>>>>> 7f301dd8
             raise ValueError(
                 f"{type(self.model)} does not support tensor parallel yet!")
 
@@ -437,12 +306,9 @@
             return  # We can stop recursing because to_empty is recursive
         for child in module.children():
             self.meta_to_empty(child)
-<<<<<<< HEAD
-=======
 
     def get_input_embeddings(self) -> nn.Module:
         return self.model.get_input_embeddings()
->>>>>>> 7f301dd8
 
     def forward(
         self,
@@ -473,8 +339,6 @@
             return IntermediateTensors({"hidden_states": hidden_states})
 
         return hidden_states
-<<<<<<< HEAD
-=======
 
     def load_weights(self, weights: Iterable[tuple[str,
                                                    torch.Tensor]]) -> set[str]:
@@ -561,7 +425,6 @@
         model_output = self.model(input_ids, positions, intermediate_tensors,
                                   inputs_embeds)
         return model_output
->>>>>>> 7f301dd8
 
     def compute_logits(
         self,
@@ -580,27 +443,9 @@
 
     def load_weights(self, weights: Iterable[tuple[str,
                                                    torch.Tensor]]) -> set[str]:
-<<<<<<< HEAD
-        params_dict = dict(self.named_parameters())
-        loaded_params = set[str]()
-        for name, loaded_weight in weights:
-            # Necessary for some models which use remote code
-            if not name.startswith(prefix := self.model.base_model_prefix):
-                name = maybe_prefix(prefix, name)
-            if is_pp_missing_parameter(name, self):
-                continue
-            if name in params_dict:
-                param = params_dict[name]
-                weight_loader = getattr(param, "weight_loader",
-                                        default_weight_loader)
-                weight_loader(param, loaded_weight)
-                loaded_params.add(name)
-        return loaded_params
-=======
         loader = AutoWeightsLoader(
             self,
             skip_prefixes=(["lm_head."]
                            if self.config.tie_word_embeddings else None),
         )
-        return loader.load_weights(weights, mapper=self.hf_to_vllm_mapper)
->>>>>>> 7f301dd8
+        return loader.load_weights(weights, mapper=self.hf_to_vllm_mapper)