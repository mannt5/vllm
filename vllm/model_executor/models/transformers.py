# SPDX-License-Identifier: Apache-2.0

# Copyright 2024 The vLLM team.
#
# Licensed under the Apache License, Version 2.0 (the "License");
# you may not use this file except in compliance with the License.
# You may obtain a copy of the License at
#
#     http://www.apache.org/licenses/LICENSE-2.0
#
# Unless required by applicable law or agreed to in writing, software
# distributed under the License is distributed on an "AS IS" BASIS,
# WITHOUT WARRANTIES OR CONDITIONS OF ANY KIND, either express or implied.
# See the License for the specific language governing permissions and
# limitations under the License.
"""Wrapper around `transformers` models"""
import re
from itertools import chain
from typing import Iterable, Literal, Optional, Union

import torch
from torch import nn
<<<<<<< HEAD
from transformers import AutoModel, PreTrainedModel, LlavaConfig
=======
from transformers import AutoModel, PretrainedConfig, PreTrainedModel
>>>>>>> 9351f91b
from transformers.modeling_utils import ALL_ATTENTION_FUNCTIONS

from vllm.attention import Attention
from vllm.compilation.decorators import support_torch_compile
from vllm.config import (CacheConfig, DeviceConfig, ModelConfig,
                         ParallelConfig, VllmConfig)
from vllm.distributed import get_pp_group, get_tensor_model_parallel_world_size
from vllm.distributed.utils import get_pp_indices
from vllm.logger import init_logger
from vllm.model_executor.layers.linear import (ColumnParallelLinear,
                                               ReplicatedLinear,
                                               RowParallelLinear)
from vllm.model_executor.layers.logits_processor import LogitsProcessor
from vllm.model_executor.layers.quantization import QuantizationConfig
from vllm.model_executor.layers.sampler import SamplerOutput, get_sampler
from vllm.model_executor.layers.vocab_parallel_embedding import (
    ParallelLMHead, VocabParallelEmbedding)
from vllm.model_executor.model_loader.weight_utils import default_weight_loader
from vllm.model_executor.sampling_metadata import SamplingMetadata
from vllm.sequence import IntermediateTensors
from vllm.transformers_utils.processor import cached_get_processor
from vllm.multimodal import MULTIMODAL_REGISTRY, MultiModalRegistry, MultiModalKwargs
from vllm.multimodal.processing import BaseMultiModalProcessor, BaseProcessingInfo
from vllm.multimodal.profiling import BaseDummyInputsBuilder, ProcessorInputs
from vllm.multimodal.inputs import MultiModalFieldConfig, MultiModalInputs, PlaceholderRange

<<<<<<< HEAD
from .interfaces import SupportsQuant, SupportsMultiModal
from .utils import maybe_prefix
=======
from .interfaces import SupportsLoRA, SupportsPP, SupportsQuant
from .utils import (AutoWeightsLoader, PPMissingLayer, WeightsMapper,
                    is_pp_missing_parameter,
                    make_empty_intermediate_tensors_factory, maybe_prefix)
>>>>>>> 9351f91b

logger = init_logger(__name__)


def vllm_flash_attention_forward(
        # Transformers args
        module: torch.nn.Module,
        query: torch.Tensor,
        key: torch.Tensor,
        value: torch.Tensor,
        attention_mask: torch.Tensor,
        # Transformers kwargs
        scaling: Optional[float] = None,
        # vLLM kwargs
        attention_instances: Optional[dict[Attention]] = None,
        **kwargs):
    self_attn = attention_instances[module.layer_idx]
    if scaling is not None:
        self_attn.impl.scale = float(scaling)
    hidden = query.shape[-2]
    query, key, value = (x.transpose(1, 2) for x in (query, key, value))
    query, key, value = (x.reshape(hidden, -1) for x in (query, key, value))
    return self_attn.forward(query, key, value), None


ALL_ATTENTION_FUNCTIONS["vllm"] = vllm_flash_attention_forward


def log_replacement(name: str, old_module: nn.Module, new_module: nn.Module):
    logger.debug("%s: %s -> %s", name, old_module, new_module)


def replace_linear_class(
    linear: nn.Linear, style: Literal["colwise", "rowwise"],
    quant_config: QuantizationConfig
) -> Union[ColumnParallelLinear, RowParallelLinear]:
    """
    Replace nn.Linear with one of vLLM's tensor parallel linear classes.
    
    Args:
        linear (nn.Linear): `nn.Linear` to be replaced.
        style (str): Tensor parallel style of the new linear, e.g. "colwise".
        quant_config (QuantConfig): Quantization config for the new linear.
    Returns:
        Union[ColumnParallelLinear, RowParallelLinear]: The new linear.
    """

    if not isinstance(style, str):
        raise ValueError(
            f"Unsupported parallel style type {type(style)}, expected str")

    vllm_linear_cls = {
        "colwise": ColumnParallelLinear,
        "rowwise": RowParallelLinear,
    }.get(style, ReplicatedLinear)

    return vllm_linear_cls(
        input_size=linear.in_features,
        output_size=linear.out_features,
        bias=linear.bias is not None,
        quant_config=quant_config,
        return_bias=False,
    )


<<<<<<< HEAD
class MultiModalProcessingInfo(BaseProcessingInfo):
    def get_hf_config(self):
        # NOTE: this means we don't check if return config type is same as requested
        # VLLM on contrary always checks. In whcih cases we can have different config types tho?
        return self.ctx.model_config.hf_config

    def get_supported_mm_limits(self):
        return {"image": None, "video": None}

    def get_mm_max_tokens_per_item(self, seq_len, mm_counts):
        return {"image": self.get_max_image_tokens(), "video": 100}

    def get_max_image_tokens(self) -> int:
        # Is already an attribute in some VLMs and now reason to make it a required attribute
        # TODO: @raushan add it for all VLM configs
        return self.get_hf_config().image_seq_length

    def get_hf_processor(self):
        processor = cached_get_processor(self.ctx.model_config.model)
        return processor


class MultiModalDummyInputsBuilder(BaseDummyInputsBuilder):
    def get_dummy_processor_inputs(
        self,
        seq_len,
        mm_counts,
    ) -> ProcessorInputs:
        num_images = mm_counts.get("image", 0)
        num_videos = mm_counts.get("video", 0)
        num_frames = 8

        processor = self.info.get_hf_processor()
        image_token = getattr(processor, "image_token", None)
        video_token = getattr(processor, "video_token", None)

        # TODO: raushan, we can have processor attr for `processor.max_output_size` which will infer
        # max features for model in HF side. But imo we can just set a veru high resolution
        # and the processor will return us pixels with correct max shape. Resolution 3kx3k is high enough
        target_width = target_height = 3000

        # NOTE: we can pass videos/images/audio to any processor With the new API used in MLLMs,
        # HF processor will take the modality needed for model and ignore all others
        mm_data = {
            "image": self._get_dummy_images(
                width=target_width,
                height=target_height,
                num_images=num_images
            ),
            "video": self._get_dummy_videos(
                width=target_width,
                height=target_height,
                num_frames=num_frames,
                num_videos=num_videos,
            )
        }

        prompt_text = video_token*num_videos if video_token is not None else image_token*num_images    
        return ProcessorInputs(
            prompt_text=prompt_text,
            mm_data=mm_data,
        )


class MultiModalProcessor(BaseMultiModalProcessor):
    def _get_prompt_replacements(
        self,
        mm_items,
        hf_processor_mm_kwargs,
        out_mm_kwargs: MultiModalKwargs,
    ):
        return

    def _get_mm_fields_config(
        self,
        hf_inputs,
        hf_processor_mm_kwargs,
    ):
        return dict(
            pixel_values=MultiModalFieldConfig.batched("image"),
            image_sizes=MultiModalFieldConfig.batched("image"),
            image_embeds=MultiModalFieldConfig.batched("image"),
            mm_token_type_ids=MultiModalFieldConfig.batched("image"),
            pixel_values_videos=MultiModalFieldConfig.batched("video"),
            video_embeds=MultiModalFieldConfig.batched("video"),
        )
    
    def _apply_hf_processor_text_mm(
        self,
        prompt_text,
        mm_items,
        hf_processor_mm_kwargs,
    ):
        """
        Apply the HF processor on the prompt text and multi-modal data
        together.

        In addition, return whether prompt replacements have been applied.
        """
        processor_data, passthrough_data = self._get_hf_mm_data(mm_items)
        processor_data["return_mm_token_type_ids"] = True

        processed_data = self._call_hf_processor(
            prompt=prompt_text,
            mm_data=processor_data,
            mm_kwargs=hf_processor_mm_kwargs,
        )
        processed_data.update(passthrough_data)

        prompt_ids, = processed_data.pop("input_ids").tolist()
        mm_token_type_ids = processed_data.pop("mm_token_type_ids")

        mm_kwargs = MultiModalKwargs.from_hf_inputs(
            processed_data,
            self._get_mm_fields_config(processed_data, hf_processor_mm_kwargs),
        )

        return prompt_ids, mm_kwargs, mm_token_type_ids

    def apply(
        self,
        prompt,
        mm_data,
        hf_processor_mm_kwargs,
    ) -> MultiModalInputs:
        """
        Process multi-modal inputs to be used in vLLM.

        Apply HF Processor on prompt text and multi-modal data together,
        outputting token IDs and processed tensors.
        """
        mm_items = self._to_mm_items(mm_data)
        prompt_ids, mm_kwargs, mm_token_type_ids = self._apply_hf_processor_text_mm(
            prompt_text=prompt,
            mm_items=mm_items,
            hf_processor_mm_kwargs=hf_processor_mm_kwargs,
        )

        # HF processor will return `mm_token_type_ids` from which
        # we can infer mm_placeholders. Until then hardcode to make code run
        # Below tested on Llava. Prompts and `mm_token_type_ids` are always bs=1
        mm_positions = torch.where(mm_token_type_ids == 1)[1]
        hf_processor = self.info.get_hf_processor(**hf_processor_mm_kwargs)
        mm_tokens_per_modality = hf_processor._get_num_mm_tokens(
            image_inputs=mm_kwargs.get_hf_inputs("image"),
            video_inputs=mm_kwargs.get_hf_inputs("video"),
        )

        mm_placeholders = {}
        for modality in mm_tokens_per_modality:
            split_sizes = mm_tokens_per_modality[modality]
            if split_sizes != 0:
                chunked_mm_positions = torch.split(mm_positions, split_sizes)
                ranges = [
                    PlaceholderRange(offset=positions[0].item(), length=positions.shape[0]) 
                    for positions in chunked_mm_positions
                ]
                mm_placeholders = {modality: ranges}

        print(mm_placeholders)
        return MultiModalInputs(
            type="multimodal",
            prompt=prompt,
            prompt_token_ids=prompt_ids,
            mm_kwargs=mm_kwargs,
            mm_hashes=None,
            mm_placeholders=mm_placeholders,
        )


@MULTIMODAL_REGISTRY.register_processor(MultiModalProcessor,
                                        info=MultiModalProcessingInfo,
                                        dummy_inputs=MultiModalDummyInputsBuilder)
class TransformersModel(nn.Module, SupportsQuant, SupportsMultiModal):
    embedding_padding_modules = ["lm_head"]
    embedding_modules = ["embed_tokens"]  # TODO transformers will have a util to get it
=======
class TransformersModel(nn.Module):
>>>>>>> 9351f91b

    def __init__(self, *, vllm_config: VllmConfig, prefix: str = ""):
        super().__init__()
        logger.info("Using Transformers backend.")

        config: PretrainedConfig = vllm_config.model_config.hf_config
        cache_config: CacheConfig = vllm_config.cache_config
        device_config: DeviceConfig = vllm_config.device_config
        model_config: ModelConfig = vllm_config.model_config
        parallel_config: ParallelConfig = vllm_config.parallel_config
        quant_config: QuantizationConfig = vllm_config.quant_config

        self.config = config
<<<<<<< HEAD
        self.text_config = config.get_text_config()
        self.vocab_size = self.text_config.vocab_size
        self.unpadded_vocab_size = self.text_config.vocab_size

        self.model: PreTrainedModel = AutoModel.from_config(
            self.config,
            attn_implementation={"text_config": "vllm", "vision_config": "eager"},
            torch_dtype=vllm_config.model_config.dtype,
            trust_remote_code=vllm_config.model_config.trust_remote_code,
        )
        prefix = self.model.base_model_prefix
=======
        self.cache_config = cache_config
        self.device_config = device_config
        self.model_config = model_config
        self.parallel_config = parallel_config
        self.quant_config = quant_config

        self.pp_group = get_pp_group()
        self.pp_size = self.pp_group.world_size
        self.pp_rank = self.pp_group.rank_in_group
        self.tp_size = get_tensor_model_parallel_world_size()

        # Use meta device to delay allocating GPU tensors
        with torch.device("meta"):
            # FIXME(Isotr0py): We need to refactor this part in the future to
            # avoid registering an extra model layer, otherwise we will need a
            # weights mapper to rename weights.
            self.model: PreTrainedModel = AutoModel.from_config(
                config,
                attn_implementation="vllm",
                torch_dtype=model_config.dtype,
                trust_remote_code=model_config.trust_remote_code,
            )

        self.pipeline_parallel()
        self.tensor_parallel()

        # Input embeddings
        if not isinstance(self.model.get_input_embeddings(), PPMissingLayer):
            self.model.set_input_embeddings(
                VocabParallelEmbedding(
                    config.vocab_size,
                    config.hidden_size,
                    org_num_embeddings=config.vocab_size,
                    quant_config=quant_config,
                ))

        # Attention layers
        self.attention_instances = self.create_attention_instances()

        # Initialize buffers (e.g. rotary embedding inverse frequency)
        self.init_buffers(self.model)

        # Move remaining meta tensors to device (should happen last)
        self.meta_to_empty(self.model)

        self.make_empty_intermediate_tensors = (
            make_empty_intermediate_tensors_factory(["hidden_states"],
                                                    config.hidden_size))

    def pipeline_parallel(self):
        """
        Apply the model's pipeline parallelization plan.
        """
        if self.pp_size <= 1:
            return
>>>>>>> 9351f91b

        if not self.model.supports_pp_plan:
            raise ValueError(
                f"{type(self.model)} does not support pipeline parallel yet!")

        module_lists = []
        module_list_idx = None
        pp_plan = list(self.model._pp_plan.keys())
        for i, name in enumerate(pp_plan):
            if isinstance(getattr(self.model, name), nn.ModuleList):
                module_lists.append(name)
                module_list_idx = i

        if len(module_lists) > 1:
            raise ValueError(
                "Pipeline parallel of models with multiple `ModuleList`s "
                "in the base model are not supported yet!")
        if module_list_idx is None:
            raise ValueError(
                f"Could not find `ModuleList` in {type(self.model)}")

        # Layers before module list
        for name in pp_plan[:module_list_idx]:
            if self.pp_group.is_first_rank or (self.config.tie_word_embeddings
                                               and self.pp_group.is_last_rank):
                continue
            setattr(self.model, name, PPMissingLayer())

        # Module list
        start_layer, end_layer = get_pp_indices(self.config.num_hidden_layers,
                                                self.pp_rank, self.pp_size)
        layers_name = pp_plan[module_list_idx]
        layers = getattr(self.model, layers_name)
        for i in range(len(layers)):
            if start_layer <= i and i < end_layer:
                continue
            layers[i] = PPMissingLayer(return_tuple=True)

        # Layers after module list
        for name in pp_plan[module_list_idx + 1:]:
            # Modules that should be on last rank
            if not self.pp_group.is_last_rank:
                setattr(self.model, name, PPMissingLayer())

    def tensor_parallel(self):
        """
        Apply the model's tensor parallelization plan.
        Currently only supports linear layers.
        """
        if not self.model.supports_tp_plan:
            if self.tp_size <= 1:
                return

            raise ValueError(
                f"{type(self.model)} does not support tensor parallel yet!")

        tp_plan = self.model._tp_plan

        def _tensor_parallel(module: nn.Module, prefix: str = ""):
            for child_name, child_module in module.named_children():
                qual_name = maybe_prefix(prefix, child_name)
                for pattern, style in tp_plan.items():
                    if re.match(pattern, qual_name) and isinstance(
                            child_module, nn.Linear):
                        new_module = replace_linear_class(
                            child_module, style, self.quant_config)
                        setattr(module, child_name, new_module)
                        log_replacement(qual_name, child_module, new_module)
                else:
                    _tensor_parallel(child_module, prefix=qual_name)

        _tensor_parallel(self.model)

    def create_attention_instances(self) -> dict[int, Attention]:
        """
        Create `Attention` instances to inform KV cache allocation.
        """
        num_heads = self.model_config.get_num_attention_heads(
            self.parallel_config)
        head_size = self.model_config.get_head_size()
        num_kv_heads = self.model_config.get_num_kv_heads(self.parallel_config)
        start, end = get_pp_indices(self.config.num_hidden_layers,
                                    self.pp_rank, self.pp_size)
        return {
            i:
            Attention(
<<<<<<< HEAD
                num_heads=divide(self.text_config.num_attention_heads, tp_size),
                head_size=self.text_config.head_dim,
                # NOTE: We use Llama scale as default, if it's set by
                # Transformers, it's updated in vllm_flash_attention_forward
                scale=self.text_config.head_dim**-0.5,
                num_kv_heads=divide(self.text_config.num_key_value_heads, tp_size),
                cache_config=cache_config,
                quant_config=self.quant_config,
                prefix=f"{i}.attn") for i in range(self.text_config.num_hidden_layers)
        ]

        # Model modifications
        self.replace_vocab_embed_class(self.model)

        # ForCausalLM modifications
        self.lm_head = ParallelLMHead(self.text_config.vocab_size,
                                      self.text_config.hidden_size,
                                      quant_config=self.quant_config,
                                      prefix=maybe_prefix(prefix, "lm_head"))
        if self.text_config.tie_word_embeddings:
            self.lm_head.weight = self.model.get_input_embeddings().weight

        logit_scale = getattr(config, "logit_scale", 1.0)
        self.logits_processor = LogitsProcessor(self.unpadded_vocab_size,
                                                self.vocab_size, logit_scale)
        self.sampler = get_sampler()
=======
                num_heads=num_heads,
                head_size=head_size,
                # NOTE: We use Llama scale as default, if it's set by
                # Transformers, it's updated in vllm_flash_attention_forward
                scale=head_size**-0.5,
                num_kv_heads=num_kv_heads,
                cache_config=self.cache_config,
                quant_config=self.quant_config,
                prefix=f"{i}.attn")
            for i in range(start, end)
        }
>>>>>>> 9351f91b

    def init_buffers(self, module: nn.Module):
        """
        If a `buffer` is on the `meta` device, then its parent
        `module` is the original module created by:

        ```python
        with torch.device("meta"):
            self.model: PreTrainedModel = AutoModel.from_config(...)
        ```

        This means that:
        - `type(module)` is a class from `transformers`
        - This class is constructed using a `PretrainedConfig`
        """
<<<<<<< HEAD
        if (self.text_config.base_model_tp_plan is None
                and get_tensor_model_parallel_world_size() > 1):
            raise ValueError(
                "Trying to run tensor parallelization but the model does not "
                "support it yet!")

        for child_name, child_module in module.named_children():
            qual_name = maybe_prefix(prefix, child_name)
            for pattern, style in self.text_config.base_model_tp_plan.items():
                if re.match(pattern, qual_name) and isinstance(
                        child_module, nn.Linear):
                    new_module = replace_linear_class(child_module, style,
                                                      self.quant_config)
                    setattr(module, child_name, new_module)
                    log_replacement(qual_name, child_module, new_module)
            else:
                self.apply_base_model_tp_plan(child_module, prefix=qual_name)

    def replace_vocab_embed_class(self, module: nn.Module):
        # Use native set input embeddings
        new_module = VocabParallelEmbedding(
            self.vocab_size,
            self.text_config.hidden_size,
            org_num_embeddings=self.vocab_size,
            quant_config=None,
        )
        log_replacement("input embedding", self.model.get_input_embeddings(),
                        new_module)
        self.model.set_input_embeddings(new_module)
=======
        for name, buffer in module.named_buffers(recurse=False):
            if buffer.device == torch.device("meta"):
                new_buffer = getattr(type(module)(self.config), name)
                setattr(module, name, new_buffer)
        for child in module.children():
            self.init_buffers(child)

    def meta_to_empty(self, module: nn.Module):
        tensors = list(chain(module.buffers(), module.parameters()))
        if tensors and all(t.device == torch.device("meta") for t in tensors):
            module.to_empty(device=self.device_config.device)
            return  # We can stop recursing because to_empty is recursive
        for child in module.children():
            self.meta_to_empty(child)

    def get_input_embeddings(self) -> nn.Module:
        return self.model.get_input_embeddings()
>>>>>>> 9351f91b

    def forward(
        self,
        input_ids: Optional[torch.Tensor],
        positions: torch.Tensor,
        intermediate_tensors: Optional[IntermediateTensors] = None,
        inputs_embeds: Optional[torch.Tensor] = None,
    ) -> Union[torch.Tensor, IntermediateTensors]:
<<<<<<< HEAD
        model_output = self.model(
            input_ids[None, ...] if input_ids is not None else None,
            inputs_embeds=inputs_embeds[None, ...] if inputs_embeds is not None else None,
=======
        if not get_pp_group().is_first_rank:
            assert intermediate_tensors is not None
            input_ids = None
            inputs_embeds = intermediate_tensors["hidden_states"]

        if input_ids is not None:
            input_ids = input_ids[None, ...]
        if inputs_embeds is not None:
            inputs_embeds = inputs_embeds[None, ...]

        hidden_states = self.model(
            input_ids=input_ids,
            inputs_embeds=inputs_embeds,
>>>>>>> 9351f91b
            use_cache=False,
            position_ids=positions[None, ...],
            attention_instances=self.attention_instances,
            return_dict=False)[0][0, ...]  # we remove batch dimension for now

        if not get_pp_group().is_last_rank:
            return IntermediateTensors({"hidden_states": hidden_states})

        return hidden_states

    def load_weights(self, weights: Iterable[tuple[str,
                                                   torch.Tensor]]) -> set[str]:
        params_dict = dict(self.named_parameters())
        loaded_params = set[str]()
        for name, loaded_weight in weights:
            # Use "model" instead of base_model_prefix because
            # the base model attribute in vLLM is always `model`
            if not name.startswith(prefix := "model."):
                name = prefix + name

            if is_pp_missing_parameter(name, self):
                continue
            if name in params_dict:
                param = params_dict[name]
                weight_loader = getattr(param, "weight_loader",
                                        default_weight_loader)
                weight_loader(param, loaded_weight)
                loaded_params.add(name)
        return loaded_params


@support_torch_compile
class TransformersForCausalLM(nn.Module, SupportsQuant, SupportsLoRA,
                              SupportsPP):
    embedding_padding_modules = ["lm_head"]
    embedding_modules = ["embed_tokens"
                         ]  # TODO transformers will have a util to get it

    def __init__(self, *, vllm_config: VllmConfig, prefix: str = ""):
        super().__init__()
        config: PretrainedConfig = vllm_config.model_config.hf_config
        quant_config: QuantizationConfig = vllm_config.quant_config

        self.config = config

        self.model = TransformersModel(vllm_config=vllm_config, prefix=prefix)

        if get_pp_group().is_last_rank:
            self.unpadded_vocab_size = config.vocab_size
            self.lm_head = ParallelLMHead(
                config.vocab_size,
                config.hidden_size,
                quant_config=quant_config,
                prefix=maybe_prefix(prefix, "lm_head"),
            )
            if config.tie_word_embeddings:
                self.lm_head = self.lm_head.tie_weights(
                    self.model.get_input_embeddings())

            logit_scale = getattr(config, "logit_scale", 1.0)
            self.logits_processor = LogitsProcessor(self.unpadded_vocab_size,
                                                    config.vocab_size,
                                                    logit_scale)
        else:
            self.lm_head = PPMissingLayer()

        self.sampler = get_sampler()

        self.make_empty_intermediate_tensors = (
            self.model.make_empty_intermediate_tensors)

    # FIXME(Isotr0py): Don't use any weights mapper for Transformers backend,
    # this makes thing complicated. We need to remove this mapper after refactor
    # `TransformersModel` in the future.
    @property
    def hf_to_vllm_mapper(self):
        prefix_mapper = {
            name: "model." + name
            for name, _ in self.model.model.named_children()
        }
        return WeightsMapper(
            orig_to_new_substr={"model.": "model.model."},
            orig_to_new_prefix=prefix_mapper,
        )

    def forward(
        self,
        input_ids: Optional[torch.Tensor],
        positions: torch.Tensor,
        intermediate_tensors: Optional[IntermediateTensors] = None,
        inputs_embeds: Optional[torch.Tensor] = None,
    ) -> Union[torch.Tensor, IntermediateTensors]:
        model_output = self.model(input_ids, positions, intermediate_tensors,
                                  inputs_embeds)
        return model_output

    def compute_logits(
        self,
        hidden_states: torch.Tensor,
        sampling_metadata: SamplingMetadata,
    ) -> Optional[torch.Tensor]:
        logits = self.logits_processor(self.lm_head, hidden_states,
                                       sampling_metadata)
        return logits

    def sample(self, logits: torch.Tensor,
               sampling_metadata: SamplingMetadata) -> Optional[SamplerOutput]:

        next_tokens = self.sampler(logits, sampling_metadata)
        return next_tokens

    def load_weights(self, weights: Iterable[tuple[str,
                                                   torch.Tensor]]) -> set[str]:
<<<<<<< HEAD
        params_dict = dict(self.named_parameters())
        loaded_params = set[str]()
        for name, loaded_weight in weights:
            if name not in params_dict:
                # In MLLM the head is usually part of the LM so we might want to strip it
                # Very bad workaround, needs smth better
                if "lm_head" in name:
                    name = name.replace("language_model.", "")
                else:
                    name = f"{self.model.base_model_prefix}.{name}"
            if name in params_dict:
                param = params_dict[name]
                weight_loader = getattr(param, "weight_loader",
                                        default_weight_loader)
                weight_loader(param, loaded_weight)
                loaded_params.add(name)
        return loaded_params

    def get_multimodal_embeddings(self, **kwargs):
        pixel_values = kwargs.pop("pixel_values", None)
        image_embeds = kwargs.pop("image_embeds", None)

        if pixel_values is None and image_embeds is None:
            return None

        if pixel_values is not None:
            vision_embeddings = self.model.get_image_features(
                # Thing about pixels being batched again, adding extra dim
                # TODO: find out do we really need that extra dim
                pixel_values.flatten(0, 1), 
                vision_feature_layer=self.config.vision_feature_layer,
                vision_feature_select_strategy=self.config.vision_feature_select_strategy,
            )
            return vision_embeddings

        if image_embeds is not None:
            return image_embeds

    def get_input_embeddings(
        self,
        input_ids: torch.Tensor,
        multimodal_embeddings = None,
    ) -> torch.Tensor:
        inputs_embeds = self.model.get_input_embeddings()(input_ids)
        if multimodal_embeddings is not None:
            # most supported VLMs merge like this, otherwise we can add a special
            # `merge_multimodal_embeddings` method on HF side
            mask = (input_ids == self.config.image_token_index)
            mask = mask.unsqueeze(-1).expand_as(inputs_embeds)
            multimodal_embeddings = torch.cat(multimodal_embeddings)

            # FIXME: The returned multimodal_embeddings must be either a 3D torch.Tensor of shape
            # (num_items, feature_size, hidden_size), or a list / tuple of 2D torch.Tensor’s of shape
            # (feature_size, hidden_size), so that multimodal_embeddings[i] retrieves the embeddings generated
            # from the i-th multimodal data item (e.g, image) of the request.
            inputs_embeds = inputs_embeds.masked_scatter(mask, multimodal_embeddings)
        return inputs_embeds
=======
        loader = AutoWeightsLoader(
            self,
            skip_prefixes=(["lm_head."]
                           if self.config.tie_word_embeddings else None),
        )
        return loader.load_weights(weights, mapper=self.hf_to_vllm_mapper)
>>>>>>> 9351f91b
<|MERGE_RESOLUTION|>--- conflicted
+++ resolved
@@ -20,11 +20,7 @@
 
 import torch
 from torch import nn
-<<<<<<< HEAD
-from transformers import AutoModel, PreTrainedModel, LlavaConfig
-=======
-from transformers import AutoModel, PretrainedConfig, PreTrainedModel
->>>>>>> 9351f91b
+from transformers import AutoModel, PretrainedConfig, PreTrainedModel, LlavaConfig
 from transformers.modeling_utils import ALL_ATTENTION_FUNCTIONS
 
 from vllm.attention import Attention
@@ -51,15 +47,10 @@
 from vllm.multimodal.profiling import BaseDummyInputsBuilder, ProcessorInputs
 from vllm.multimodal.inputs import MultiModalFieldConfig, MultiModalInputs, PlaceholderRange
 
-<<<<<<< HEAD
-from .interfaces import SupportsQuant, SupportsMultiModal
-from .utils import maybe_prefix
-=======
-from .interfaces import SupportsLoRA, SupportsPP, SupportsQuant
+from .interfaces import SupportsLoRA, SupportsPP, SupportsQuant, SupportsMultiModal
 from .utils import (AutoWeightsLoader, PPMissingLayer, WeightsMapper,
                     is_pp_missing_parameter,
                     make_empty_intermediate_tensors_factory, maybe_prefix)
->>>>>>> 9351f91b
 
 logger = init_logger(__name__)
 
@@ -125,7 +116,6 @@
     )
 
 
-<<<<<<< HEAD
 class MultiModalProcessingInfo(BaseProcessingInfo):
     def get_hf_config(self):
         # NOTE: this means we don't check if return config type is same as requested
@@ -296,15 +286,7 @@
         )
 
 
-@MULTIMODAL_REGISTRY.register_processor(MultiModalProcessor,
-                                        info=MultiModalProcessingInfo,
-                                        dummy_inputs=MultiModalDummyInputsBuilder)
-class TransformersModel(nn.Module, SupportsQuant, SupportsMultiModal):
-    embedding_padding_modules = ["lm_head"]
-    embedding_modules = ["embed_tokens"]  # TODO transformers will have a util to get it
-=======
 class TransformersModel(nn.Module):
->>>>>>> 9351f91b
 
     def __init__(self, *, vllm_config: VllmConfig, prefix: str = ""):
         super().__init__()
@@ -318,19 +300,7 @@
         quant_config: QuantizationConfig = vllm_config.quant_config
 
         self.config = config
-<<<<<<< HEAD
         self.text_config = config.get_text_config()
-        self.vocab_size = self.text_config.vocab_size
-        self.unpadded_vocab_size = self.text_config.vocab_size
-
-        self.model: PreTrainedModel = AutoModel.from_config(
-            self.config,
-            attn_implementation={"text_config": "vllm", "vision_config": "eager"},
-            torch_dtype=vllm_config.model_config.dtype,
-            trust_remote_code=vllm_config.model_config.trust_remote_code,
-        )
-        prefix = self.model.base_model_prefix
-=======
         self.cache_config = cache_config
         self.device_config = device_config
         self.model_config = model_config
@@ -349,7 +319,7 @@
             # weights mapper to rename weights.
             self.model: PreTrainedModel = AutoModel.from_config(
                 config,
-                attn_implementation="vllm",
+                attn_implementation={"text_config": "vllm", "vision_config": "sdpa"},
                 torch_dtype=model_config.dtype,
                 trust_remote_code=model_config.trust_remote_code,
             )
@@ -358,12 +328,13 @@
         self.tensor_parallel()
 
         # Input embeddings
+        text_config = config.get_text_config()
         if not isinstance(self.model.get_input_embeddings(), PPMissingLayer):
             self.model.set_input_embeddings(
                 VocabParallelEmbedding(
-                    config.vocab_size,
-                    config.hidden_size,
-                    org_num_embeddings=config.vocab_size,
+                    text_config.vocab_size,
+                    text_config.hidden_size,
+                    org_num_embeddings=text_config.vocab_size,
                     quant_config=quant_config,
                 ))
 
@@ -378,7 +349,7 @@
 
         self.make_empty_intermediate_tensors = (
             make_empty_intermediate_tensors_factory(["hidden_states"],
-                                                    config.hidden_size))
+                                                    text_config.hidden_size))
 
     def pipeline_parallel(self):
         """
@@ -386,7 +357,6 @@
         """
         if self.pp_size <= 1:
             return
->>>>>>> 9351f91b
 
         if not self.model.supports_pp_plan:
             raise ValueError(
@@ -410,13 +380,13 @@
 
         # Layers before module list
         for name in pp_plan[:module_list_idx]:
-            if self.pp_group.is_first_rank or (self.config.tie_word_embeddings
+            if self.pp_group.is_first_rank or (self.text_config.tie_word_embeddings
                                                and self.pp_group.is_last_rank):
                 continue
             setattr(self.model, name, PPMissingLayer())
 
         # Module list
-        start_layer, end_layer = get_pp_indices(self.config.num_hidden_layers,
+        start_layer, end_layer = get_pp_indices(self.text_config.num_hidden_layers,
                                                 self.pp_rank, self.pp_size)
         layers_name = pp_plan[module_list_idx]
         layers = getattr(self.model, layers_name)
@@ -468,39 +438,11 @@
             self.parallel_config)
         head_size = self.model_config.get_head_size()
         num_kv_heads = self.model_config.get_num_kv_heads(self.parallel_config)
-        start, end = get_pp_indices(self.config.num_hidden_layers,
+        start, end = get_pp_indices(self.text_config.num_hidden_layers,
                                     self.pp_rank, self.pp_size)
         return {
             i:
             Attention(
-<<<<<<< HEAD
-                num_heads=divide(self.text_config.num_attention_heads, tp_size),
-                head_size=self.text_config.head_dim,
-                # NOTE: We use Llama scale as default, if it's set by
-                # Transformers, it's updated in vllm_flash_attention_forward
-                scale=self.text_config.head_dim**-0.5,
-                num_kv_heads=divide(self.text_config.num_key_value_heads, tp_size),
-                cache_config=cache_config,
-                quant_config=self.quant_config,
-                prefix=f"{i}.attn") for i in range(self.text_config.num_hidden_layers)
-        ]
-
-        # Model modifications
-        self.replace_vocab_embed_class(self.model)
-
-        # ForCausalLM modifications
-        self.lm_head = ParallelLMHead(self.text_config.vocab_size,
-                                      self.text_config.hidden_size,
-                                      quant_config=self.quant_config,
-                                      prefix=maybe_prefix(prefix, "lm_head"))
-        if self.text_config.tie_word_embeddings:
-            self.lm_head.weight = self.model.get_input_embeddings().weight
-
-        logit_scale = getattr(config, "logit_scale", 1.0)
-        self.logits_processor = LogitsProcessor(self.unpadded_vocab_size,
-                                                self.vocab_size, logit_scale)
-        self.sampler = get_sampler()
-=======
                 num_heads=num_heads,
                 head_size=head_size,
                 # NOTE: We use Llama scale as default, if it's set by
@@ -512,7 +454,6 @@
                 prefix=f"{i}.attn")
             for i in range(start, end)
         }
->>>>>>> 9351f91b
 
     def init_buffers(self, module: nn.Module):
         """
@@ -528,37 +469,6 @@
         - `type(module)` is a class from `transformers`
         - This class is constructed using a `PretrainedConfig`
         """
-<<<<<<< HEAD
-        if (self.text_config.base_model_tp_plan is None
-                and get_tensor_model_parallel_world_size() > 1):
-            raise ValueError(
-                "Trying to run tensor parallelization but the model does not "
-                "support it yet!")
-
-        for child_name, child_module in module.named_children():
-            qual_name = maybe_prefix(prefix, child_name)
-            for pattern, style in self.text_config.base_model_tp_plan.items():
-                if re.match(pattern, qual_name) and isinstance(
-                        child_module, nn.Linear):
-                    new_module = replace_linear_class(child_module, style,
-                                                      self.quant_config)
-                    setattr(module, child_name, new_module)
-                    log_replacement(qual_name, child_module, new_module)
-            else:
-                self.apply_base_model_tp_plan(child_module, prefix=qual_name)
-
-    def replace_vocab_embed_class(self, module: nn.Module):
-        # Use native set input embeddings
-        new_module = VocabParallelEmbedding(
-            self.vocab_size,
-            self.text_config.hidden_size,
-            org_num_embeddings=self.vocab_size,
-            quant_config=None,
-        )
-        log_replacement("input embedding", self.model.get_input_embeddings(),
-                        new_module)
-        self.model.set_input_embeddings(new_module)
-=======
         for name, buffer in module.named_buffers(recurse=False):
             if buffer.device == torch.device("meta"):
                 new_buffer = getattr(type(module)(self.config), name)
@@ -576,7 +486,6 @@
 
     def get_input_embeddings(self) -> nn.Module:
         return self.model.get_input_embeddings()
->>>>>>> 9351f91b
 
     def forward(
         self,
@@ -585,11 +494,6 @@
         intermediate_tensors: Optional[IntermediateTensors] = None,
         inputs_embeds: Optional[torch.Tensor] = None,
     ) -> Union[torch.Tensor, IntermediateTensors]:
-<<<<<<< HEAD
-        model_output = self.model(
-            input_ids[None, ...] if input_ids is not None else None,
-            inputs_embeds=inputs_embeds[None, ...] if inputs_embeds is not None else None,
-=======
         if not get_pp_group().is_first_rank:
             assert intermediate_tensors is not None
             input_ids = None
@@ -603,7 +507,6 @@
         hidden_states = self.model(
             input_ids=input_ids,
             inputs_embeds=inputs_embeds,
->>>>>>> 9351f91b
             use_cache=False,
             position_ids=positions[None, ...],
             attention_instances=self.attention_instances,
@@ -639,8 +542,7 @@
 class TransformersForCausalLM(nn.Module, SupportsQuant, SupportsLoRA,
                               SupportsPP):
     embedding_padding_modules = ["lm_head"]
-    embedding_modules = ["embed_tokens"
-                         ]  # TODO transformers will have a util to get it
+    embedding_modules = ["embed_tokens"]  # TODO transformers will have a util to get it
 
     def __init__(self, *, vllm_config: VllmConfig, prefix: str = ""):
         super().__init__()
@@ -717,7 +619,98 @@
 
     def load_weights(self, weights: Iterable[tuple[str,
                                                    torch.Tensor]]) -> set[str]:
-<<<<<<< HEAD
+        loader = AutoWeightsLoader(
+            self,
+            skip_prefixes=(["lm_head."]
+                           if self.config.tie_word_embeddings else None),
+        )
+        return loader.load_weights(weights, mapper=self.hf_to_vllm_mapper)
+
+
+@MULTIMODAL_REGISTRY.register_processor(MultiModalProcessor,
+                                        info=MultiModalProcessingInfo,
+                                        dummy_inputs=MultiModalDummyInputsBuilder)
+class TransformersForMultimodalLM(nn.Module, SupportsQuant, SupportsLoRA,
+                              SupportsPP, SupportsMultiModal):
+    embedding_padding_modules = ["lm_head"]
+    embedding_modules = ["embed_tokens"]
+
+    def __init__(self, *, vllm_config: VllmConfig, prefix: str = ""):
+        super().__init__()
+        config: PretrainedConfig = vllm_config.model_config.hf_config
+        quant_config: QuantizationConfig = vllm_config.quant_config
+
+        self.config = config
+
+        self.model = TransformersModel(vllm_config=vllm_config, prefix=prefix)
+        text_config = config.get_text_config()
+
+        if get_pp_group().is_last_rank:
+            self.unpadded_vocab_size = text_config.vocab_size
+            self.lm_head = ParallelLMHead(
+                text_config.vocab_size,
+                text_config.hidden_size,
+                quant_config=quant_config,
+                prefix=maybe_prefix(prefix, "lm_head"),
+            )
+            if text_config.tie_word_embeddings:
+                self.lm_head = self.lm_head.tie_weights(
+                    self.model.get_input_embeddings())
+
+            logit_scale = getattr(config, "logit_scale", 1.0)
+            self.logits_processor = LogitsProcessor(self.unpadded_vocab_size,
+                                                    text_config.vocab_size,
+                                                    logit_scale)
+        else:
+            self.lm_head = PPMissingLayer()
+
+        self.sampler = get_sampler()
+
+        self.make_empty_intermediate_tensors = (
+            self.model.make_empty_intermediate_tensors)
+
+    # FIXME(Isotr0py): Don't use any weights mapper for Transformers backend,
+    # this makes thing complicated. We need to remove this mapper after refactor
+    # `TransformersModel` in the future.
+    @property
+    def hf_to_vllm_mapper(self):
+        prefix_mapper = {
+            name: "model." + name
+            for name, _ in self.model.model.named_children()
+        }
+        return WeightsMapper(
+            orig_to_new_substr={"model.": "model.model."},
+            orig_to_new_prefix=prefix_mapper,
+        )
+
+    def forward(
+        self,
+        input_ids: Optional[torch.Tensor],
+        positions: torch.Tensor,
+        intermediate_tensors: Optional[IntermediateTensors] = None,
+        inputs_embeds: Optional[torch.Tensor] = None,
+    ) -> Union[torch.Tensor, IntermediateTensors]:
+        model_output = self.model(input_ids, positions, intermediate_tensors,
+                                  inputs_embeds)
+        return model_output
+
+    def compute_logits(
+        self,
+        hidden_states: torch.Tensor,
+        sampling_metadata: SamplingMetadata,
+    ) -> Optional[torch.Tensor]:
+        logits = self.logits_processor(self.lm_head, hidden_states,
+                                       sampling_metadata)
+        return logits
+
+    def sample(self, logits: torch.Tensor,
+               sampling_metadata: SamplingMetadata) -> Optional[SamplerOutput]:
+
+        next_tokens = self.sampler(logits, sampling_metadata)
+        return next_tokens
+
+    def load_weights(self, weights: Iterable[tuple[str,
+                                                   torch.Tensor]]) -> set[str]:
         params_dict = dict(self.named_parameters())
         loaded_params = set[str]()
         for name, loaded_weight in weights:
@@ -774,12 +767,4 @@
             # (feature_size, hidden_size), so that multimodal_embeddings[i] retrieves the embeddings generated
             # from the i-th multimodal data item (e.g, image) of the request.
             inputs_embeds = inputs_embeds.masked_scatter(mask, multimodal_embeddings)
-        return inputs_embeds
-=======
-        loader = AutoWeightsLoader(
-            self,
-            skip_prefixes=(["lm_head."]
-                           if self.config.tie_word_embeddings else None),
-        )
-        return loader.load_weights(weights, mapper=self.hf_to_vllm_mapper)
->>>>>>> 9351f91b
+        return inputs_embeds