# SPDX-License-Identifier: Apache-2.0
# SPDX-FileCopyrightText: Copyright contributors to the vLLM project

# Copyright 2024 the HuggingFace Inc. team. All rights reserved.
#
# Licensed under the Apache License, Version 2.0 (the "License");
# you may not use this file except in compliance with the License.
# You may obtain a copy of the License at
#
#     http://www.apache.org/licenses/LICENSE-2.0
#
# Unless required by applicable law or agreed to in writing, software
# distributed under the License is distributed on an "AS IS" BASIS,
# WITHOUT WARRANTIES OR CONDITIONS OF ANY KIND, either express or implied.
# See the License for the specific language governing permissions and
# limitations under the License.
"""PyTorch Mllama model."""
import math
from collections.abc import Iterable, Mapping, Sequence
from typing import Literal, Optional, TypedDict, Union

import numpy as np
import torch
import torch.nn.functional as F
import transformers.models.mllama.configuration_mllama as config_mllama
from PIL.Image import Image
from torch import nn
from transformers import BatchFeature, MllamaConfig
from transformers.modeling_outputs import (BaseModelOutput,
                                           CausalLMOutputWithPast)
from transformers.models.mllama.image_processing_mllama import (
    get_optimal_tiled_canvas)
from transformers.models.mllama.processing_mllama import (
    MllamaProcessor, get_cross_attention_token_mask)

import vllm.distributed.parallel_state as ps
from vllm.attention import Attention, AttentionMetadata, AttentionType
from vllm.attention.ops.paged_attn import PagedAttention
from vllm.attention.selector import _Backend
from vllm.config import VllmConfig
from vllm.distributed import get_pp_group, get_tp_group
from vllm.forward_context import get_forward_context
from vllm.logger import init_logger
from vllm.model_executor.custom_op import CustomOp
from vllm.model_executor.layers.layernorm import RMSNorm
from vllm.model_executor.layers.linear import (ColumnParallelLinear,
                                               QKVCrossParallelLinear,
                                               QKVParallelLinear,
                                               RowParallelLinear)
from vllm.model_executor.layers.logits_processor import LogitsProcessor
from vllm.model_executor.layers.quantization import QuantizationConfig
from vllm.model_executor.layers.vocab_parallel_embedding import (
    DEFAULT_VOCAB_PADDING_SIZE, ParallelLMHead, VocabParallelEmbedding)
from vllm.model_executor.model_loader.weight_utils import (
    default_weight_loader, maybe_remap_kv_scale_name)
from vllm.model_executor.models.module_mapping import MultiModelKeys
from vllm.model_executor.sampling_metadata import SamplingMetadata
from vllm.multimodal import MULTIMODAL_REGISTRY
from vllm.multimodal.inputs import (MultiModalDataDict, MultiModalEncDecInputs,
                                    MultiModalFieldConfig, MultiModalKwargs)
from vllm.multimodal.parse import (ImageProcessorItems, ImageSize,
                                   MultiModalDataItems)
from vllm.multimodal.processing import (BaseProcessingInfo,
                                        EncDecMultiModalProcessor,
                                        PromptReplacement, PromptUpdate)
from vllm.multimodal.profiling import BaseDummyInputsBuilder
from vllm.platforms import current_platform

from .clip import CLIPMLP
from .interfaces import SupportsMultiModal, SupportsV0Only
from .llama import LlamaDecoderLayer, LlamaMLP
from .utils import maybe_prefix

logger = init_logger(__name__)

is_hpu = current_platform.is_hpu()


class MllamaImagePixelInputs(TypedDict):
    type: Literal["pixel_values"]
    data: torch.Tensor
    """Shape: """
    """(batch_size, max_num_image, max_num_chunk, num_channel, height, width)"""
    aspect_ratio_ids: torch.Tensor
    """Shape: `(batch_size, max_num_image)`"""
    aspect_ratio_mask: torch.Tensor
    """Shape: `(batch_size, max_num_image, max_num_tiles)`"""


# TODO: support LlamaImageEmbeddingInputs


def calc_token_per_chunk(image_size: int) -> int:
    assert image_size % 14 == 0, "chunk size should be multiple of 14"
    token_per_chunk = (image_size // 14)**2 + 1
    return token_per_chunk


class MllamaProcessingInfo(BaseProcessingInfo):

    def get_hf_config(self) -> MllamaConfig:
        return self.ctx.get_hf_config(MllamaConfig)

    def get_hf_processor(self, **kwargs: object) -> MllamaProcessor:
        return self.ctx.get_hf_processor(MllamaProcessor, **kwargs)

    def get_supported_mm_limits(self) -> Mapping[str, Optional[int]]:
        return {"image": None}

    def get_token_per_chunk_from_config(self) -> int:
        image_size = self.get_hf_config().vision_config.image_size
        return calc_token_per_chunk(image_size)

    def get_num_tiles_per_image(self, image_height: int,
                                image_width: int) -> int:
        vision_config = self.get_hf_config().vision_config
        max_num_tiles = vision_config.max_num_tiles
        image_size = vision_config.image_size
        tiled_height, tiled_width = get_optimal_tiled_canvas(
            image_height,
            image_width,
            max_num_tiles,
            tile_size=image_size,
        )
        num_tiles_height = tiled_height // image_size
        num_tiles_width = tiled_width // image_size
        return num_tiles_height * num_tiles_width

    def get_image_size_with_most_features(self) -> ImageSize:
        vision_config = self.get_hf_config().vision_config
        image_size = vision_config.image_size
        max_num_tiles = vision_config.max_num_tiles
        # Result in the max possible feature size (h:w = 16:1)
        return ImageSize(height=max_num_tiles * image_size, width=image_size)


class MllamaDummyInputsBuilder(BaseDummyInputsBuilder[MllamaProcessingInfo]):

    def get_dummy_text(self, mm_counts: Mapping[str, int]) -> str:
        num_images = mm_counts.get("image", 0)

        processor = self.info.get_hf_processor()
        image_token = processor.image_token

        return image_token * num_images

    def get_dummy_mm_data(
        self,
        seq_len: int,
        mm_counts: Mapping[str, int],
    ) -> MultiModalDataDict:
        num_images = mm_counts.get("image", 0)

        target_width, target_height = \
            self.info.get_image_size_with_most_features()

        return {
            "image":
            self._get_dummy_images(width=target_width,
                                   height=target_height,
                                   num_images=num_images)
        }


class MllamaMultiModalProcessor(EncDecMultiModalProcessor[MllamaProcessingInfo]
                                ):

    def apply(
        self,
        prompt: Union[str, list[int]],
        mm_data: MultiModalDataDict,
        hf_processor_mm_kwargs: Mapping[str, object],
        return_mm_hashes: bool = False,
    ) -> MultiModalEncDecInputs:
        mm_inputs = super().apply(prompt, mm_data, hf_processor_mm_kwargs,
                                  return_mm_hashes)

        image_token_id = self.info.get_hf_config().image_token_index
        # Check that the number of image tokens in the decoder prompt matches
        # the number of images provided in mm_data
        num_image_tokens = mm_inputs['prompt_token_ids'].count(image_token_id)
        image_data = mm_data.get("image", [])
        num_images = 1 if isinstance(image_data, Image) else len(image_data)
        if num_image_tokens != num_images:
            raise ValueError(
                f"The number of image tokens ({num_image_tokens}) must be"
                f" the same as the number of images ({num_images})")

        # Given prompt: <IMG0> P0 P1 <IMG1> <IMG2> P3 P4 D5 D6...., (P-prefill, D-decode)  # noqa: E501
        # P0 & P1 do cross attention with placeholder of <IMG0>
        # P3 P4 D5 D6 do cross attention with placeholder of <IMG1> and <IMG2>
        # Example input to encoder and decoder:
        # {
        #     'encoder': {
        #         'type': 'token',
        #         'prompt_token_ids': [128256, 128256, ..., 128256],
        #         'prompt': '<|image|><|image|>...<|image|>',
        #         'multi_modal_data': {'image': <PIL.Image.Image image mode=RGB size=1770x1180 at 0x7FDE2C624880>},  # noqa: E501
        #     },
        #     'decoder': {
        #         'type': 'token',
        #         'prompt_token_ids': [128000, 128256, 128000, 3923, 374, 279, 2262, 315, 420, 2217, 30],  # noqa: E501
        #         'prompt': '<|image|><|begin_of_text|>What is the content of this image?',  # noqa: E501
        #         'multi_modal_data': {'image': <PIL.Image.Image image mode=RGB size=1770x1180 at 0x7FDE2C624880>},  # noqa: E501
        #     },
        # }

        if mm_data:
            hf_processor = self.info.get_hf_processor()
            image_token: str = hf_processor.image_token

            # Since only the last group of consecutive images
            # are attended by the decoded tokens, we only need to
            # get the number of tokens for those images.
            token_per_chunk = self.info.get_token_per_chunk_from_config()
            num_decode_images = self._get_num_image_in_last_group(
                mm_inputs["prompt_token_ids"])
            num_encode_images = num_images - num_decode_images

            # Set encoder prompt length based on the number of tiles.
            # This tells the block manager to allocate correct number
            # of slots for encoder tokens.
            num_tiles = mm_inputs["mm_kwargs"]["num_tiles"]
            decode_tiles = num_tiles[num_encode_images:num_images].sum().item()
            num_tokens = decode_tiles * token_per_chunk
            mm_inputs["encoder_prompt_token_ids"] = [image_token_id
                                                     ] * num_tokens
            mm_inputs["encoder_prompt"] = image_token * num_tokens

        return mm_inputs

    def _get_num_image_in_last_group(self, prompt_token_ids: list[int]) -> int:
        num_images = 0
        for token_id in prompt_token_ids[::-1]:
            if token_id == self.info.get_hf_config().image_token_index:
                num_images += 1
            elif num_images > 0:
                break
        return num_images

    def _call_hf_processor(
        self,
        prompt: str,
        mm_data: Mapping[str, object],
        mm_kwargs: Mapping[str, object],
    ) -> BatchFeature:
        tokenizer = self.info.get_tokenizer()
        if mm_data:
            num_tiles = [
                self.info.get_num_tiles_per_image(img.height, img.width)
                for img in mm_data["images"]
            ]
            processed_outputs = super()._call_hf_processor(
                prompt, mm_data, mm_kwargs)
            processed_outputs["num_tiles"] = torch.tensor(num_tiles)
            for k in ('pixel_values', 'aspect_ratio_ids', "aspect_ratio_mask"):
                processed_outputs[k] = processed_outputs[k].squeeze(0)

            processed_token_ids = processed_outputs.pop("input_ids")
            start_idx, end_idx = 0, processed_token_ids.size(1)
            processed_prompt_text = tokenizer.decode(processed_token_ids[0])

            hf_processor = self.info.get_hf_processor()
            bos_token = hf_processor.bos_token
            # Remove the bos_token from the start of prompt,
            # because we all know there would be image_token.
            if processed_prompt_text.startswith(bos_token):
                start_idx += 1
            # Remove the bos_token from the end of prompt,
            # because text is empty in this case.
            if processed_prompt_text.endswith(bos_token):
                end_idx -= 1
            processed_outputs[
                "input_ids"] = processed_token_ids[:, start_idx:end_idx]
        else:
            processed_outputs = tokenizer(prompt,
                                          add_special_tokens=False,
                                          return_tensors="pt")
        return processed_outputs

    def _get_mm_fields_config(
        self,
        hf_inputs: BatchFeature,
        hf_processor_mm_kwargs: Mapping[str, object],
    ) -> Mapping[str, MultiModalFieldConfig]:
        return dict(
            pixel_values=MultiModalFieldConfig.batched("image"),
            aspect_ratio_ids=MultiModalFieldConfig.batched("image"),
            aspect_ratio_mask=MultiModalFieldConfig.batched("image"),
            num_tiles=MultiModalFieldConfig.batched("image"),
        )

    def create_encoder_prompt(
        self,
        prompt: Union[str, list[int]],
        mm_data: MultiModalDataDict,
    ) -> Union[str, list[int]]:
        data = mm_data.get("image", [])
        num_images = 1 if isinstance(data, Image) else len(data)
        image_token_id = self.info.get_hf_config().image_token_index
        return [image_token_id] * num_images

    def _get_prompt_updates(
        self,
        mm_items: MultiModalDataItems,
        hf_processor_mm_kwargs: Mapping[str, object],
        out_mm_kwargs: MultiModalKwargs,
    ) -> Sequence[PromptUpdate]:
        token_per_chunk = self.info.get_token_per_chunk_from_config()
        image_token_id = self.info.get_hf_config().image_token_index

        def get_replacement_mllama(item_idx):
            images = mm_items.get_items("image", ImageProcessorItems)
            image_size = images.get_image_size(item_idx)
            num_tile = self.info.get_num_tiles_per_image(
                image_height=image_size.height,
                image_width=image_size.width,
            )
            num_tokens = num_tile * token_per_chunk
            return [image_token_id] * num_tokens

        return [
            PromptReplacement(
                modality="image",
                target=[image_token_id],
                replacement=get_replacement_mllama,
            )
        ]


def _prepare_aspect_ratio_attention_mask(
    aspect_ratio_mask: torch.Tensor,
    num_patches: int,
    target_length: int,
    dtype: torch.dtype,
) -> torch.Tensor:
    # Expand aspect ratio mask to target_length
    batch_size, max_num_tiles = aspect_ratio_mask.shape
    attention_mask = aspect_ratio_mask.view(batch_size, max_num_tiles, 1,
                                            1).to(dtype)
    attention_mask = attention_mask.repeat(1, 1, target_length, 1)

    # Mask padding patches
    pad_patches = target_length - num_patches
    attention_mask[:, :, -pad_patches:] = 0

    # Invert the mask (0 -> 1, 1 -> 0)
    attention_mask = 1 - attention_mask

    # Reshape to 2D and create 4D attention mask
    # (batch_size, 1, max_num_tiles*target_length, max_num_tiles*target_length)
    attention_mask = attention_mask.reshape(batch_size,
                                            max_num_tiles * target_length, 1)
    attention_mask = attention_mask @ attention_mask.transpose(
        -1, -2) * torch.finfo(dtype).min
    attention_mask = attention_mask.unsqueeze(1)

    return attention_mask


class ColumnParallelConv2dPatch(torch.nn.Module):
    """Conv2D Patching layer with model parallelism.
    Column parallel over unfolded input.
    Arguments:
        in_channels: Input channels.
        out_channels: Output channels.
        kernel_size: Size of convolution kernel.
        stride (default 1): Stride for convolution.
        bias (default False): Use bias in Conv2d.
    Input: (bsz, in_channels, width, height)
    Output: (bsz, num_tokens, out_channels)
    """

    def __init__(
        self,
        in_channels: int,
        out_channels: int,
        kernel_size: Union[int, tuple[int, int]],
        stride: Union[int, tuple[int, int]],
        bias: bool = False,
    ) -> None:
        super().__init__()
        if isinstance(kernel_size, int):
            kernel_size = (kernel_size, kernel_size)
        self._unfold = torch.nn.Unfold(kernel_size=kernel_size, stride=stride)
        self._linear = ColumnParallelLinear(
            in_channels * kernel_size[0] * kernel_size[1],
            out_channels,
            bias=bias,
        )

    def forward(self, x: torch.Tensor) -> torch.Tensor:
        x = self._unfold(x)
        x = x.permute(0, 2, 1)
        x, _ = self._linear(x)
        return x


class MllamaPrecomputedAspectRatioEmbedding(nn.Module):

    def __init__(self,
                 config: config_mllama.MllamaVisionConfig,
                 is_gated: bool = True):
        super().__init__()
        self.max_num_tiles = config.max_num_tiles
        self.hidden_size = config.hidden_size
        self.max_aspect_ratio_id = config.max_aspect_ratio_id
        self.is_gated = is_gated

        self.embedding = nn.Embedding(self.max_aspect_ratio_id + 1,
                                      self.max_num_tiles * self.hidden_size)
        if is_gated:
            self.gate = nn.Parameter(torch.zeros(1))

    def forward(self, hidden_state: torch.Tensor,
                aspect_ratio_ids: torch.Tensor) -> torch.Tensor:
        embeddings = self.embedding(aspect_ratio_ids)
        embeddings = embeddings.reshape(-1, self.max_num_tiles, 1,
                                        self.hidden_size)

        if self.is_gated:
            embeddings = embeddings * self.gate.tanh()

        hidden_state = hidden_state + embeddings
        return hidden_state


class MllamaPrecomputedPositionEmbedding(nn.Module):

    def __init__(self, config: config_mllama.MllamaVisionConfig):
        super().__init__()
        self.max_num_tiles = config.max_num_tiles
        self.max_aspect_ratio_id = config.max_aspect_ratio_id
        self.num_patches = (config.image_size // config.patch_size)**2 + 1
        self.hidden_size = config.hidden_size
        self.scale = config.hidden_size**-0.5

        self.gate = nn.Parameter(torch.zeros(1))

        # position embedding
        position_embedding = torch.randn(self.num_patches, self.hidden_size)
        self.embedding = nn.Parameter(self.scale * position_embedding)

        # tile position embedding
        self.tile_embedding = nn.Embedding(
            self.max_aspect_ratio_id + 1,
            self.max_num_tiles * self.num_patches * self.hidden_size)

    def forward(self, hidden_state: torch.Tensor,
                aspect_ratio_ids: torch.Tensor) -> torch.Tensor:
        # position embeddings
        gated_position_embedding = (1 - self.gate.tanh()) * self.embedding
        hidden_state = hidden_state + gated_position_embedding.view(
            1, 1, self.num_patches, self.hidden_size)

        # precomputed tile position embeddings
        tile_position_embedding = self.tile_embedding(aspect_ratio_ids)
        batch_size = hidden_state.shape[0]
        tile_position_embedding = tile_position_embedding.reshape(
            batch_size, self.max_num_tiles, self.num_patches, self.hidden_size)
        gated_tile_position_embedding = self.gate.tanh(
        ) * tile_position_embedding
        hidden_state = hidden_state + gated_tile_position_embedding

        return hidden_state


# TODO: support other attention backends for attention in vision model
@CustomOp.register("mllama_vision_sdpa_attention")
class MllamaVisionSdpaAttention(CustomOp):

    def __init__(self,
                 config: config_mllama.MllamaVisionConfig,
                 quant_config: Optional[QuantizationConfig] = None,
                 prefix: str = ""):
        super().__init__()

        tensor_parallel_size = get_tp_group().world_size
        self.embed_dim = config.hidden_size
        self.num_heads = config.attention_heads
        self.head_dim = config.hidden_size // config.attention_heads
        self.num_local_heads = self.num_heads // tensor_parallel_size
        self.q_size = self.num_local_heads * self.head_dim
        self.kv_size = self.num_local_heads * self.head_dim

        self.qkv_proj = QKVParallelLinear(
            self.embed_dim,
            self.head_dim,
            self.num_heads,
            bias=False,
            quant_config=quant_config,
            prefix=f"{prefix}.qkv_proj",
        )
        self.o_proj = RowParallelLinear(
            self.num_heads * self.head_dim,
            self.embed_dim,
            bias=False,
            input_is_parallel=True,
            quant_config=quant_config,
            prefix=f"{prefix}.o_proj",
        )

    def forward_native(
        self,
        hidden_state: torch.Tensor,
        attention_mask: Optional[torch.Tensor] = None,
    ) -> torch.Tensor:
        qkv, _ = self.qkv_proj(hidden_state)
        q, k, v = qkv.split([self.q_size, self.kv_size, self.kv_size], dim=-1)
        q = q.view(q.shape[0], q.shape[1], self.num_local_heads,
                   self.head_dim).transpose(1, 2)
        k = k.view(k.shape[0], k.shape[1], self.num_local_heads,
                   self.head_dim).transpose(1, 2)
        v = v.view(v.shape[0], v.shape[1], self.num_local_heads,
                   self.head_dim).transpose(1, 2)

        # TODO: remove padding in image encoder
        attn_output = F.scaled_dot_product_attention(q,
                                                     k,
                                                     v,
                                                     attn_mask=attention_mask,
                                                     dropout_p=0.0)

        attn_output = attn_output.transpose(1, 2).contiguous()
        attn_output = attn_output.reshape(attn_output.shape[0],
                                          attn_output.shape[1], -1)
        output, _ = self.o_proj(attn_output)
        return output

    def forward_cuda(
        self,
        hidden_state: torch.Tensor,
        attention_mask: Optional[torch.Tensor] = None,
    ) -> torch.Tensor:
        return self.forward_native(hidden_state, attention_mask)

    def forward_hpu(
        self,
        hidden_state: torch.Tensor,
        attention_mask: Optional[torch.Tensor] = None,
    ) -> torch.Tensor:
        qkv, _ = self.qkv_proj(hidden_state)
        q, k, v = qkv.split([self.q_size, self.kv_size, self.kv_size], dim=-1)
        q = q.view(q.shape[0], q.shape[1], self.num_local_heads,
                   self.head_dim).transpose(1, 2)
        k = k.view(k.shape[0], k.shape[1], self.num_local_heads,
                   self.head_dim).transpose(1, 2)
        v = v.view(v.shape[0], v.shape[1], self.num_local_heads,
                   self.head_dim).transpose(1, 2)

        from habana_frameworks.torch.hpex.kernels import FusedSDPA

        # TODO: remove padding in image encoder
        attn_output = FusedSDPA.apply(q, k, v, attention_mask, 0.0)

        attn_output = attn_output.transpose(1, 2).contiguous()
        attn_output = attn_output.reshape(attn_output.shape[0],
                                          attn_output.shape[1], -1)
        output, _ = self.o_proj(attn_output)
        return output


class MllamaVisionEncoderLayer(nn.Module):

    def __init__(
        self,
        config: config_mllama.MllamaVisionConfig,
        quant_config: Optional[QuantizationConfig],
        prefix: str = "",
        is_gated: bool = False,
    ) -> None:
        super().__init__()

        self.hidden_size = config.hidden_size
        self.num_attention_heads = config.attention_heads
        self.is_gated = is_gated
        self.intermediate_size = config.intermediate_size

        self.self_attn = MllamaVisionSdpaAttention(
            config, quant_config=quant_config, prefix=f"{prefix}.self_attn")
        self.mlp = CLIPMLP(config,
                           quant_config=quant_config,
                           prefix=f"{prefix}.mlp")

        self.input_layernorm = nn.LayerNorm(self.hidden_size,
                                            eps=config.norm_eps)
        self.post_attention_layernorm = nn.LayerNorm(self.hidden_size,
                                                     eps=config.norm_eps)

        # there used to be an if else here, no code path
        if is_gated:
            self.gate_attn = nn.Parameter(torch.ones(1) * math.pi / 4)
            self.gate_ffn = nn.Parameter(torch.ones(1) * math.pi / 4)

    def forward(
        self,
        hidden_state: torch.Tensor,
        attention_mask: Optional[torch.Tensor] = None,
    ):
        # Self Attention
        residual = hidden_state
        hidden_state = self.input_layernorm(hidden_state)
        hidden_state = self.self_attn(hidden_state,
                                      attention_mask=attention_mask)
        gate_attn = 1 if not self.is_gated else self.gate_attn.tanh()
        hidden_state = residual + gate_attn * hidden_state

        # Feed forward
        residual = hidden_state
        hidden_state = self.post_attention_layernorm(hidden_state)
        hidden_state = self.mlp(hidden_state)
        gate_ffn = 1 if not self.is_gated else self.gate_ffn.tanh()
        hidden_state = residual + gate_ffn * hidden_state

        return hidden_state


class MllamaVisionEncoder(nn.Module):

    def __init__(
        self,
        config: config_mllama.MllamaVisionConfig,
        quant_config: Optional[QuantizationConfig],
        num_layers: int = 32,
        is_gated: bool = False,
        output_hidden_states=None,
        prefix: str = "",
    ) -> None:
        super().__init__()
        self.config = config
        self.layers = nn.ModuleList([
            MllamaVisionEncoderLayer(config,
                                     quant_config=quant_config,
                                     is_gated=is_gated,
                                     prefix=f"{prefix}.layers.{layer_idx}")
            for layer_idx in range(num_layers)
        ])
        self.output_hidden_states = output_hidden_states or []

    def forward(
        self,
        hidden_states: torch.Tensor,
        attention_mask: Optional[torch.Tensor] = None,
    ) -> Union[BaseModelOutput]:
        encoder_states = ()

        for i, encoder_layer in enumerate(self.layers):
            if i in self.output_hidden_states:
                encoder_states = encoder_states + (hidden_states, )
            hidden_states = encoder_layer(
                hidden_states,
                attention_mask,
            )

        if len(self.layers) - 1 in self.output_hidden_states:
            encoder_states = encoder_states + (hidden_states, )

        return hidden_states, encoder_states


class MllamaVisionModel(nn.Module):

    def __init__(
        self,
        config: config_mllama.MllamaVisionConfig,
        quant_config: Optional[QuantizationConfig],
        prefix: str = "",
    ) -> None:
        super().__init__()

        self.image_size = config.image_size
        self.patch_size = config.patch_size
        self.max_num_tiles = config.max_num_tiles
        self.hidden_size = config.hidden_size
        self.in_channels = config.num_channels
        self.intermediate_layers_indices = config.intermediate_layers_indices

        self.num_patches = (self.image_size // self.patch_size)**2 + 1
        self.scale = config.hidden_size**-0.5

        self.patch_embedding = ColumnParallelConv2dPatch(
            in_channels=config.num_channels,
            out_channels=self.hidden_size,
            kernel_size=self.patch_size,
            stride=self.patch_size,
            bias=False,
        )

        self.class_embedding = nn.Parameter(self.scale *
                                            torch.randn(self.hidden_size))
        self.gated_positional_embedding = MllamaPrecomputedPositionEmbedding(
            config)

        self.pre_tile_positional_embedding = \
            MllamaPrecomputedAspectRatioEmbedding(config, is_gated=True)
        self.post_tile_positional_embedding = \
            MllamaPrecomputedAspectRatioEmbedding(config, is_gated=True)

        # layer norms
        self.layernorm_pre = nn.LayerNorm(self.hidden_size)
        self.layernorm_post = nn.LayerNorm(self.hidden_size)

        # encoders
        self.transformer = MllamaVisionEncoder(
            config,
            quant_config,
            config.num_hidden_layers,
            is_gated=False,
            output_hidden_states=config.intermediate_layers_indices,
            prefix=f"{prefix}.transformer",
        )
        self.global_transformer = MllamaVisionEncoder(
            config,
            quant_config,
            config.num_global_layers,
            is_gated=True,
            prefix=f"{prefix}.global_transformer",
        )

    def apply_class_embedding(self,
                              hidden_state: torch.Tensor) -> torch.Tensor:
        batch_size, _, hidden_size = hidden_state.shape
        class_embedding = self.class_embedding.expand(batch_size, 1,
                                                      hidden_size)
        hidden_state = torch.cat([class_embedding, hidden_state], dim=1)
        return hidden_state

    def forward(self, pixel_values: torch.Tensor,
                aspect_ratio_ids: torch.Tensor,
                aspect_ratio_mask: torch.Tensor) -> torch.Tensor:
        batch_size, num_concurrent_media, num_tiles, num_channels, \
            height, width = pixel_values.shape

        pixel_values = pixel_values.reshape(
            batch_size * num_concurrent_media * num_tiles, num_channels,
            height, width)
        aspect_ratio_ids = aspect_ratio_ids.reshape(
            batch_size * num_concurrent_media, -1)

        # patch embedding
        patch_embeds = self.patch_embedding(
            pixel_values.to(self.layernorm_pre.weight.dtype))
        hidden_state = patch_embeds
        hidden_state = ps.get_tp_group().all_gather(hidden_state)

        # tile embeddings
        _, num_patches, dim = hidden_state.shape
        hidden_state = hidden_state.reshape(batch_size * num_concurrent_media,
                                            num_tiles, -1, dim)
        hidden_state = self.pre_tile_positional_embedding(
            hidden_state, aspect_ratio_ids)

        # apply cls token
        hidden_state = hidden_state.reshape(
            batch_size * num_concurrent_media * num_tiles, num_patches, dim)
        hidden_state = self.apply_class_embedding(hidden_state)
        num_patches += 1

        # apply position embeddings
        hidden_state = hidden_state.reshape(batch_size * num_concurrent_media,
                                            num_tiles, num_patches, dim)
        hidden_state = self.gated_positional_embedding(hidden_state,
                                                       aspect_ratio_ids)

        # apply encoder
        hidden_state = self.layernorm_pre(hidden_state)

        # Compute the number of tokens to pad
        num_padding_patches = (8 - (hidden_state.shape[-2] % 8)) % 8
        # Compute padding tuple for pad function
        padding = (
            0, 0, 0, num_padding_patches
        )  # (pad_left, pad_right, pad_left for dim -2, pad_right for dim -2)
        # Pad the tensor
        hidden_state = F.pad(hidden_state, padding, mode="constant", value=0)
        slice_index = -num_padding_patches if num_padding_patches > 0 else None

        attention_mask = aspect_ratio_mask.reshape(
            batch_size * num_concurrent_media, -1)
        attention_mask = _prepare_aspect_ratio_attention_mask(
            aspect_ratio_mask=attention_mask,
            num_patches=self.num_patches,
            target_length=hidden_state.shape[2],
            dtype=self.layernorm_pre.weight.dtype,
        )

        hidden_state = hidden_state.view(batch_size * num_concurrent_media, -1,
                                         dim)
        output = self.transformer(
            hidden_state,
            attention_mask=attention_mask,
        )
        hidden_state, intermediate_hidden_states = output[0], output[1]
        intermediate_hidden_states = torch.stack(intermediate_hidden_states,
                                                 dim=-1)

        # apply global encoder
        hidden_state = self.layernorm_post(hidden_state)
        hidden_state = hidden_state.reshape(batch_size * num_concurrent_media,
                                            num_tiles,
                                            num_patches + num_padding_patches,
                                            dim)
        hidden_state = self.post_tile_positional_embedding(
            hidden_state, aspect_ratio_ids)
        hidden_state = hidden_state.reshape(
            batch_size * num_concurrent_media,
            num_tiles * (num_patches + num_padding_patches), dim)
        hidden_state = self.global_transformer(
            hidden_state, attention_mask=attention_mask)[0]
        hidden_state = hidden_state.reshape(batch_size * num_concurrent_media,
                                            num_tiles,
                                            num_patches + num_padding_patches,
                                            dim)
        hidden_state = hidden_state[:, :, :slice_index]

        # adding intermediate layer outputs
        hidden_state = hidden_state.reshape(batch_size, num_concurrent_media,
                                            num_tiles, num_patches, dim)
        intermediate_hidden_states = intermediate_hidden_states.reshape(
            batch_size * num_concurrent_media, num_tiles,
            num_patches + num_padding_patches, -1)
        intermediate_hidden_states = intermediate_hidden_states[:, :, :
                                                                slice_index]
        intermediate_hidden_states = intermediate_hidden_states.reshape(
            batch_size, num_concurrent_media, num_tiles, num_patches, -1)
        hidden_state = torch.cat([hidden_state, intermediate_hidden_states],
                                 dim=-1)
        return hidden_state


class MllamaTextRMSNorm(nn.Module):

    def __init__(self, hidden_size, eps=1e-6):
        """
        MllamaTextRMSNorm is equivalent to T5LayerNorm
        """
        super().__init__()
        self.weight = nn.Parameter(torch.ones(hidden_size))
        self.variance_epsilon = eps

    def forward(self, hidden_states):
        input_dtype = hidden_states.dtype
        hidden_states = hidden_states.to(torch.float32)
        variance = hidden_states.pow(2).mean(-1, keepdim=True)
        hidden_states = hidden_states * torch.rsqrt(variance +
                                                    self.variance_epsilon)
        return self.weight * hidden_states.to(input_dtype)

    def extra_repr(self):
        return f"{tuple(self.weight.shape)}, eps={self.variance_epsilon}"


@CustomOp.register("mllama_text_cross_attention")
class MllamaTextCrossAttention(CustomOp):
    """Multi-headed attention from 'Attention Is All You Need' paper"""

    def __init__(
        self,
        config: Optional[config_mllama.MllamaTextConfig] = None,
        layer_idx: Optional[int] = None,
        quant_config: Optional[QuantizationConfig] = None,
        prefix: str = "",
    ):
        super().__init__()
        self.config = config
        self.pipeline_parallel_rank = get_pp_group().rank_in_group
        self.tensor_parallel_size = get_tp_group().world_size
        self.num_heads = config.num_attention_heads
        self.num_key_value_heads = config.num_key_value_heads

        self.num_local_heads = self.num_heads // self.tensor_parallel_size
        self.num_local_key_value_heads = \
            self.num_key_value_heads // self.tensor_parallel_size
        self.hidden_size = config.hidden_size
        self.head_dim = config.hidden_size // self.num_heads
        self.num_key_value_heads = config.num_key_value_heads

        self.layer_idx = layer_idx
        self.num_key_value_groups = self.num_heads // self.num_key_value_heads
        self.q_local_size = self.num_local_heads * self.head_dim
        self.kv_local_size = self.num_local_key_value_heads * self.head_dim

        self.qkv_proj = QKVCrossParallelLinear(
            self.hidden_size,
            self.head_dim,
            self.num_heads,
            self.num_key_value_heads,
            bias=False,
            quant_config=quant_config,
            prefix=f"{prefix}.qkv_proj",
        )

        self.o_proj = RowParallelLinear(
            self.num_heads * self.head_dim,
            self.hidden_size,
            bias=False,
            input_is_parallel=True,
            quant_config=quant_config,
            prefix=f"{prefix}.o_proj",
        )
        # vllm.model_executor.layers.layernorm.RMSNorm has precision issue,
        # use huggingface's instead
        self.q_norm = MllamaTextRMSNorm(self.head_dim, eps=config.rms_norm_eps)
        self.k_norm = MllamaTextRMSNorm(self.head_dim, eps=config.rms_norm_eps)
        self.scaling = self.head_dim**-0.5

        self.attn = Attention(
            self.num_local_heads,
            self.head_dim,
            self.scaling,
            self.num_local_key_value_heads,
            prefix=f"{prefix}.attn",
            attn_type=AttentionType.ENCODER_DECODER,
        )

    def forward_native(
        self,
        hidden_states: torch.Tensor,
        attention_mask: Optional[torch.Tensor],
        kv_range_for_decode: Optional[list[tuple[int, int]]],
        cross_attention_states: Optional[torch.Tensor],
    ) -> torch.Tensor:
        q, k, v = self.qkv_proj(hidden_states, cross_attention_states)
        if cross_attention_states is not None:
            k = k.view(-1, self.num_local_key_value_heads, self.head_dim)
            v = v.view(-1, self.num_local_key_value_heads, self.head_dim)
            k = self.k_norm(k)

        q = q.view(-1, self.num_local_heads, self.head_dim)
        q = self.q_norm(q)

        if attention_mask is not None:
            output = self._attention_with_mask(q, k, v, attention_mask,
                                               kv_range_for_decode)
        else:
            output = self.attn(
                q.view(-1, self.num_local_heads * self.head_dim), k, v)
        out, _ = self.o_proj(output)
        return out

    def forward_cuda(
        self,
        hidden_states: torch.Tensor,
        attention_mask: Optional[torch.Tensor],
        kv_range_for_decode: Optional[List[Tuple[int, int]]],
        cross_attention_states: Optional[torch.Tensor],
    ) -> torch.Tensor:
        return self.forward_native(hidden_states, attention_mask,
                                   kv_range_for_decode, cross_attention_states)

    def forward_hpu(
        self,
        hidden_states: torch.Tensor,
        attention_mask: Optional[torch.Tensor],
        kv_range_for_decode: Optional[List[Tuple[int, int]]],
        cross_attention_states: Optional[torch.Tensor],
    ) -> torch.Tensor:
        q, k, v = self.qkv_proj(hidden_states, cross_attention_states)
        if cross_attention_states is not None:
            k = k.view(-1, self.num_local_key_value_heads, self.head_dim)
            v = v.view(-1, self.num_local_key_value_heads, self.head_dim)
            k = self.k_norm(k)

        q = q.view(-1, self.num_local_heads, self.head_dim)
        q = self.q_norm(q)

        if attention_mask is not None:
            output = self._attention_with_mask_hpu(q, k, v, attention_mask,
                                                   kv_range_for_decode)
        else:
            output = self.attn(
                q.view(-1, self.num_local_heads * self.head_dim), k, v)
        out, _ = self.o_proj(output)
        return out

    def _attention_with_mask(
        self,
        q: torch.Tensor,
        k: torch.Tensor,
        v: torch.Tensor,
        attention_mask: torch.Tensor,
        kv_range_for_decode: list[tuple[int, int]],
    ) -> torch.Tensor:
        kv_cache = self.attn.kv_cache[self.pipeline_parallel_rank]
        attn_metadata: AttentionMetadata = get_forward_context().attn_metadata
        # Skip writing kv-cache for the initial profiling run.
        # TODO (NickLucche) replace with custom attn bias and use standard attn
        if len(kv_cache.shape) > 1:
            i = torch.ones(1, dtype=torch.float32)
            if self.attn.backend in (_Backend.FLASH_ATTN,
                                     _Backend.FLASH_ATTN_VLLM_V1):
                cached_k = torch.cat([k[s:e] for s, e in kv_range_for_decode])
                cached_v = torch.cat([v[s:e] for s, e in kv_range_for_decode])
                torch.ops._C_cache_ops.reshape_and_cache_flash(
                    cached_k,
                    cached_v,
                    kv_cache[0],
                    kv_cache[1],
                    attn_metadata.
                    cross_slot_mapping,  # type: ignore[union-attr]
                    "auto",
                    i,
                    i,
                )
            elif self.attn.backend in (_Backend.XFORMERS, _Backend.ROCM_FLASH,
                                       _Backend.TORCH_SDPA):
                key_cache, value_cache = PagedAttention.split_kv_cache(
                    kv_cache, self.num_local_key_value_heads, self.head_dim)
                cached_k = torch.cat([k[s:e] for s, e in kv_range_for_decode])
                cached_v = torch.cat([v[s:e] for s, e in kv_range_for_decode])
                PagedAttention.write_to_paged_cache(
                    cached_k, cached_v, key_cache, value_cache,
                    attn_metadata.cross_slot_mapping, "auto", i, i)
            else:
                raise ValueError(
                    f"Unsupported Attention backend {self.attn.backend} "
                    "enum found. Expected the Attention backend to be "
                    "FLASH_ATTN, FLASH_ATTN_VLLM_V1, "
                    "XFORMERS or TORCH_SDPA.")

        # We have to call torch.sdpa for prefill when using a
        # custom cross-attention mask. Because the mask is not a
        # standard causal mask, neither a block diagonal mask which
        # can be optimized by xformers.BlockDiagonalMask.
        # The mask is specially calculated for supporting multi
        # images and interleaved images.
        q_len = q.shape[0]
        kv_len = k.shape[0]
        q = q.transpose(0, 1).view(self.num_local_key_value_heads,
                                   self.num_key_value_groups, q_len,
                                   self.head_dim).contiguous()
        k = k.transpose(0,
                        1)[:,
                           None, :, :].expand(self.num_local_key_value_heads,
                                              self.num_key_value_groups,
                                              kv_len,
                                              self.head_dim).contiguous()
        v = v.transpose(0,
                        1)[:,
                           None, :, :].expand(self.num_local_key_value_heads,
                                              self.num_key_value_groups,
                                              kv_len,
                                              self.head_dim).contiguous()
        attention_mask = attention_mask.view(1, 1, q_len, kv_len)
        output = F.scaled_dot_product_attention(q,
                                                k,
                                                v,
                                                attn_mask=attention_mask,
                                                is_causal=False)
        output = output.permute(2, 0, 1, 3).reshape(
            q_len, self.num_local_heads * self.head_dim)
        return output

    def _attention_with_mask_hpu(
        self,
        q: torch.Tensor,
        k: torch.Tensor,
        v: torch.Tensor,
        attention_mask: torch.Tensor,
        kv_range_for_decode: List[Tuple[int, int]],
    ) -> torch.Tensor:
        kv_cache = self.attn.kv_cache[self.pipeline_parallel_rank]
        attn_metadata: AttentionMetadata = get_forward_context().attn_metadata
        # Skip writing kv-cache for the initial profiling run.
        if kv_cache is not None and isinstance(kv_cache, tuple):
            assert self.attn.backend == _Backend.HPU_ATTN
            # During cross-attention decode, key & value will be None,
            # we don't need to cache them.
            if (k is not None) and (v is not None):
                from vllm.attention.ops.hpu_paged_attn import HPUPagedAttention
                key_cache, value_cache = HPUPagedAttention.split_kv_cache(
                    kv_cache, self.num_local_key_value_heads, self.head_dim)
                cached_k = torch.cat([k[s:e] for s, e in kv_range_for_decode])
                cached_v = torch.cat([v[s:e] for s, e in kv_range_for_decode])
                slot_mapping = torch.cat([
                    attn_metadata.cross_slot_mapping[s:e]
                    for s, e in kv_range_for_decode
                ])
                key_cache = self.attn.impl.k_cache(cached_k, key_cache,
                                                   slot_mapping)
                value_cache = self.attn.impl.v_cache(cached_v, value_cache,
                                                     slot_mapping)

        q_len = q.shape[0]
        kv_len = k.shape[0]
        q = q.transpose(0, 1).view(self.num_local_key_value_heads,
                                   self.num_key_value_groups, q_len,
                                   self.head_dim).contiguous()
        k = k.transpose(0,
                        1)[:,
                           None, :, :].expand(self.num_local_key_value_heads,
                                              self.num_key_value_groups,
                                              kv_len,
                                              self.head_dim).contiguous()
        v = v.transpose(0,
                        1)[:,
                           None, :, :].expand(self.num_local_key_value_heads,
                                              self.num_key_value_groups,
                                              kv_len,
                                              self.head_dim).contiguous()
        attention_mask = attention_mask.view(1, 1, q_len, kv_len)

        from habana_frameworks.torch.hpex.kernels import FusedSDPA
        from vllm_hpu_extension.utils import ModuleFusedSDPA
        fsdpa_op = ModuleFusedSDPA(FusedSDPA)
        # use fast as softmax_mode for better accuracy
        output = fsdpa_op(q,
                          k,
                          v,
                          attention_mask,
                          dropout_p=0.0,
                          is_causal=False,
                          scale=None,
                          softmax_mode="fast",
                          recompute_mode=None,
                          valid_sequence_lengths=None)
        output = output.permute(2, 0, 1, 3).reshape(
            q_len, self.num_local_heads * self.head_dim)
        return output


@CustomOp.register("mllama_cross_attention_decoder_layer")
class MllamaCrossAttentionDecoderLayer(CustomOp):
    """Cross-attention transformer block with tanh-gated attention
    and feedforward."""

    def __init__(
        self,
        config: config_mllama.MllamaTextConfig,
        layer_idx: int,
        quant_config: Optional[QuantizationConfig],
        prefix: str = "",
    ) -> None:
        super().__init__()

        self.layer_idx = layer_idx
        self.cross_attn = MllamaTextCrossAttention(
            config=config,
            layer_idx=layer_idx,
            quant_config=quant_config,
            prefix=f"{prefix}.cross_attn",
        )

        self.input_layernorm = RMSNorm(config.hidden_size,
                                       eps=config.rms_norm_eps)
        self.cross_attn_attn_gate = torch.nn.Parameter(torch.zeros(1))

        self.mlp = LlamaMLP(
            hidden_size=config.hidden_size,
            intermediate_size=config.intermediate_size,
            hidden_act=config.hidden_act,
            quant_config=quant_config,
            prefix=f"{prefix}.mlp",
        )
        self.post_attention_layernorm = RMSNorm(config.hidden_size,
                                                eps=config.rms_norm_eps)
        self.cross_attn_mlp_gate = torch.nn.Parameter(torch.zeros(1))

    def forward_native(
        self,
        hidden_states: torch.Tensor,
        cross_attention_states: torch.Tensor,
        cross_attention_mask: torch.Tensor,
        kv_range_for_decode: Optional[List[Tuple[int, int]]],
        full_text_row_masked_out_mask: torch.Tensor,
    ) -> torch.Tensor:
        residual = hidden_states
        hidden_states = self.input_layernorm(hidden_states)

        hidden_states = self.cross_attn(
            hidden_states=hidden_states,
            attention_mask=cross_attention_mask,
            kv_range_for_decode=kv_range_for_decode,
            cross_attention_states=cross_attention_states,
        )
        hidden_states = full_text_row_masked_out_mask * hidden_states
        hidden_states = residual + self.cross_attn_attn_gate.tanh(
        ) * hidden_states

        residual = hidden_states
        hidden_states = self.post_attention_layernorm(hidden_states)
        hidden_states = self.mlp(hidden_states)
        hidden_states = full_text_row_masked_out_mask * hidden_states
        hidden_states = residual + self.cross_attn_mlp_gate.tanh(
        ) * hidden_states
        return hidden_states

    def forward_cuda(
        self,
        hidden_states: torch.Tensor,
        cross_attention_states: torch.Tensor,
        cross_attention_mask: torch.Tensor,
        kv_range_for_decode: Optional[List[Tuple[int, int]]],
        full_text_row_masked_out_mask: torch.Tensor,
    ) -> torch.Tensor:
        return self.forward_native(hidden_states, cross_attention_states,
                                   cross_attention_mask, kv_range_for_decode,
                                   full_text_row_masked_out_mask)

    def forward_hpu(
        self,
        hidden_states: torch.Tensor,
        cross_attention_states: torch.Tensor,
        cross_attention_mask: torch.Tensor,
        kv_range_for_decode: Optional[list[tuple[int, int]]],
        full_text_row_masked_out_mask: torch.Tensor,
    ) -> torch.Tensor:
        residual = hidden_states
        hidden_states = self.input_layernorm(hidden_states)

        hidden_states = self.cross_attn(
            hidden_states=hidden_states,
            attention_mask=cross_attention_mask,
            kv_range_for_decode=kv_range_for_decode,
            cross_attention_states=cross_attention_states,
        )

        # the rank of full_text_row_masked_out_mask is 2, not match with
        # the hidden_states, so expand its rank to 3.
        # TODO: Change input_tokens tensor at the beginning of model execution
        # to 2D tensor to align with public vllm input_tokens shape. But this
        # will face the graph building failure issue, still need to investigate.
        assert len(residual.shape) == 3
        if len(hidden_states.shape) == 2:
            hidden_states = hidden_states.view(residual.size(0),
                                               residual.size(1),
                                               residual.size(2))
        full_text_row_masked_out_mask = full_text_row_masked_out_mask.view(
            hidden_states.size(0), -1, 1)

        hidden_states = full_text_row_masked_out_mask * hidden_states
        hidden_states = residual + self.cross_attn_attn_gate.tanh(
        ) * hidden_states

        residual = hidden_states
        hidden_states = self.post_attention_layernorm(hidden_states)
        hidden_states = self.mlp(hidden_states)
        hidden_states = full_text_row_masked_out_mask * hidden_states
        hidden_states = residual + self.cross_attn_mlp_gate.tanh(
        ) * hidden_states
        return hidden_states


class MllamaTextModel(nn.Module):
    config_class = config_mllama.MllamaTextConfig
    base_model_prefix = "model"

    def __init__(self, *, vllm_config: VllmConfig, prefix: str = ""):
        super().__init__()

        config = vllm_config.model_config.hf_config.text_config
        cache_config = vllm_config.cache_config
        quant_config = vllm_config.quant_config

        self.vocab_size = config.vocab_size
        self.embed_tokens = VocabParallelEmbedding(config.vocab_size + 8,
                                                   config.hidden_size)
        self.cross_attention_layers = config.cross_attention_layers

        layers = []
        for layer_idx in range(config.num_hidden_layers):
            if layer_idx in self.cross_attention_layers:
                layers.append(
                    MllamaCrossAttentionDecoderLayer(
                        config,
                        layer_idx,
                        quant_config=quant_config,
                        prefix=f"{prefix}.layers.{layer_idx}",
                    ))
            else:
                # TODO: force LlamaDecoderLayer to config.attention_bias=False
                layers.append(
                    LlamaDecoderLayer(
                        config,
                        cache_config=cache_config,
                        quant_config=quant_config,
                        prefix=f"{prefix}.layers.{layer_idx}",
                    ))

        self.layers = nn.ModuleList(layers)
        self.norm = RMSNorm(config.hidden_size, eps=config.rms_norm_eps)

    def forward(
        self,
        input_ids: torch.LongTensor,
        positions: Optional[torch.LongTensor],
        cross_attention_states: Optional[torch.LongTensor],
        cross_attention_mask: Optional[torch.LongTensor],
        kv_range_for_decode: Optional[list[tuple[int, int]]],
        full_text_row_masked_out_mask: Optional[tuple[torch.Tensor,
                                                      torch.Tensor]],
        skip_cross_attention: bool,
    ) -> torch.Tensor:
        inputs_embeds = self.embed_tokens(input_ids)
        hidden_states = inputs_embeds

        for idx, decoder_layer in enumerate(self.layers):
            if idx in self.cross_attention_layers:
                if not skip_cross_attention:
                    hidden_states = decoder_layer(
                        hidden_states=hidden_states,
                        cross_attention_states=cross_attention_states,
                        cross_attention_mask=cross_attention_mask,
                        kv_range_for_decode=kv_range_for_decode,
                        full_text_row_masked_out_mask=
                        full_text_row_masked_out_mask,
                    )
            else:
                hidden_states, residual = decoder_layer(
                    positions=positions,
                    hidden_states=hidden_states,
                    residual=None,
                )
                hidden_states = hidden_states + residual
        hidden_states = self.norm(hidden_states)
        return hidden_states


class MllamaForCausalLM(nn.Module):
    config_class = config_mllama.MllamaTextConfig
    base_model_prefix = "language_model"
    _no_split_modules = [
        "MllamaCrossAttentionDecoderLayer", "MllamaSelfAttentionDecoderLayer"
    ]

    def __init__(self, *, vllm_config: VllmConfig, prefix: str = ""):
        super().__init__()

        config = vllm_config.model_config.hf_config.text_config
        quant_config = vllm_config.quant_config

        self.vocab_size = config.vocab_size
        self.model = MllamaTextModel(vllm_config=vllm_config,
                                     prefix=f"{prefix}.model")
        self.lm_head = ParallelLMHead(
            config.vocab_size,
            config.hidden_size,
            org_num_embeddings=config.vocab_size,
            padding_size=DEFAULT_VOCAB_PADDING_SIZE,
            quant_config=quant_config,
            prefix=f"{prefix}.lm_head",
        )

    def forward(
        self,
        input_ids: torch.LongTensor,
        positions: Optional[torch.LongTensor],
        cross_attention_states: Optional[torch.LongTensor],
        cross_attention_mask: Optional[torch.LongTensor],
        kv_range_for_decode: Optional[list[tuple[int, int]]],
        full_text_row_masked_out_mask: Optional[tuple[torch.Tensor,
                                                      torch.Tensor]],
        skip_cross_attention: bool,
    ) -> torch.Tensor:
        hidden_states = self.model(
            input_ids=input_ids,
            positions=positions,
            cross_attention_states=cross_attention_states,
            cross_attention_mask=cross_attention_mask,
            kv_range_for_decode=kv_range_for_decode,
            full_text_row_masked_out_mask=full_text_row_masked_out_mask,
            skip_cross_attention=skip_cross_attention,
        )
        return hidden_states


@MULTIMODAL_REGISTRY.register_processor(MllamaMultiModalProcessor,
                                        info=MllamaProcessingInfo,
                                        dummy_inputs=MllamaDummyInputsBuilder)
class MllamaForConditionalGeneration(nn.Module, SupportsMultiModal,
                                     SupportsV0Only):
    packed_modules_mapping = {
        "qkv_proj": ["q_proj", "k_proj", "v_proj"],
        "gate_up_proj": ["gate_proj", "up_proj"]
    }

    def __init__(self, *, vllm_config: VllmConfig, prefix: str = ""):
        super().__init__()
        config: MllamaConfig = vllm_config.model_config.hf_config
        quant_config = vllm_config.quant_config
        self.config = config
        self.quant_config = quant_config
        self.vocab_size = config.text_config.vocab_size
        self.hidden_size = config.text_config.hidden_size
        self.max_num_tiles = config.vision_config.max_num_tiles
        self.vision_output_dim = config.vision_config.vision_output_dim
        self.pad_token_id = \
            config.pad_token_id if config.pad_token_id is not None else -1
        self.image_size = config.vision_config.image_size
        self.image_token_id = config.image_token_index

        self.vision_model = MllamaVisionModel(config.vision_config,
                                              quant_config,
                                              prefix=maybe_prefix(
                                                  prefix, "vision_model"))
        self.language_model = MllamaForCausalLM(
            vllm_config=vllm_config,
            prefix=maybe_prefix(prefix, "language_model"),
        )
        self.multi_modal_projector = ColumnParallelLinear(
            config.vision_config.vision_output_dim,
            config.text_config.hidden_size,
            bias=True,
            quant_config=quant_config,
            gather_output=True,
            prefix=maybe_prefix(prefix, "multi_modal_projector"),
        )
        self.logits_processor = LogitsProcessor(config.output_hidden_states,
                                                config.text_config.vocab_size)

    def compute_logits(
        self,
        hidden_states: torch.Tensor,
        sampling_metadata: SamplingMetadata,
    ) -> Optional[torch.Tensor]:
        logits = self.logits_processor(self.language_model.lm_head,
                                       hidden_states, sampling_metadata)
        return logits

    def unpack_data(self,
                    image_data: Union[list[torch.Tensor], torch.Tensor],
                    padding_value=0) -> torch.Tensor:
        if isinstance(image_data, torch.Tensor):
            # torch.Tensor
            return image_data
        else:
            assert isinstance(
                image_data[0],
                torch.Tensor), "Image data is not properly batched."
            # list[torch.Tensor]
            bsz = len(image_data)
            max_length = max(t.size(0) for t in image_data)
            trailing_dims = image_data[0].shape[1:]
            for data in image_data:
                cur_trailing_dims = data.shape[1:]
                assert cur_trailing_dims == trailing_dims
            output_tensor = torch.full((bsz, max_length, *trailing_dims),
                                       padding_value,
                                       dtype=image_data[0].dtype,
                                       device=image_data[0].device)
            for i, t in enumerate(image_data):
                output_tensor[i, :t.size(0)] = t
            return output_tensor

    def _parse_and_validate_image_input(self, **kwargs: object):
        # tensor with the same shape will be batched together by
        # MultiModalKwargs.batch, so pixel_values here can be:
        #   - list[torch.Tensor]:
        #       with shape (num_image, num_tiles, 3, image_res, image_res)
        #   - torch.Tensor:
        #       with shape (bs, num_image, num_tiles, 3, image_res, image_res)
        pixel_values: Optional[Union[list[list[torch.Tensor]],
                                     list[torch.Tensor],
                                     torch.Tensor]] = kwargs.pop(
                                         "pixel_values", None)
        image_embeds: Optional[Union[list[list[torch.Tensor]],
                                     list[torch.Tensor],
                                     torch.Tensor]] = kwargs.pop(
                                         "image_embeds", None)
        aspect_ratio_ids: Optional[Union[list[list[torch.Tensor]],
                                         list[torch.Tensor],
                                         torch.Tensor]] = kwargs.pop(
                                             "aspect_ratio_ids", None)
        aspect_ratio_mask: Optional[Union[list[list[torch.Tensor]],
                                          list[torch.Tensor],
                                          torch.Tensor]] = kwargs.pop(
                                              "aspect_ratio_mask", None)

        if pixel_values is None and image_embeds is None:
            return None

        if pixel_values is not None and image_embeds is not None:
            raise ValueError(
                "Both pixel values and image embeds are provided.")

        if pixel_values is not None:
            assert aspect_ratio_ids is not None
            assert aspect_ratio_mask is not None

            return MllamaImagePixelInputs(
                type="pixel_values",
                data=self.unpack_data(pixel_values),
                aspect_ratio_ids=self.unpack_data(aspect_ratio_ids),
                aspect_ratio_mask=self.unpack_data(aspect_ratio_mask))

        if image_embeds is not None:
            raise NotImplementedError

        raise AssertionError("This line should be unreachable.")

    def _get_and_validate_encoder_lens(
        self,
        encoder_seq_lens: list[int],
        num_tiles: list[list[int]],
        num_tokens_per_tile: int,
    ) -> list[int]:
        # Get the actual number of encoder tokens for each sample.
        # Because attn_metadata.encoder_seq_lens only counts the last
        # group of images for each sample, which is used to cheat the
        # block manager to allocate blocks for those images only.
        # See MllamaMultiModalProcessor for more details.
        actual_encoder_seq_lens = [
            sum(num_tile) * num_tokens_per_tile for num_tile in num_tiles
        ]

        # remove 0 encoder len entries for text-only requests for these
        # assertions
        attn_metadata_lens = [x for x in encoder_seq_lens if x > 0]
        assert len(actual_encoder_seq_lens) == len(attn_metadata_lens)
        for actual_len, last_group_len in zip(actual_encoder_seq_lens,
                                              attn_metadata_lens):
            assert actual_len >= last_group_len

        return actual_encoder_seq_lens

    def flat_encoder_result(self, cross_attention_states: torch.Tensor,
                            attn_metadata: AttentionMetadata,
                            actual_encoder_seq_lens: list[int]):

        cross_attention_states_flat = torch.zeros(
            sum(actual_encoder_seq_lens),
            cross_attention_states.shape[-1],
            device=cross_attention_states.device,
            dtype=cross_attention_states.dtype)
        start_pos = 0
        for seq_len, vision_token_in_batch in zip(actual_encoder_seq_lens,
                                                  cross_attention_states):
            end_pos = start_pos + seq_len
            cross_attention_states_flat[
                start_pos:end_pos] = vision_token_in_batch[:seq_len]
            start_pos = end_pos
        cross_attention_states = cross_attention_states_flat
        return cross_attention_states

    def get_language_model(self) -> torch.nn.Module:
        return self.language_model

    def get_cross_attention_states(
        self,
        image_inputs: MllamaImagePixelInputs,
        attn_metadata: AttentionMetadata,
        actual_encoder_seq_lens: list[int],
    ) -> tuple[torch.Tensor]:
        # NOTE: llama's reference implementation runs vision model on CPU
        pixel_values = image_inputs['data']
        aspect_ratio_ids = image_inputs['aspect_ratio_ids']
        aspect_ratio_mask = image_inputs['aspect_ratio_mask']
        cross_attention_states = self.vision_model(pixel_values,
                                                   aspect_ratio_ids,
                                                   aspect_ratio_mask)
        cross_attention_states, _ = self.multi_modal_projector(
            cross_attention_states)

        bsz, _, _, _, image_token_dim = tuple(cross_attention_states.shape)
        cross_attention_states = cross_attention_states.view(
            bsz, -1, image_token_dim)

        cross_attention_states = self.flat_encoder_result(
            cross_attention_states, attn_metadata, actual_encoder_seq_lens)

        return cross_attention_states

    def get_cross_attention_mask(
        self,
        input_ids: torch.Tensor,
        attn_metadata: AttentionMetadata,
        num_tiles: list[list[int]],
        num_tokens_per_tile: int,
        dtype: torch.dtype,
<<<<<<< HEAD
    ) -> Tuple[torch.Tensor, torch.Tensor]:
        if is_hpu:
            # input_ids is not flatten yet for hpu
            token_ids = input_ids.flatten().tolist()
        else:
            token_ids = input_ids.tolist()
=======
    ) -> tuple[torch.Tensor, torch.Tensor]:
        token_ids = input_ids.tolist()
>>>>>>> 7661e92e
        start = 0
        batch_token_ids = []
        for seq_len in attn_metadata.seq_lens:
            batch_token_ids.append(token_ids[start:start + seq_len])
            start += seq_len
        sparse_mask = [
            get_cross_attention_token_mask(t, self.image_token_id)
            for t in batch_token_ids
        ]

        # Skip generating cross-attention mask if all samples
        # are text-only or have only 1 leading image.
        if skip_attention_mask(sparse_mask):
            return None, None

        dense_mask, tile_range_for_decode = \
            convert_sparse_cross_attention_mask_to_dense(
                sparse_mask, num_tiles, attn_metadata.seq_lens)
        cross_attention_mask = \
            convert_dense_cross_attention_mask_to_tensor(
                dense_mask, num_tokens_per_tile, input_ids.device, dtype)
        kv_range_for_decode = [[
            t[0] * num_tokens_per_tile, t[1] * num_tokens_per_tile
        ] for t in tile_range_for_decode]

        return cross_attention_mask, kv_range_for_decode

    def get_full_text_row_masked_out_mask(
        self,
        attn_metadata: AttentionMetadata,
        device: torch.device,
    ) -> torch.Tensor:
        full_text_row_masked_out_mask = torch.ones(
            (attn_metadata.num_prefill_tokens, 1), dtype=torch.bool)
        start_pos = 0
        for seq_len, encoder_seq_len in zip(attn_metadata.seq_lens,
                                            attn_metadata.encoder_seq_lens):
            if encoder_seq_len == 0:
                full_text_row_masked_out_mask[start_pos:start_pos +
                                              seq_len] = False
            start_pos += seq_len
        full_text_row_masked_out_mask = full_text_row_masked_out_mask.to(
            device)
        return full_text_row_masked_out_mask

    def forward(
        self,
        input_ids: torch.Tensor,
        positions: torch.Tensor,
        **kwargs: object,
    ) -> Union[CausalLMOutputWithPast]:
        attn_metadata = get_forward_context().attn_metadata
        if attn_metadata.num_prefill_tokens > 0 and \
            attn_metadata.num_decode_tokens > 0:
            raise ValueError("Chunk prefill not supported")
        image_inputs = self._parse_and_validate_image_input(**kwargs)
        cross_attention_states = None
        cross_attention_mask = None
        kv_range_for_decode = None

        # For 1) text-only prefill and decode, 2) image-present decode.
        if image_inputs is None:
            full_text_row_masked_out_mask = (
                attn_metadata.encoder_seq_lens_tensor
                != 0).reshape(-1, 1).to(input_ids.device)
            skip_cross_attention = attn_metadata.max_encoder_seq_len == 0

        # For image-present prefill.
        else:
            skip_cross_attention = False

            num_tiles = [t.tolist() for t in kwargs.pop("num_tiles")]
            num_tokens_per_tile = calc_token_per_chunk(self.image_size)

            actual_encoder_seq_lens = self._get_and_validate_encoder_lens(
                attn_metadata.encoder_seq_lens,
                num_tiles,
                num_tokens_per_tile,
            )

            cross_attention_states = self.get_cross_attention_states(
                image_inputs, attn_metadata, actual_encoder_seq_lens)

            full_text_row_masked_out_mask = \
                self.get_full_text_row_masked_out_mask(
                    attn_metadata, input_ids.device)

            cross_attention_mask, kv_range_for_decode = \
                self.get_cross_attention_mask(
                    input_ids, attn_metadata, num_tiles,
                    num_tokens_per_tile, cross_attention_states.dtype)

        outputs = self.language_model(
            input_ids=input_ids,
            positions=positions,
            cross_attention_states=cross_attention_states,
            cross_attention_mask=cross_attention_mask,
            kv_range_for_decode=kv_range_for_decode,
            full_text_row_masked_out_mask=full_text_row_masked_out_mask,
            skip_cross_attention=skip_cross_attention,
        )

        return outputs

    def load_weights(self, weights: Iterable[tuple[str,
                                                   torch.Tensor]]) -> set[str]:
        stacked_params_mapping = [
            # (param_name, shard_name, shard_id)
            (".qkv_proj", ".q_proj", "q"),
            (".qkv_proj", ".k_proj", "k"),
            (".qkv_proj", ".v_proj", "v"),
            (".gate_up_proj", ".gate_proj", 0),
            (".gate_up_proj", ".up_proj", 1),
        ]
        params_dict = dict(self.named_parameters())
        updated_params: set[str] = set()
        for name, loaded_weight in weights:
            if 'patch_embedding.weight' in name:
                name = name.replace('patch_embedding.weight',
                                    'patch_embedding._linear.weight')
                loaded_weight = loaded_weight.view(loaded_weight.shape[0], -1)
            if (self.quant_config is not None and
                (scale_name := self.quant_config.get_cache_scale(name))):
                # Loading kv cache quantization scales
                param = params_dict[scale_name]
                weight_loader = getattr(param, "weight_loader",
                                        default_weight_loader)
                loaded_weight = (loaded_weight if loaded_weight.dim() == 0 else
                                 loaded_weight[0])
                weight_loader(param, loaded_weight)
                updated_params.add(scale_name)
                continue
            for (param_name, weight_name, shard_id) in stacked_params_mapping:
                if weight_name not in name:
                    continue
                name = name.replace(weight_name, param_name)
                param = params_dict[name]
                updated_params.add(name)
                weight_loader = param.weight_loader
                weight_loader(param, loaded_weight, shard_id)
                break
            else:
                orig_name = name
                name = maybe_remap_kv_scale_name(name, params_dict)
                if name is None:
                    logger.debug("Missing name %s, orig name %s", name,
                                 orig_name)
                    continue

                param = params_dict.pop(name)
                weight_loader = getattr(param, "weight_loader",
                                        default_weight_loader)
                weight_loader(param, loaded_weight)
                updated_params.add(name)
        return updated_params

    def get_mm_mapping(self) -> MultiModelKeys:
        """
        Get the module prefix in multimodal models
        """
        return MultiModelKeys.from_string_field(
            language_model="language_model",
            connector="multi_modal_projector",
            tower_model="vision_model")


def skip_attention_mask(sparse_mask: list[list[int]]) -> bool:
    for mask in sparse_mask:
        # Skip text-only samples.
        if len(mask) == 0:
            continue
        # If the sample contains more than 1 images,
        # we can't skip mask.
        if len(mask) != 1:
            return False
        # If the sample contains only 1 image,
        # but the image is not the leading one,
        # we can't skip mask.
        if mask[0][0] != 0 or mask[0][1] != -1:
            return False
    return True


def convert_sparse_cross_attention_mask_to_dense(
    sparse_mask: list[list[list[int]]],
    num_tiles: list[list[int]],
    lengths: list[int],
) -> tuple[np.ndarray, list[tuple[int, int]]]:
    total_length = sum(lengths)
    total_tiles = sum([sum(tiles) for tiles in num_tiles])
    dense_mask = np.zeros(shape=(total_length, total_tiles), dtype=np.int64)
    # A list of ranges, range[i] = [start, end] means that the i-th image will
    # use tiles[start, end] for cross-attention decoding.
    tile_range_for_decode = []

    seq_start = 0
    tile_start = 0

    # sparse_mask has an [] entry for each sequence that does not have images,
    # but num_tiles does not have these entries...
    num_tiles_idx = 0
    for masks, length in zip(sparse_mask, lengths):
        if len(masks) == 0:
            # Text only
            continue

        tiles = num_tiles[num_tiles_idx]
        num_tiles_idx += 1
        ts, td = -1, 0
        for mask, tile in zip(masks, tiles):
            if len(mask) != 2:
                continue
            start, end = mask
            end = min(end, length)
            if end == -1:
                end = length
            if end == length:
                if ts == -1:
                    ts = tile_start
                td += tile
            dense_mask[seq_start + start:seq_start + end,
                       tile_start:tile_start + tile] = 1
            tile_start += tile
        assert ts != -1
        assert td != 0
        tile_range_for_decode.append((ts, ts + td))
        seq_start += length
    assert num_tiles_idx == len(num_tiles)

    return dense_mask, tile_range_for_decode


def convert_dense_cross_attention_mask_to_tensor(
    cross_attention_token_mask: np.ndarray,
    num_tokens_per_tile: int,
    device: torch.device,
    dtype: torch.dtype,
) -> torch.Tensor:
    mask = torch.tensor(cross_attention_token_mask, dtype=dtype, device=device)
    mask = mask.repeat_interleave(num_tokens_per_tile, dim=1)

    mask = 1.0 - mask
    mask = mask.masked_fill(mask.to(torch.bool), torch.finfo(dtype).min)

    ninf = torch.finfo(dtype).min
    full_text_mask = ((mask != ninf).any(dim=-1).type_as(mask)[..., None])
    mask *= full_text_mask
    # (num_prompt_tokens, num_encoder_tokens)
    return mask<|MERGE_RESOLUTION|>--- conflicted
+++ resolved
@@ -1161,7 +1161,7 @@
         hidden_states: torch.Tensor,
         cross_attention_states: torch.Tensor,
         cross_attention_mask: torch.Tensor,
-        kv_range_for_decode: Optional[List[Tuple[int, int]]],
+        kv_range_for_decode: Optional[list[tuple[int, int]]],
         full_text_row_masked_out_mask: torch.Tensor,
     ) -> torch.Tensor:
         residual = hidden_states
@@ -1202,7 +1202,7 @@
         hidden_states: torch.Tensor,
         cross_attention_states: torch.Tensor,
         cross_attention_mask: torch.Tensor,
-        kv_range_for_decode: Optional[list[tuple[int, int]]],
+        kv_range_for_decode: Optional[List[Tuple[int, int]]],
         full_text_row_masked_out_mask: torch.Tensor,
     ) -> torch.Tensor:
         residual = hidden_states
@@ -1567,17 +1567,12 @@
         num_tiles: list[list[int]],
         num_tokens_per_tile: int,
         dtype: torch.dtype,
-<<<<<<< HEAD
     ) -> Tuple[torch.Tensor, torch.Tensor]:
         if is_hpu:
             # input_ids is not flatten yet for hpu
             token_ids = input_ids.flatten().tolist()
         else:
             token_ids = input_ids.tolist()
-=======
-    ) -> tuple[torch.Tensor, torch.Tensor]:
-        token_ids = input_ids.tolist()
->>>>>>> 7661e92e
         start = 0
         batch_token_ids = []
         for seq_len in attn_metadata.seq_lens:
