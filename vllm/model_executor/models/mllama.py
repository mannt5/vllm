--- conflicted
+++ resolved
@@ -80,120 +80,6 @@
 # TODO: support LlamaImageEmbeddingInputs
 
 
-<<<<<<< HEAD
-=======
-def _get_num_image_in_last_group(prompt_token_ids: List[int]) -> int:
-    num_images = 0
-    for token_id in prompt_token_ids[::-1]:
-        if token_id == MLLAMA_IMAGE_TOKEN_ID:
-            num_images += 1
-        elif num_images > 0:
-            break
-    return num_images
-
-
-def input_processor_for_mllama(
-    ctx: InputContext,
-    inputs: EncoderDecoderInputs,
-) -> EncoderDecoderInputs:
-    # Example input to processor:
-    # {
-    #     'encoder': {
-    #         'type': 'token',
-    #         'prompt_token_ids': [128000, 128256, 128000, 3923, 374, 279, 2262, 315, 420, 2217, 30],  # noqa: E501
-    #         'prompt': '<|image|><|begin_of_text|>What is the content of this image?',  # noqa: E501
-    #         'multi_modal_data': {'image': <PIL.Image.Image image mode=RGB size=1770x1180 at 0x7FDE2C624880>},  # noqa: E501
-    #     },
-    #     'decoder': {
-    #         'type': 'token',
-    #         'prompt_token_ids': [128000],
-    #     },
-    # }
-
-    # move encoder prompt to decoder
-    dec_inputs = TokenInputs(**inputs["encoder"])
-
-    multi_modal_data = dec_inputs.get("multi_modal_data")
-    if multi_modal_data is None or "image" not in multi_modal_data:
-        # text-only
-        return EncoderDecoderInputs(
-            encoder=token_inputs([]),
-            decoder=dec_inputs,
-        )
-
-    image_data = multi_modal_data["image"]
-    if isinstance(image_data, Image.Image):
-        image_data = [image_data]
-
-    assert is_list_of(image_data, Image.Image)
-
-    num_image_tokens = dec_inputs['prompt_token_ids'].count(
-        MLLAMA_IMAGE_TOKEN_ID)
-    if num_image_tokens != len(image_data):
-        raise ValueError(
-            f"The number of image tokens ({num_image_tokens}) must be"
-            f" the same as the number of images ({len(image_data)})")
-
-    # Since only the last group of consecutive images
-    # are attended by the decoded tokens, we only need to
-    # get the number of tiles for those images.
-    num_decode_images = _get_num_image_in_last_group(
-        dec_inputs["prompt_token_ids"])
-
-    hf_config = ctx.model_config.hf_config
-    vision_config = hf_config.vision_config
-
-    num_tiles = 0
-    for image in image_data[::-1]:
-        width, height = image.size
-        tile_size = vision_config.image_size
-        canvas_height, canvas_width = get_optimal_tiled_canvas(
-            image_height=height,
-            image_width=width,
-            max_image_tiles=vision_config.max_num_tiles,
-            tile_size=tile_size,
-        )
-        num_tiles_height = canvas_height // tile_size
-        num_tiles_width = canvas_width // tile_size
-        num_tiles += num_tiles_height * num_tiles_width
-        num_decode_images -= 1
-        if num_decode_images == 0:
-            break
-
-    # Set encoder prompt length based on the number of tiles.
-    # This tells the block manager to allocate correct number
-    # of slots for encoder tokens.
-    assert vision_config.image_size % 14 == 0, \
-        "chunk size should be multiple of 14"
-    token_per_chunk = (vision_config.image_size // 14)**2 + 1
-    num_tokens = num_tiles * token_per_chunk
-
-    # Example output from processor:
-    # {
-    #     'encoder': {
-    #         'type': 'token',
-    #         'prompt_token_ids': [128256, 128256, ..., 128256],
-    #         'prompt': '<|image|><|image|>...<|image|>',
-    #         'multi_modal_data': {'image': <PIL.Image.Image image mode=RGB size=1770x1180 at 0x7FDE2C624880>},  # noqa: E501
-    #     },
-    #     'decoder': {
-    #         'type': 'token',
-    #         'prompt_token_ids': [128000, 128256, 128000, 3923, 374, 279, 2262, 315, 420, 2217, 30],  # noqa: E501
-    #         'prompt': '<|image|><|begin_of_text|>What is the content of this image?',  # noqa: E501
-    #         'multi_modal_data': {'image': <PIL.Image.Image image mode=RGB size=1770x1180 at 0x7FDE2C624880>},  # noqa: E501
-    #     },
-    # }
-    return EncoderDecoderInputs(
-        encoder=token_inputs(
-            prompt_token_ids=[MLLAMA_IMAGE_TOKEN_ID] * num_tokens,
-            prompt=MLLAMA_IMAGE_TOKEN * num_tokens,
-            multi_modal_data=multi_modal_data,
-        ),
-        decoder=dec_inputs,
-    )
-
-
->>>>>>> d1ca7df8
 def get_max_mllama_image_tokens(ctx: InputContext) -> int:
     hf_config = ctx.model_config.hf_config
     token_per_chunk = (hf_config.vision_config.image_size // 14)**2 + 1
