# coding=utf-8
# Adapted from
# https://github.com/huggingface/transformers/blob/v4.28.0/src/transformers/models/llama/modeling_llama.py
# Copyright 2023 The vLLM team.
# Copyright 2022 EleutherAI and the HuggingFace Inc. team. All rights reserved.
#
# This code is based on EleutherAI's GPT-NeoX library and the GPT-NeoX
# and OPT implementations in this library. It has been modified from its
# original forms to accommodate minor architectural differences compared
# to GPT-NeoX and OPT used by the Meta AI team that trained the model.
#
# Licensed under the Apache License, Version 2.0 (the "License");
# you may not use this file except in compliance with the License.
# You may obtain a copy of the License at
#
#     http://www.apache.org/licenses/LICENSE-2.0
#
# Unless required by applicable law or agreed to in writing, software
# distributed under the License is distributed on an "AS IS" BASIS,
# WITHOUT WARRANTIES OR CONDITIONS OF ANY KIND, either express or implied.
# See the License for the specific language governing permissions and
# limitations under the License.
"""Inference-only MiniCPM-V model compatible with HuggingFace weights."""
import math
import re
from functools import partial
from typing import (Any, Callable, Iterable, List, Mapping, Optional, Tuple,
                    TypedDict)

import torch
import torch.types
from PIL import Image
from torch import nn
from transformers import PretrainedConfig
from typing_extensions import NotRequired

from vllm.attention import AttentionMetadata
<<<<<<< HEAD
from vllm.config import CacheConfig, MultiModalConfig
from vllm.inputs import (INPUT_REGISTRY, DecoderOnlyInputs, InputContext,
                         token_inputs)
from vllm.model_executor.layers.linear import ReplicatedLinear
=======
from vllm.config import CacheConfig, LoRAConfig, MultiModalConfig
from vllm.inputs import INPUT_REGISTRY, InputContext, LLMInputs
>>>>>>> 35bd2151
from vllm.model_executor.layers.logits_processor import LogitsProcessor
from vllm.model_executor.layers.quantization import QuantizationConfig
from vllm.model_executor.layers.resampler import (BaseResampler, Resampler2,
                                                  get_2d_sincos_pos_embed)
from vllm.model_executor.layers.sampler import Sampler, SamplerOutput
from vllm.model_executor.layers.vocab_parallel_embedding import ParallelLMHead
from vllm.model_executor.model_loader.utils import set_default_torch_dtype
from vllm.model_executor.model_loader.weight_utils import default_weight_loader
from vllm.model_executor.models.interfaces import SupportsMultiModal
from vllm.model_executor.models.llama import LlamaModel
from vllm.model_executor.models.minicpm import MiniCPMModel
from vllm.model_executor.models.module_mapping import MultiModelKeys
from vllm.model_executor.models.qwen2 import Qwen2Model
from vllm.model_executor.models.utils import LLMWrapper
from vllm.model_executor.sampling_metadata import SamplingMetadata
from vllm.multimodal import MULTIMODAL_REGISTRY
from vllm.multimodal.base import MultiModalInputs
from vllm.multimodal.image import cached_get_image_processor
from vllm.multimodal.utils import cached_get_tokenizer
from vllm.sequence import IntermediateTensors, SequenceData

from .idefics2_vision_model import Idefics2VisionTransformer
from .interfaces import SupportsLoRA

_KEYS_TO_MODIFY_MAPPING = {
    "llm.lm_head": "lm_head",
}


class MiniCPMVImageInput(TypedDict):
    """Input mapper input with auxiliary data for computing image bounds."""
    image: Image.Image

    # Image bounds token ids in 0-dim scaler tensor.
    im_start_id: torch.Tensor
    im_end_id: torch.Tensor
    slice_start_id: NotRequired[torch.Tensor]
    slice_end_id: NotRequired[torch.Tensor]


class MiniCPMVImagePixelInputs(TypedDict):
    pixel_values: List[torch.Tensor]
    """
    Shape: `(batch_size * num_images, num_channels, height, width)`

    Note that the image size may vary, so we pass it as a list
    instead of a batched tensor.
    """

    image_bounds: torch.Tensor
    """
    Shape: `(batch_size * num_images, 2)`

    This should be in `(start, stop)` format.
    """

    tgt_sizes: torch.Tensor
    """
    Shape: `(batch_size * num_images, 2)`

    This should be in `(height, width)` format.
    """


DEFAULT_LN = partial(nn.LayerNorm, eps=1e-6)


class Resampler2_5(BaseResampler):

    def __init__(
            self,
            num_queries: int,
            embed_dim: int,
            num_heads: int,
            kv_dim: Optional[int] = None,
            norm_layer: Callable[[int], nn.LayerNorm] = DEFAULT_LN,
            max_size: Tuple[int, int] = (70, 70),
    ) -> None:
        super().__init__(num_queries, embed_dim, num_heads, kv_dim, norm_layer)

        self.max_size = max_size
        self._set_2d_pos_cache(self.max_size)

        self.apply(self._init_weights)

    def _set_2d_pos_cache(self,
                          max_size: Tuple[int, int],
                          device: torch.types.Device = "cpu") -> None:
        pos_embed_arr = get_2d_sincos_pos_embed(self.embed_dim,
                                                max_size,
                                                version=(2, 5))
        pos_embed = torch.from_numpy(pos_embed_arr).float().to(device)
        self.register_buffer("pos_embed", pos_embed, persistent=False)

    def _adjust_pos_cache(self, tgt_sizes: torch.Tensor,
                          device: torch.types.Device) -> None:
        max_h = tgt_sizes[:, 0].max().item()
        max_w = tgt_sizes[:, 1].max().item()
        assert isinstance(max_h, int) and isinstance(max_w, int)

        if max_h > self.max_size[0] or max_w > self.max_size[1]:
            self.max_size = (
                max(max_h, self.max_size[0]),
                max(max_w, self.max_size[1]),
            )
            self._set_2d_pos_cache(self.max_size, device)

    def forward(self, x: torch.Tensor,
                tgt_sizes: torch.Tensor) -> torch.Tensor:
        assert x.shape[0] == tgt_sizes.shape[0]
        bs = x.shape[0]

        device = x.device
        dtype = x.dtype

        patch_len = tgt_sizes[:, 0] * tgt_sizes[:, 1]

        self._adjust_pos_cache(tgt_sizes, device=device)

        max_patch_len = patch_len.max().item()
        assert isinstance(max_patch_len, int)

        key_padding_mask = torch.zeros((bs, max_patch_len),
                                       dtype=torch.bool,
                                       device=device)

        pos_embed = []
        for i in range(bs):
            tgt_h, tgt_w = tgt_sizes[i].tolist()
            pos_embed.append(self.pos_embed[:tgt_h, :tgt_w, :].reshape(
                (tgt_h * tgt_w, -1)).to(dtype))  # patches * D
            key_padding_mask[i, patch_len[i]:] = True
        pos_embed = torch.nn.utils.rnn.pad_sequence(pos_embed,
                                                    batch_first=True,
                                                    padding_value=0.0).permute(
                                                        1, 0,
                                                        2)  # BLD => L * B * D
        x, _ = self.kv_proj(x)  # B * L * D
        x = self.ln_kv(x).permute(1, 0, 2)  # L * B * D

        q = self.ln_q(self.query)  # Q * D

        out = self.attn(
            self._repeat(q, bs),  # Q * B * D
            x + pos_embed,  # L * B * D +  L * B * D
            x,
            key_padding_mask=key_padding_mask,
        )[0]
        #  out: Q * B * D
        x = out.permute(1, 0, 2)  # B * Q * D

        x = self.ln_post(x)
        x = x @ self.proj
        return x


def _build_image_input(ctx: InputContext,
                       image: Image.Image) -> MiniCPMVImageInput:
    tokenizer = cached_get_tokenizer(
        ctx.model_config.tokenizer,
        trust_remote_code=ctx.model_config.trust_remote_code)
    if hasattr(tokenizer, "slice_start_id"):
        return MiniCPMVImageInput(
            image=image,
            im_start_id=torch.tensor(tokenizer.im_start_id),
            im_end_id=torch.tensor(tokenizer.im_end_id),
            slice_start_id=torch.tensor(tokenizer.slice_start_id),
            slice_end_id=torch.tensor(tokenizer.slice_end_id))
    else:
        return MiniCPMVImageInput(image=image,
                                  im_start_id=torch.tensor(
                                      tokenizer.im_start_id),
                                  im_end_id=torch.tensor(tokenizer.im_end_id))


def get_version_by_config(config: PretrainedConfig) -> Tuple[int, ...]:
    version_float = getattr(config, "version", None)

    # The old configs do not include version number
    # TODO: Remove this after the HF repos are updated
    if version_float is None:
        if config.hidden_size == 2304 and config.query_num == 64:
            return (2, 0)
        return (2, 5)

    version_str = str(version_float)
    return tuple(int(x) for x in version_str.split("."))


def get_max_minicpmv_image_tokens(ctx: InputContext):
    hf_config = ctx.get_hf_config()
    return getattr(hf_config, "query_num", 64)


def dummy_seq_data_for_minicpmv(seq_len: int, num_images: int):
    return SequenceData.from_token_counts((0, seq_len))


def dummy_image_for_minicpmv(ctx: InputContext, hf_config: PretrainedConfig,
                             num_images: int):
    width = height = hf_config.image_size
    image = _build_image_input(ctx,
                               image=Image.new("RGB", (width, height),
                                               color=0))
    return {"image": [image] if num_images == 1 else [image] * num_images}


def dummy_data_for_minicpmv(ctx: InputContext, seq_len: int,
                            mm_counts: Mapping[str, int]):
    hf_config = ctx.get_hf_config()
    num_images = mm_counts["image"]

    seq_data = dummy_seq_data_for_minicpmv(seq_len, num_images)
    mm_data = dummy_image_for_minicpmv(ctx, hf_config, num_images)

    return seq_data, mm_data


def input_processor_for_minicpmv(ctx: InputContext,
                                 llm_inputs: DecoderOnlyInputs):
    multi_modal_data = llm_inputs.get("multi_modal_data")
    if multi_modal_data is None or "image" not in multi_modal_data:
        return llm_inputs
    model_config = ctx.model_config
    version = get_version_by_config(model_config.hf_config)
    tokenizer = cached_get_tokenizer(
        model_config.tokenizer,
        trust_remote_code=model_config.trust_remote_code)
    image_processor = cached_get_image_processor(model_config.tokenizer)

    def get_placeholder(image_size: Tuple[int, int], num_image: int):
        if version == (2, 0) or version == (2, 5):
            return image_processor. \
                get_slice_image_placeholder(image_size)
        return image_processor. \
            get_slice_image_placeholder(image_size, num_image)

    prompt = llm_inputs.get("prompt")
    token_ids = llm_inputs.get("prompt_token_ids")
    if prompt is None:
        prompt = tokenizer.decode(token_ids)

    pattern = "(<image>./</image>)"
    images = multi_modal_data["image"]
    if isinstance(images, Image.Image):
        images = [images]
    image_tags = re.findall(pattern, prompt)

    if len(image_tags) == 0:
        new_token_ids = token_ids
        new_prompt = prompt
    else:
        text_chunks = prompt.split(pattern)
        new_prompt_chunks: List[str] = []
        for i in range(len(images)):
            new_prompt_chunks += [
                text_chunks[i],
                get_placeholder(images[i].size, i)
            ]
        new_prompt_chunks.append(text_chunks[-1])
        new_prompt = "".join(new_prompt_chunks)
        new_token_ids = tokenizer.encode(new_prompt)

    multi_modal_data["image"] = [
        _build_image_input(ctx, image) for image in images
    ]

    return token_inputs(
        prompt_token_ids=new_token_ids,
        prompt=new_prompt,
        multi_modal_data=multi_modal_data,
    )


def input_mapper_for_minicpmv(ctx: InputContext, data: object):
    model_config = ctx.model_config

    image_processor = cached_get_image_processor(
        model_config.model, trust_remote_code=model_config.trust_remote_code)
    if image_processor is None:
        raise RuntimeError("No HuggingFace processor is available "
                           "to process the image object")

    if not isinstance(data, list):
        raise ValueError(
            "Image input must be list of MiniCPMVImageInput, got (%s)", data)
    batch_data = image_processor \
        .preprocess([img["image"] for img in data], return_tensors="pt") \
        .data

    if len(data) > 0:
        batch_data["im_start_id"] = data[0]["im_start_id"]
        batch_data["im_end_id"] = data[0]["im_end_id"]
        if "slice_start_id" in data[0]:
            batch_data["slice_start_id"] = data[0]["slice_start_id"]
            batch_data["slice_end_id"] = data[0]["slice_end_id"]

    return MultiModalInputs(batch_data)


class MiniCPMVBaseModel(nn.Module, SupportsMultiModal):
    """
    The abstract class of MiniCPMV can only be inherited, but cannot be
    instantiated.
    """

    def __init__(
        self,
        config: PretrainedConfig,
        multimodal_config: MultiModalConfig,
        cache_config: Optional[CacheConfig] = None,
        quant_config: Optional[QuantizationConfig] = None,
    ):
        super().__init__()
        # All MiniCPM-V models disable `tie_word_embeddings` but
        # `PretrainedConfig.tie_word_embeddings` defaults to True; we cannot
        # check `tie_word_embeddings` until vLLM integrate MiniCPM-V model
        # and config class
        self.config = config
        self.multimodal_config = multimodal_config

        self.version = get_version_by_config(self.config)
        self.llm = self.init_llm(config, cache_config, quant_config)
        self.vpm = self.init_vision_module()
        param_dtype = torch.get_default_dtype()
        self.vpm.to(dtype=param_dtype)
        self.vision_dim = (self.vpm.embed_dim if self.version == (2, 0) else
                           self.vpm.embeddings.embed_dim)
        self.embed_dim = self.config.hidden_size
        self.resampler = self.init_resampler(self.embed_dim, self.vision_dim)
        self.resampler.to(device="cuda", dtype=param_dtype)
        self.lm_head = ParallelLMHead(config.vocab_size,
                                      config.hidden_size,
                                      quant_config=quant_config)
        self.logits_processor = LogitsProcessor(config.vocab_size)
        self.sampler = Sampler()

    def get_embedding(
        self,
        input_ids: torch.Tensor,
        image_inputs: Optional[MiniCPMVImagePixelInputs],
    ) -> Tuple[torch.Tensor, torch.Tensor]:
        vlm_embedding: torch.Tensor = self.llm.embed_tokens(input_ids)
        if hasattr(self.config, "scale_emb"):
            vlm_embedding *= self.config.scale_emb

        if image_inputs is None:  # No image
            vision_hidden_states = torch.tensor([], device=input_ids.device)
        else:
            vision_hidden_states = self.get_vision_hidden_states(image_inputs)

            # See NOTE in _parse_and_validate_inputs
            image_bounds = image_inputs["image_bounds"]
            if len(image_bounds) > 0:
                image_indices = torch.stack([
                    torch.arange(start, end, dtype=torch.long)
                    for start, end in image_bounds.tolist()
                ]).to(vlm_embedding.device)
                vlm_embedding.scatter_(
                    0,
                    image_indices.view(-1, 1).repeat(1,
                                                     vlm_embedding.shape[-1]),
                    vision_hidden_states.view(-1,
                                              vision_hidden_states.shape[-1]),
                )

        return vlm_embedding, vision_hidden_states

    def _get_image_bounds(
            self,
            input_ids: torch.Tensor,
            im_start_id: torch.Tensor,
            im_end_id: torch.Tensor,
            slice_start_id: Optional[torch.Tensor] = None,
            slice_end_id: Optional[torch.Tensor] = None) -> torch.Tensor:
        # All the images in the batch should share the same special image
        # bound token ids.
        start_cond = input_ids == im_start_id[0]
        end_cond = input_ids == im_end_id[0]
        if slice_start_id is not None:
            start_cond |= (input_ids == slice_start_id[0])
            end_cond |= (input_ids == slice_end_id[0])

        image_start_tokens, = torch.where(start_cond)
        image_start_tokens += 1
        image_end_tokens, = torch.where(end_cond)
        valid_image_nums = max(len(image_start_tokens), len(image_end_tokens))

        if valid_image_nums == 0:
            return torch.zeros((0, 2), device=input_ids.device)

        return torch.hstack([
            image_start_tokens[:valid_image_nums].unsqueeze(-1),
            image_end_tokens[:valid_image_nums].unsqueeze(-1),
        ])

    def _parse_and_validate_inputs(
        self,
        input_ids: torch.Tensor,
        **kwargs: object,
    ) -> Optional[MiniCPMVImagePixelInputs]:
        pixel_values = kwargs.pop("pixel_values", [])
        tgt_sizes = kwargs.pop("tgt_sizes", [])

        if not isinstance(pixel_values, (torch.Tensor, list)):
            raise ValueError("Incorrect type of pixel values. "
                             f"Got type: {type(pixel_values)}")

        if not isinstance(tgt_sizes, (torch.Tensor, list)):
            raise ValueError("Incorrect type of target sizes. "
                             f"Got type: {type(tgt_sizes)}")

        if len(pixel_values) != len(tgt_sizes):
            raise ValueError("Inconsistent batch lengths, found: "
                             f"{len(pixel_values)} vs. {len(tgt_sizes)}")

        pixel_values_flat: List[torch.Tensor] = []
        tgt_sizes_flat: List[torch.Tensor] = []
        for pixel_b, tgt_b in zip(pixel_values, tgt_sizes):
            if len(pixel_b) != len(tgt_b):
                raise ValueError("Inconsistent N lengths, found: "
                                 f"{len(pixel_b)} vs {len(tgt_b)}")

            for pixel_n, tgt_n in zip(pixel_b, tgt_b):
                pixel_values_flat += pixel_n
                tgt_sizes_flat += tgt_n

        # NOTE: Input IDs does not contain image tokens during memory profiling,
        # so we allow it to be empty
        if len(pixel_values_flat) != len(tgt_sizes_flat):
            raise ValueError("Inconsistent flattened lengths, found: "
                             f"{len(pixel_values_flat)} vs. "
                             f"{len(tgt_sizes_flat)}")

        if len(pixel_values_flat) == 0:
            return None

        im_start_id = kwargs.pop("im_start_id", None)
        im_end_id = kwargs.pop("im_end_id", None)
        slice_start_id = kwargs.pop("slice_start_id", None)
        slice_end_id = kwargs.pop("slice_end_id", None)
        if im_start_id is None:
            return None

        return MiniCPMVImagePixelInputs(
            image_bounds=self._get_image_bounds(input_ids, im_start_id,
                                                im_end_id, slice_start_id,
                                                slice_end_id),
            pixel_values=pixel_values_flat,
            tgt_sizes=torch.stack(tgt_sizes_flat),
        )

    def forward(
        self,
        input_ids: torch.Tensor,
        positions: torch.Tensor,
        kv_caches: List[torch.Tensor],
        attn_metadata: AttentionMetadata,
        intermediate_tensors: Optional[IntermediateTensors] = None,
        **kwargs: Any,
    ) -> torch.Tensor:
        image_inputs = self._parse_and_validate_inputs(input_ids, **kwargs)

        vlm_embeddings, _ = self.get_embedding(input_ids, image_inputs)

        output = self.llm(
            input_ids=None,
            positions=positions,
            kv_caches=kv_caches,
            attn_metadata=attn_metadata,
            intermediate_tensors=intermediate_tensors,
            inputs_embeds=vlm_embeddings,
        )
        return output

    def compute_logits(
        self,
        hidden_states: torch.Tensor,
        sampling_metadata: SamplingMetadata,
    ) -> Optional[torch.Tensor]:
        logits = self.logits_processor(self.lm_head, hidden_states,
                                       sampling_metadata)
        return logits

    def sample(
        self,
        logits: torch.Tensor,
        sampling_metadata: SamplingMetadata,
    ) -> Optional[SamplerOutput]:
        next_tokens = self.sampler(logits, sampling_metadata)
        return next_tokens

    def load_weights(self, weights: Iterable[Tuple[str, torch.Tensor]]):
        stacked_params_mapping = [
            # (param_name, shard_name, shard_id)
            ("qkv_proj", "q_proj", "q"),
            ("qkv_proj", "k_proj", "k"),
            ("qkv_proj", "v_proj", "v"),
            ("gate_up_proj", "gate_proj", 0),
            ("gate_up_proj", "up_proj", 1),
        ]
        params_dict = dict(self.named_parameters())
        for name, loaded_weight in weights:
            for key_to_modify, new_key in _KEYS_TO_MODIFY_MAPPING.items():
                if key_to_modify in name:
                    name = name.replace(key_to_modify, new_key)
            if "rotary_emb.inv_freq" in name:
                continue
            if ("rotary_emb.cos_cached" in name
                    or "rotary_emb.sin_cached" in name):
                # Models trained using ColossalAI may include these tensors in
                # the checkpoint. Skip them.
                continue
            use_default_weight_loading = False
            if self.is_default_weight_loading(name):
                use_default_weight_loading = True
            else:
                for param_name, weight_name, shard_id in stacked_params_mapping:
                    if weight_name not in name:
                        continue
                    param = params_dict[name.replace(weight_name, param_name)]
                    weight_loader = param.weight_loader
                    weight_loader(param, loaded_weight, shard_id)
                    break
                else:
                    use_default_weight_loading = True
            if use_default_weight_loading:
                param = params_dict[name]
                weight_loader = getattr(param, "weight_loader",
                                        default_weight_loader)
                weight_loader(param, loaded_weight)

    def get_mm_mapping(self) -> MultiModelKeys:
        """
        Get the module prefix in multimodal models
        """
        return MultiModelKeys.from_string_field(language_model="llm",
                                                connector="resampler",
                                                tower_model="vpm")

    def init_llm(
        self,
        config: PretrainedConfig,
        cache_config: Optional[CacheConfig] = None,
        quant_config: Optional[QuantizationConfig] = None,
    ) -> nn.Module:
        raise NotImplementedError

    def init_vision_module(self) -> nn.Module:
        raise NotImplementedError

    def init_resampler(self, embed_dim: int, vision_dim: int) -> nn.Module:
        raise NotImplementedError

    def get_vision_embedding(
        self,
        pixel_values: List[torch.Tensor],
        patch_attn_mask: Optional[torch.Tensor] = None,
        tgt_sizes: Optional[torch.Tensor] = None,
    ) -> torch.Tensor:
        raise NotImplementedError

    def get_vision_hidden_states(
            self, data: MiniCPMVImagePixelInputs) -> torch.Tensor:
        raise NotImplementedError

    def is_default_weight_loading(self, name: str) -> bool:
        raise NotImplementedError


class MiniCPMV2_0(MiniCPMVBaseModel):

    def __init__(
        self,
        config: PretrainedConfig,
        multimodal_config: MultiModalConfig,
        cache_config: Optional[CacheConfig] = None,
        quant_config: Optional[QuantizationConfig] = None,
    ):
        super().__init__(config, multimodal_config, cache_config, quant_config)
        assert self.version == (2, 0)

    def init_llm(
        self,
        config: PretrainedConfig,
        cache_config: Optional[CacheConfig] = None,
        quant_config: Optional[QuantizationConfig] = None,
    ) -> nn.Module:

        return LLMWrapper(MiniCPMModel(config,
                                       cache_config=cache_config,
                                       quant_config=quant_config),
                          name="model")

    def init_vision_module(self) -> nn.Module:
        # TODO :refactor this vision model
        try:
            import timm
        except ImportError:
            raise ImportError("Please install timm==0.9.10") from ImportError
        with set_default_torch_dtype(torch.float16):
            model = timm.create_model(
                "vit_so400m_patch14_siglip_384.webli",
                pretrained=False,
                num_classes=0,
                dynamic_img_size=True,
                dynamic_img_pad=True,
            )

        if (isinstance(model, timm.models.VisionTransformer)
                and model.attn_pool is not None):
            model.attn_pool = torch.nn.Identity()

        if self.config.drop_vision_last_layer:
            model.blocks = model.blocks[:-1]

        return model

    def get_input_embeddings(self, input_ids: torch.Tensor) -> torch.Tensor:
        return self.model.embed_tokens(input_ids)

    def init_resampler(self, embed_dim: int, vision_dim: int) -> nn.Module:
        with set_default_torch_dtype(torch.float16):
            resampler = Resampler2(
                embed_dim=embed_dim,
                num_heads=embed_dim // 128,
                grid_size=int(math.sqrt(self.config.query_num)),
                kv_dim=vision_dim,
                adaptive=False,
                do_post_projection=True,
            )

        return resampler

    def get_vision_embedding(
        self,
        pixel_values: List[torch.Tensor],
        patch_attn_mask: Optional[torch.Tensor] = None,
        tgt_sizes: Optional[torch.Tensor] = None,
    ) -> torch.Tensor:
        res = []
        dtype = self.vpm.pos_embed.data.dtype
        for pixel_value in pixel_values:
            H, W = pixel_value[0].shape[-2:]
            tgt_size = (
                math.ceil(H / self.vpm.patch_embed.patch_size[0]),
                math.ceil(W / self.vpm.patch_embed.patch_size[0]),
            )
            vision_embedding = self.vpm.forward_features(
                pixel_value.unsqueeze(0).type(dtype))
            if (hasattr(self.vpm, "num_prefix_tokens")
                    and self.vpm.num_prefix_tokens > 0):
                vision_embedding = vision_embedding[:, self.vpm.
                                                    num_prefix_tokens:]
            res.append(self.resampler(vision_embedding, tgt_size))
        return torch.vstack(res)

    def get_vision_hidden_states(
            self, data: MiniCPMVImagePixelInputs) -> torch.Tensor:
        pixel_values = data["pixel_values"]

        return self.get_vision_embedding(pixel_values)

    def is_default_weight_loading(self, name: str) -> bool:
        return "resampler" in name or "vpm" in name


class MiniCPMV2_5(MiniCPMVBaseModel, SupportsLoRA):
    packed_modules_mapping = {
        "qkv_proj": [
            "q_proj",
            "k_proj",
            "v_proj",
        ],
        "gate_up_proj": [
            "gate_proj",
            "up_proj",
        ],
    }
    # LoRA specific attributes
    supported_lora_modules = [
        # vision encoder
        "fc1",
        "fc2",
        "out_proj",
        # language model
        "qkv_proj",  # same name with vision encoder
        "o_proj",
        "gate_up_proj",
        "down_proj",
        # resampler
        "kv_proj",
    ]
    embedding_modules = {}
    embedding_padding_modules = []

    def __init__(
        self,
        config: PretrainedConfig,
        multimodal_config: MultiModalConfig,
        cache_config: Optional[CacheConfig] = None,
        quant_config: Optional[QuantizationConfig] = None,
        lora_config: Optional[LoRAConfig] = None,
    ):
        super().__init__(config, multimodal_config, cache_config, quant_config)
        assert self.version == (2, 5)

    def init_llm(
        self,
        config: PretrainedConfig,
        cache_config: Optional[CacheConfig] = None,
        quant_config: Optional[QuantizationConfig] = None,
    ) -> nn.Module:
        return LLMWrapper(LlamaModel(config,
                                     cache_config=cache_config,
                                     quant_config=quant_config),
                          name="model")

    def init_vision_module(self) -> nn.Module:
        model = Idefics2VisionTransformer(self.config.vision_config)
        if self.config.drop_vision_last_layer:
            model.encoder.layers = model.encoder.layers[:-1]
        return model

    def init_resampler(self, embed_dim: int, vision_dim: int) -> nn.Module:
        with set_default_torch_dtype(torch.float16):
            resampler = Resampler2_5(
                num_queries=self.config.query_num,
                embed_dim=embed_dim,
                num_heads=embed_dim // 128,
                kv_dim=vision_dim,
            )
        return resampler

    def get_vision_embedding(
        self,
        pixel_values: List[torch.Tensor],
        patch_attn_mask: Optional[torch.Tensor] = None,
        tgt_sizes: Optional[torch.Tensor] = None,
    ) -> torch.Tensor:
        vision_embedding = self.vpm(pixel_values,
                                    patch_attention_mask=patch_attn_mask)
        vision_embedding = self.resampler(vision_embedding, tgt_sizes)
        return vision_embedding

    def get_vision_hidden_states(
            self, data: MiniCPMVImagePixelInputs) -> torch.Tensor:
        pixel_values = data["pixel_values"]
        tgt_sizes = data["tgt_sizes"]

        device = self.vpm.embeddings.position_embedding.weight.device
        dtype = self.vpm.embeddings.position_embedding.weight.dtype
        all_pixel_values_lst = [
            i.flatten(end_dim=1).permute(1, 0) for i in pixel_values
        ]

        max_patches = (tgt_sizes[:, 0] * tgt_sizes[:, 1]).max().item()
        assert isinstance(max_patches, int)

        all_pixel_values = torch.nn.utils.rnn.pad_sequence(
            all_pixel_values_lst, batch_first=True, padding_value=0.0)
        B, L, _ = all_pixel_values.shape
        all_pixel_values = all_pixel_values.permute(0, 2,
                                                    1).reshape(B, 3, -1, L)

        patch_attn_mask = torch.zeros((B, 1, max_patches),
                                      dtype=torch.bool,
                                      device=device)
        for i in range(B):
            patch_attn_mask[i, :tgt_sizes[i][0] * tgt_sizes[i][1]] = True

        return self.get_vision_embedding(all_pixel_values.type(dtype),
                                         patch_attn_mask, tgt_sizes)

    def is_default_weight_loading(self, name: str) -> bool:
        return "resampler" in name


class MiniCPMV2_6(MiniCPMVBaseModel, SupportsLoRA):
    packed_modules_mapping = {
        "qkv_proj": [
            "q_proj",
            "k_proj",
            "v_proj",
        ],
        "gate_up_proj": [
            "gate_proj",
            "up_proj",
        ],
    }
    # LoRA specific attributes
    supported_lora_modules = [
        # vision encoder
        "fc1",
        "fc2",
        "out_proj",
        # language model
        "qkv_proj",  # same name with vision encoder
        "o_proj",
        "gate_up_proj",
        "down_proj",
        # resampler
        "kv_proj",
    ]

    embedding_modules = {}
    embedding_padding_modules = []

    def __init__(
        self,
        config: PretrainedConfig,
        multimodal_config: MultiModalConfig,
        cache_config: Optional[CacheConfig] = None,
        quant_config: Optional[QuantizationConfig] = None,
    ):
        super().__init__(config, multimodal_config, cache_config, quant_config)
        assert self.version == (2, 6)

    def init_llm(
        self,
        config: PretrainedConfig,
        cache_config: Optional[CacheConfig] = None,
        quant_config: Optional[QuantizationConfig] = None,
    ) -> nn.Module:

        return LLMWrapper(Qwen2Model(config,
                                     cache_config=cache_config,
                                     quant_config=quant_config),
                          name="model")

    def init_vision_module(self) -> nn.Module:

        model = Idefics2VisionTransformer(self.config.vision_config)
        if self.config.drop_vision_last_layer:
            model.encoder.layers = model.encoder.layers[:-1]
        return model

    def init_resampler(self, embed_dim: int, vision_dim: int) -> nn.Module:
        with set_default_torch_dtype(torch.float16):
            # The resampler in 2.6 remains consistent with the one in 2.5.
            resampler = Resampler2_5(
                num_queries=self.config.query_num,
                embed_dim=embed_dim,
                num_heads=embed_dim // 128,
                kv_dim=vision_dim,
            )
        return resampler

    def get_vision_embedding(
        self,
        pixel_values: List[torch.Tensor],
        patch_attn_mask: Optional[torch.Tensor] = None,
        tgt_sizes: Optional[torch.Tensor] = None,
    ) -> torch.Tensor:
        vision_embedding = self.vpm(
            pixel_values,
            patch_attention_mask=patch_attn_mask,
            tgt_sizes=tgt_sizes,
        )
        return vision_embedding

    def get_vision_hidden_states(
            self, data: MiniCPMVImagePixelInputs) -> torch.Tensor:
        pixel_values = data["pixel_values"]
        tgt_sizes = data["tgt_sizes"]

        device = self.vpm.embeddings.position_embedding.weight.device
        dtype = self.vpm.embeddings.position_embedding.weight.dtype
        all_pixel_values_lst = [
            i.flatten(end_dim=1).permute(1, 0) for i in pixel_values
        ]

        max_patches = (tgt_sizes[:, 0] * tgt_sizes[:, 1]).max().item()
        assert isinstance(max_patches, int)

        all_pixel_values = torch.nn.utils.rnn.pad_sequence(
            all_pixel_values_lst, batch_first=True, padding_value=0.0)
        B, L, _ = all_pixel_values.shape
        all_pixel_values = all_pixel_values.permute(0, 2,
                                                    1).reshape(B, 3, -1, L)

        patch_attn_mask = torch.zeros((B, 1, max_patches),
                                      dtype=torch.bool,
                                      device=device)
        for i in range(B):
            patch_attn_mask[i, 0, :tgt_sizes[i][0] * tgt_sizes[i][1]] = True
        vision_embedding = self.vpm(
            all_pixel_values.type(dtype),
            patch_attention_mask=patch_attn_mask,
            tgt_sizes=tgt_sizes,
        )

        return self.resampler(vision_embedding, tgt_sizes)

    def is_default_weight_loading(self, name: str) -> bool:
        return "resampler" in name


_SUPPORT_VERSION = {
    (2, 0): MiniCPMV2_0,
    (2, 5): MiniCPMV2_5,
    (2, 6): MiniCPMV2_6
}


@MULTIMODAL_REGISTRY.register_image_input_mapper(input_mapper_for_minicpmv)
@MULTIMODAL_REGISTRY.register_max_image_tokens(get_max_minicpmv_image_tokens)
@INPUT_REGISTRY.register_dummy_data(dummy_data_for_minicpmv)
@INPUT_REGISTRY.register_input_processor(input_processor_for_minicpmv)
class MiniCPMV(MiniCPMVBaseModel, SupportsLoRA):
    """
    Different versions of MiniCPMV use different visual encoders and LLMs,
    which is not conducive to the current integration logic of LoRA and
    bitsandbytes in vLLM. Therefore, it is necessary to separate them.
    """
    # Ensure that the LoRA support check passes when the class is not
    # initialized, but set all these attributes to empty.
    packed_modules_mapping = {}
    supported_lora_modules = []
    embedding_modules = {}
    embedding_padding_modules = []

    def __new__(cls,
                config: PretrainedConfig,
                multimodal_config: MultiModalConfig,
                cache_config: Optional[CacheConfig] = None,
                quant_config: Optional[QuantizationConfig] = None,
                lora_config: Optional[LoRAConfig] = None):
        if not hasattr(config, "version"):
            if config.hidden_size == 2304 and config.query_num == 64:
                version = (2, 0)
            else:
                version = (2, 5)
        else:
            version = str(config.version).split(".")
            version = tuple([int(x) for x in version])
        # Dispatch class based on version
        instance_class = _SUPPORT_VERSION.get(version)
        if instance_class is None:
            raise ValueError(
                "Currently, MiniCPMV only supports versions 2.0, 2.5, and 2.6")
        return instance_class(config, multimodal_config, cache_config,
                              quant_config)<|MERGE_RESOLUTION|>--- conflicted
+++ resolved
@@ -35,15 +35,9 @@
 from typing_extensions import NotRequired
 
 from vllm.attention import AttentionMetadata
-<<<<<<< HEAD
-from vllm.config import CacheConfig, MultiModalConfig
+from vllm.config import CacheConfig, LoRAConfig, MultiModalConfig
 from vllm.inputs import (INPUT_REGISTRY, DecoderOnlyInputs, InputContext,
                          token_inputs)
-from vllm.model_executor.layers.linear import ReplicatedLinear
-=======
-from vllm.config import CacheConfig, LoRAConfig, MultiModalConfig
-from vllm.inputs import INPUT_REGISTRY, InputContext, LLMInputs
->>>>>>> 35bd2151
 from vllm.model_executor.layers.logits_processor import LogitsProcessor
 from vllm.model_executor.layers.quantization import QuantizationConfig
 from vllm.model_executor.layers.resampler import (BaseResampler, Resampler2,
@@ -262,11 +256,10 @@
     return seq_data, mm_data
 
 
-def input_processor_for_minicpmv(ctx: InputContext,
-                                 llm_inputs: DecoderOnlyInputs):
-    multi_modal_data = llm_inputs.get("multi_modal_data")
+def input_processor_for_minicpmv(ctx: InputContext, inputs: DecoderOnlyInputs):
+    multi_modal_data = inputs.get("multi_modal_data")
     if multi_modal_data is None or "image" not in multi_modal_data:
-        return llm_inputs
+        return inputs
     model_config = ctx.model_config
     version = get_version_by_config(model_config.hf_config)
     tokenizer = cached_get_tokenizer(
@@ -281,8 +274,8 @@
         return image_processor. \
             get_slice_image_placeholder(image_size, num_image)
 
-    prompt = llm_inputs.get("prompt")
-    token_ids = llm_inputs.get("prompt_token_ids")
+    prompt = inputs.get("prompt")
+    token_ids = inputs.get("prompt_token_ids")
     if prompt is None:
         prompt = tokenizer.decode(token_ids)
 
