# coding=utf-8
# Adapted from
# https://github.com/huggingface/transformers/blob/v4.28.0/src/transformers/models/llama/modeling_llama.py
# Copyright 2023 The vLLM team.
# Copyright 2022 EleutherAI and the HuggingFace Inc. team. All rights reserved.
#
# This code is based on EleutherAI's GPT-NeoX library and the GPT-NeoX
# and OPT implementations in this library. It has been modified from its
# original forms to accommodate minor architectural differences compared
# to GPT-NeoX and OPT used by the Meta AI team that trained the model.
#
# Licensed under the Apache License, Version 2.0 (the "License");
# you may not use this file except in compliance with the License.
# You may obtain a copy of the License at
#
#     http://www.apache.org/licenses/LICENSE-2.0
#
# Unless required by applicable law or agreed to in writing, software
# distributed under the License is distributed on an "AS IS" BASIS,
# WITHOUT WARRANTIES OR CONDITIONS OF ANY KIND, either express or implied.
# See the License for the specific language governing permissions and
# limitations under the License.
"""Inference-only MiniCPM-V model compatible with HuggingFace weights."""
import math
import re
from functools import partial
from typing import (Any, Callable, Iterable, List, Mapping, Optional, Tuple,
                    TypedDict, Union)

import numpy as np
import torch
import torch.nn.functional as F
import torch.types
from PIL import Image
from torch import nn
from torch.nn.init import trunc_normal_
from transformers import PretrainedConfig

from vllm.attention import AttentionMetadata
from vllm.config import CacheConfig, MultiModalConfig
from vllm.inputs import INPUT_REGISTRY, InputContext, LLMInputs
from vllm.logger import init_logger
from vllm.model_executor.layers.linear import ReplicatedLinear
from vllm.model_executor.layers.logits_processor import LogitsProcessor
from vllm.model_executor.layers.quantization import QuantizationConfig
from vllm.model_executor.layers.sampler import Sampler
from vllm.model_executor.layers.vocab_parallel_embedding import ParallelLMHead
from vllm.model_executor.model_loader.utils import set_default_torch_dtype
from vllm.model_executor.model_loader.weight_utils import default_weight_loader
from vllm.model_executor.models.interfaces import SupportsMultiModal
from vllm.model_executor.models.llama import LlamaModel
from vllm.model_executor.models.minicpm import MiniCPMModel
from vllm.model_executor.models.qwen2 import Qwen2Model
from vllm.model_executor.sampling_metadata import SamplingMetadata
from vllm.multimodal import MULTIMODAL_REGISTRY
from vllm.multimodal.image import (cached_get_image_processor,
                                   cached_get_tokenizer)
from vllm.sequence import IntermediateTensors, SamplerOutput, SequenceData

from .idefics2_vision_model import Idefics2VisionTransformer

logger = init_logger(__name__)

_KEYS_TO_MODIFY_MAPPING = {
    "llm.lm_head": "lm_head",
    "llm.model": "llm",
}


class MiniCPMVImagePixelInputs(TypedDict):
    pixel_values: List[torch.Tensor]
    """
    Shape: `(batch_size * num_images, num_channels, height, width)`

    Note that the image size may vary, so we pass it as a list
    instead of a batched tensor.
    """

    image_bounds: torch.Tensor
    """
    Shape: `(batch_size * num_images, 2)`

    This should be in `(start, stop)` format.
    """

    tgt_sizes: torch.Tensor
    """
    Shape: `(batch_size * num_images, 2)`

    This should be in `(height, width)` format.
    """


MiniCPMVImageInputs = MiniCPMVImagePixelInputs

DEFAULT_LN = partial(nn.LayerNorm, eps=1e-6)


def get_abs_pos(abs_pos: torch.Tensor, tgt_size: torch.Tensor):
    # abs_pos: L, C
    # tgt_size: (H, W)
    # return: M, C
    src_size = int(math.sqrt(abs_pos.size(0)))
    # tgt_size = int(math.sqrt(tgt_size))
    dtype = abs_pos.dtype

    return (F.interpolate(
        abs_pos.float().reshape(1, src_size, src_size, -1).permute(0, 3, 1, 2),
        size=(tgt_size[0], tgt_size[1]),
        mode="bicubic",
        align_corners=False,
    ).permute(0, 2, 3, 1).flatten(0, 2).to(dtype=dtype))


# https://github.com/facebookresearch/mae/blob/efb2a8062c206524e35e47d04501ed4f544c0ae8/util/pos_embed.py#L20
def get_2d_sincos_pos_embed(
        embed_dim: int,
        grid_size: Union[int, Tuple[int, int]],
        cls_token: bool = False,
        version: Tuple[int, int] = (2, 0),
):
    """
    grid_size: int of the grid height and width
    return:
    pos_embed: [grid_size*grid_size, embed_dim] or
                [1+grid_size*grid_size, embed_dim] (w/ or w/o cls_token)
    """
    if isinstance(grid_size, int):
        grid_h_size, grid_w_size = grid_size, grid_size
    else:
        grid_h_size, grid_w_size = grid_size[0], grid_size[1]

    grid_h = np.arange(grid_h_size, dtype=np.float32)
    grid_w = np.arange(grid_w_size, dtype=np.float32)
    grid = np.meshgrid(grid_w, grid_h)  # here w goes first
    grid = np.stack(grid, axis=0)

    if version == (2, 0):
        grid = grid.reshape([2, 1, grid_h_size, grid_w_size])
        pos_embed = get_2d_sincos_pos_embed_from_grid(embed_dim, grid, version)
        if cls_token:
            pos_embed = np.concatenate([np.zeros([1, embed_dim]), pos_embed],
                                       axis=0)
    else:
        pos_embed = get_2d_sincos_pos_embed_from_grid(embed_dim, grid, version)
    return pos_embed


def get_2d_sincos_pos_embed_from_grid(embed_dim: int,
                                      grid: np.ndarray,
                                      version: Tuple[int, int] = (2, 0)):
    assert embed_dim % 2 == 0

    # use half of dimensions to encode grid_h
    emb_h = get_1d_sincos_pos_embed_from_grid(
        embed_dim // 2, grid[0], version)  # (H*W, D/2) or (H, W, D/2)
    emb_w = get_1d_sincos_pos_embed_from_grid(
        embed_dim // 2, grid[1], version)  # (H*W, D/2) or (H, W, D/2)

    if version == (2, 0):
        emb = np.concatenate([emb_h, emb_w], axis=1)  # (H*W, D)
    else:
        emb = np.concatenate([emb_h, emb_w], axis=-1)  # (H, W, D)
    return emb


def get_1d_sincos_pos_embed_from_grid(embed_dim: int,
                                      pos: np.ndarray,
                                      version: Tuple[int, int] = (2, 0)):
    """
    embed_dim: output dimension for each position
    pos: a list of positions to be encoded: size (M,) / (H, W)
    out: (M, D) / (H, W, D)
    """
    assert embed_dim % 2 == 0
    omega = np.arange(embed_dim // 2, dtype=np.float32)
    omega /= embed_dim / 2.0
    omega = 1.0 / 10000**omega  # (D/2,)

    if version == (2, 0):
        pos = pos.reshape(-1)  # (M,)
        out = np.einsum("m,d->md", pos, omega)  # (M, D/2), outer product
        emb_sin = np.sin(out)  # (M, D/2)
        emb_cos = np.cos(out)  # (M, D/2)
        emb = np.concatenate([emb_sin, emb_cos], axis=1)  # (M, D)
    else:
        out = np.einsum("hw,d->hwd", pos, omega)  # (H, W, D/2), outer product
        emb_sin = np.sin(out)  # (H, W, D/2)
        emb_cos = np.cos(out)  # (H, W, D/2)
        emb = np.concatenate([emb_sin, emb_cos], axis=-1)  # (H, W, D)
    return emb


class BaseResampler(nn.Module):
    """
    A 2D perceiver-resampler network with one cross attention layers by
        (grid_size**2) learnable queries and 2d sincos pos_emb
    Outputs:
        A tensor with the shape of (grid_size**2, embed_dim)
    """

    def __init__(
        self,
        num_queries: int,
        embed_dim: int,
        num_heads: int,
        kv_dim: Optional[int] = None,
        norm_layer: Callable[[int], nn.LayerNorm] = DEFAULT_LN,
    ) -> None:
        super().__init__()

        self.num_queries = num_queries
        self.embed_dim = embed_dim
        self.num_heads = num_heads

        self.query = nn.Parameter(torch.zeros(self.num_queries, embed_dim))
        trunc_normal_(self.query, std=0.02)
        if kv_dim is not None and kv_dim != embed_dim:
            self.kv_proj = ReplicatedLinear(kv_dim, embed_dim, bias=False)
        else:
            # Maintain the same return value with ReplicatedLinear.forward
            self.kv_proj = lambda *args, **kwargs: (
                nn.Identity()(*args, **kwargs),
                None,
            )
        self.attn = nn.MultiheadAttention(embed_dim, num_heads)
        self.ln_q = norm_layer(embed_dim)
        self.ln_kv = norm_layer(embed_dim)
        self.ln_post = norm_layer(embed_dim)
        self.proj = nn.Parameter(
            (embed_dim**-0.5) * torch.randn(embed_dim, embed_dim))

    def _init_weights(self, m: nn.Module) -> None:
        if isinstance(m, nn.Linear):
            trunc_normal_(m.weight, std=0.02)
            if isinstance(m, nn.Linear) and m.bias is not None:
                nn.init.constant_(m.bias, 0)
        elif isinstance(m, nn.LayerNorm):
            nn.init.constant_(m.bias, 0)
            nn.init.constant_(m.weight, 1.0)

    def _repeat(self, query, N: int):
        return query.unsqueeze(1).repeat(1, N, 1)


class Resampler2(BaseResampler):

    def __init__(
        self,
        grid_size: int,
        embed_dim: int,
        num_heads: int,
        kv_dim: Optional[int] = None,
        norm_layer: Callable[[int], nn.LayerNorm] = DEFAULT_LN,
        adaptive: bool = False,
    ) -> None:
        super().__init__(grid_size**2, embed_dim, num_heads, kv_dim,
                         norm_layer)

        self.adaptive = adaptive
        pos_embed_arr = get_2d_sincos_pos_embed(embed_dim,
                                                grid_size,
                                                version=(2, 0))
        self.pos_embed = nn.Parameter(
            torch.from_numpy(pos_embed_arr).float()).requires_grad_(False)

        self.apply(self._init_weights)

    def forward(
        self,
        x: torch.Tensor,
        tgt_sizes: torch.Tensor,
        attn_mask: Optional[torch.Tensor] = None,
    ):
        if self.adaptive:
            pos_embed_arr = get_2d_sincos_pos_embed(self.embed_dim,
                                                    tgt_sizes,
                                                    version=(2, 0))
            pos_embed = torch.from_numpy(pos_embed_arr).to(device=x.device,
                                                           dtype=x.dtype)
        else:
            pos_embed = get_abs_pos(self.pos_embed, tgt_sizes)

        x, _ = self.kv_proj(x)
        x = self.ln_kv(x).permute(1, 0, 2)

        N = x.shape[1]
        q = self.ln_q(self.query)
        out = self.attn(
            self._repeat(q, N) + self.pos_embed.unsqueeze(1),
            x + pos_embed.unsqueeze(1),
            x,
            attn_mask=attn_mask,
        )[0]
        x = out.permute(1, 0, 2)

        x = self.ln_post(x)
        x = x @ self.proj
        return x


class Resampler2_5(BaseResampler):

    def __init__(
            self,
            num_queries: int,
            embed_dim: int,
            num_heads: int,
            kv_dim: Optional[int] = None,
            norm_layer: Callable[[int], nn.LayerNorm] = DEFAULT_LN,
            max_size: Tuple[int, int] = (70, 70),
    ) -> None:
        super().__init__(num_queries, embed_dim, num_heads, kv_dim, norm_layer)

        self.max_size = max_size
        self._set_2d_pos_cache(self.max_size)

        self.apply(self._init_weights)

    def _set_2d_pos_cache(self,
                          max_size: Tuple[int, int],
                          device: torch.types.Device = "cpu") -> None:
        pos_embed_arr = get_2d_sincos_pos_embed(self.embed_dim,
                                                max_size,
                                                version=(2, 5))
        pos_embed = torch.from_numpy(pos_embed_arr).float().to(device)
        self.register_buffer("pos_embed", pos_embed, persistent=False)

    def _adjust_pos_cache(self, tgt_sizes: torch.Tensor,
                          device: torch.types.Device) -> None:
        max_h = tgt_sizes[:, 0].max().item()
        max_w = tgt_sizes[:, 1].max().item()
        assert isinstance(max_h, int) and isinstance(max_w, int)

        if max_h > self.max_size[0] or max_w > self.max_size[1]:
            self.max_size = (
                max(max_h, self.max_size[0]),
                max(max_w, self.max_size[1]),
            )
            self._set_2d_pos_cache(self.max_size, device)

    def forward(self, x: torch.Tensor,
                tgt_sizes: torch.Tensor) -> torch.Tensor:
        assert x.shape[0] == tgt_sizes.shape[0]
        bs = x.shape[0]

        device = x.device
        dtype = x.dtype

        patch_len = tgt_sizes[:, 0] * tgt_sizes[:, 1]

        self._adjust_pos_cache(tgt_sizes, device=device)

        max_patch_len = patch_len.max().item()
        assert isinstance(max_patch_len, int)

        key_padding_mask = torch.zeros((bs, max_patch_len),
                                       dtype=torch.bool,
                                       device=device)

        pos_embed = []
        for i in range(bs):
            tgt_h, tgt_w = tgt_sizes[i].tolist()
            pos_embed.append(self.pos_embed[:tgt_h, :tgt_w, :].reshape(
                (tgt_h * tgt_w, -1)).to(dtype))  # patches * D
            key_padding_mask[i, patch_len[i]:] = True
        pos_embed = torch.nn.utils.rnn.pad_sequence(pos_embed,
                                                    batch_first=True,
                                                    padding_value=0.0).permute(
                                                        1, 0,
                                                        2)  # BLD => L * B * D
        x, _ = self.kv_proj(x)  # B * L * D
        x = self.ln_kv(x).permute(1, 0, 2)  # L * B * D

        q = self.ln_q(self.query)  # Q * D

        out = self.attn(
            self._repeat(q, bs),  # Q * B * D
            x + pos_embed,  # L * B * D +  L * B * D
            x,
            key_padding_mask=key_padding_mask,
        )[0]
        #  out: Q * B * D
        x = out.permute(1, 0, 2)  # B * Q * D

        x = self.ln_post(x)
        x = x @ self.proj
        return x


def get_version_by_config(config: PretrainedConfig) -> Tuple[int, ...]:
    version_float = getattr(config, "version", None)

    # The old configs do not include version number
    # TODO: Remove this after the HF repos are updated
    if version_float is None:
        if config.hidden_size == 2304 and config.query_num == 64:
            return (2, 0)
        return (2, 5)

    version_str = str(version_float)
    return tuple(int(x) for x in version_str.split("."))


def get_max_minicpmv_image_tokens(ctx: InputContext):
    hf_config = ctx.get_hf_config()
    return getattr(hf_config, "query_num", 64)


def dummy_seq_data_for_minicpmv(seq_len: int, num_images: int):
    token_ids = [0] * seq_len
    return SequenceData(token_ids)


def dummy_image_for_minicpmv(hf_config: PretrainedConfig, num_images: int):
    width = height = hf_config.image_size
    image = Image.new("RGB", (width, height), color=0)
    return {"image": image if num_images == 1 else [image] * num_images}


<<<<<<< HEAD
def dummy_data_for_minicpmv(ctx: InputContext, seq_len: int,
                            mm_counts: Mapping[str, int]):
    hf_config = ctx.get_hf_config(PretrainedConfig)
    num_images = mm_counts["image"]
=======
def dummy_data_for_minicpmv(ctx: InputContext, seq_len: int):
    hf_config = ctx.get_hf_config()
>>>>>>> 7025b11d

    seq_data = dummy_seq_data_for_minicpmv(seq_len, num_images)
    mm_data = dummy_image_for_minicpmv(hf_config, num_images)

    return seq_data, mm_data


def input_processor_for_minicpmv(ctx: InputContext, llm_inputs: LLMInputs):
    multi_modal_data = llm_inputs.get("multi_modal_data")
    if multi_modal_data is None or "image" not in multi_modal_data:
        return llm_inputs
    model_config = ctx.model_config
    version = get_version_by_config(model_config.hf_config)
    tokenizer = cached_get_tokenizer(model_config.tokenizer,
                                     trust_remote_code=True)
    image_processor = cached_get_image_processor(model_config.tokenizer)

    def get_placeholder(image_size: Tuple[int, int], num_image: int):
        if version == (2, 0) or version == (2, 5):
            return image_processor. \
                get_slice_image_placeholder(image_size)
        return image_processor. \
            get_slice_image_placeholder(image_size, num_image)

    prompt = llm_inputs.get("prompt")
    if prompt is None:
        token_ids = llm_inputs.get("prompt_token_ids")
        prompt = tokenizer.decode(token_ids)

    pattern = "(<image>./</image>)"
    images = multi_modal_data["image"]
    if isinstance(images, Image.Image):
        images = [images]
    image_tags = re.findall(pattern, prompt)

    if len(image_tags) == 0:
        new_token_ids = token_ids
        new_prompt = prompt
    else:
        text_chunks = prompt.split(pattern)
        new_prompt_chunks: List[str] = []
        for i in range(len(images)):
            new_prompt_chunks += [
                text_chunks[i],
                get_placeholder(images[i].size, i)
            ]
        new_prompt_chunks.append(text_chunks[-1])
        new_prompt = "".join(new_prompt_chunks)
        new_token_ids = tokenizer.encode(new_prompt)

    llm_inputs = LLMInputs(
        prompt_token_ids=new_token_ids,
        prompt=new_prompt,
        multi_modal_data=multi_modal_data,
    )
    return llm_inputs


class MiniCPMVBaseModel(nn.Module, SupportsMultiModal):
    """
    The abstract class of MiniCPMV can only be inherited, but cannot be
    instantiated.
    """

    def __init__(
        self,
        config: PretrainedConfig,
        multimodal_config: MultiModalConfig,
        cache_config: Optional[CacheConfig] = None,
        quant_config: Optional[QuantizationConfig] = None,
    ):
        super().__init__()
        self.config = config
        self.multimodal_config = multimodal_config

        self.version = get_version_by_config(self.config)
        self.llm = self.init_llm(config, cache_config, quant_config)
        self.vpm = self.init_vision_module()
        param_dtype = torch.get_default_dtype()
        self.vpm.to(dtype=param_dtype)
        self.vision_dim = (self.vpm.embed_dim if self.version == (2, 0) else
                           self.vpm.embeddings.embed_dim)
        self.embed_dim = self.config.hidden_size
        self.resampler = self.init_resampler(self.embed_dim, self.vision_dim)
        self.resampler.to(device="cuda", dtype=param_dtype)
        self.lm_head = ParallelLMHead(config.vocab_size,
                                      config.hidden_size,
                                      quant_config=quant_config)
        self.logits_processor = LogitsProcessor(config.vocab_size)
        self.sampler = Sampler()

    def get_embedding(
        self,
        input_ids: torch.Tensor,
        image_inputs: Optional[MiniCPMVImageInputs],
    ) -> Tuple[torch.Tensor, torch.Tensor]:
        vlm_embedding: torch.Tensor = self.llm.embed_tokens(input_ids)
        if hasattr(self.config, "scale_emb"):
            vlm_embedding *= self.config.scale_emb

        if image_inputs is None:  # No image
            vision_hidden_states = torch.tensor([], device=input_ids.device)
        else:
            vision_hidden_states = self.get_vision_hidden_states(image_inputs)

            # See NOTE in _parse_and_validate_inputs
            image_bounds = image_inputs["image_bounds"]
            if len(image_bounds) > 0:
                image_indices = torch.stack([
                    torch.arange(start, end, dtype=torch.long)
                    for start, end in image_bounds.tolist()
                ]).to(vlm_embedding.device)
                vlm_embedding.scatter_(
                    0,
                    image_indices.view(-1, 1).repeat(1,
                                                     vlm_embedding.shape[-1]),
                    vision_hidden_states.view(-1,
                                              vision_hidden_states.shape[-1]),
                )

        return vlm_embedding, vision_hidden_states

    def _get_image_bounds(self, input_ids: torch.Tensor) -> torch.Tensor:
        tokenizer = cached_get_tokenizer(self.config._name_or_path,
                                         trust_remote_code=True)
        start_cond = input_ids == tokenizer.im_start_id
        end_cond = input_ids == tokenizer.im_end_id
        if hasattr(tokenizer, "slice_start_id"):
            start_cond |= (input_ids == tokenizer.slice_start_id)
            end_cond |= (input_ids == tokenizer.slice_end_id)

        image_start_tokens, = torch.where(start_cond)
        image_start_tokens += 1
        image_end_tokens, = torch.where(end_cond)
        valid_image_nums = max(len(image_start_tokens), len(image_end_tokens))

        if valid_image_nums == 0:
            return torch.zeros((0, 2), device=input_ids.device)

        return torch.hstack([
            image_start_tokens[:valid_image_nums].unsqueeze(-1),
            image_end_tokens[:valid_image_nums].unsqueeze(-1),
        ])

    def _parse_and_validate_inputs(
        self,
        input_ids: torch.Tensor,
        **kwargs: object,
    ) -> Optional[MiniCPMVImageInputs]:
        pixel_values = kwargs.pop("pixel_values", [])
        tgt_sizes = kwargs.pop("tgt_sizes", [])

        if not isinstance(pixel_values, (torch.Tensor, list)):
            raise ValueError("Incorrect type of pixel values. "
                             f"Got type: {type(pixel_values)}")

        if not isinstance(tgt_sizes, (torch.Tensor, list)):
            raise ValueError("Incorrect type of target sizes. "
                             f"Got type: {type(tgt_sizes)}")

        if len(pixel_values) != len(tgt_sizes):
            raise ValueError("Inconsistent batch lengths, found: "
                             f"{len(pixel_values)} vs. {len(tgt_sizes)}")

        pixel_values_flat: List[torch.Tensor] = []
        tgt_sizes_flat: List[torch.Tensor] = []
        for b in range(len(pixel_values)):
            pixel_values_flat += pixel_values[b]
            tgt_sizes_flat += tgt_sizes[b]

        # NOTE: Input IDs does not contain image tokens during memory profiling,
        # so we allow it to be empty
        if len(pixel_values_flat) != len(tgt_sizes_flat):
            raise ValueError("Inconsistent flattened lengths, found: "
                             f"{len(pixel_values_flat)} vs. "
                             f"{len(tgt_sizes_flat)}")

        if len(pixel_values_flat) == 0:
            return None

        return MiniCPMVImageInputs(
            image_bounds=self._get_image_bounds(input_ids),
            pixel_values=pixel_values_flat,
            tgt_sizes=torch.stack(tgt_sizes_flat),
        )

    def forward(
        self,
        input_ids: torch.Tensor,
        positions: torch.Tensor,
        kv_caches: List[torch.Tensor],
        attn_metadata: AttentionMetadata,
        intermediate_tensors: Optional[IntermediateTensors] = None,
        **kwargs: Any,
    ) -> torch.Tensor:
        image_inputs = self._parse_and_validate_inputs(input_ids, **kwargs)

        vlm_embeddings, _ = self.get_embedding(input_ids, image_inputs)

        output = self.llm(
            input_ids=None,
            positions=positions,
            kv_caches=kv_caches,
            attn_metadata=attn_metadata,
            intermediate_tensors=intermediate_tensors,
            inputs_embeds=vlm_embeddings,
        )
        return output

    def compute_logits(
        self,
        hidden_states: torch.Tensor,
        sampling_metadata: SamplingMetadata,
    ) -> Optional[torch.Tensor]:
        logits = self.logits_processor(self.lm_head, hidden_states,
                                       sampling_metadata)
        return logits

    def sample(
        self,
        logits: torch.Tensor,
        sampling_metadata: SamplingMetadata,
    ) -> Optional[SamplerOutput]:
        next_tokens = self.sampler(logits, sampling_metadata)
        return next_tokens

    def load_weights(self, weights: Iterable[Tuple[str, torch.Tensor]]):
        stacked_params_mapping = [
            # (param_name, shard_name, shard_id)
            ("qkv_proj", "q_proj", "q"),
            ("qkv_proj", "k_proj", "k"),
            ("qkv_proj", "v_proj", "v"),
            ("gate_up_proj", "gate_proj", 0),
            ("gate_up_proj", "up_proj", 1),
        ]
        params_dict = dict(self.named_parameters())
        for name, loaded_weight in weights:
            for key_to_modify, new_key in _KEYS_TO_MODIFY_MAPPING.items():
                if key_to_modify in name:
                    name = name.replace(key_to_modify, new_key)
            if "rotary_emb.inv_freq" in name:
                continue
            if ("rotary_emb.cos_cached" in name
                    or "rotary_emb.sin_cached" in name):
                # Models trained using ColossalAI may include these tensors in
                # the checkpoint. Skip them.
                continue
            use_default_weight_loading = False
            if self.is_default_weight_loading(name):
                use_default_weight_loading = True
            else:
                for param_name, weight_name, shard_id in stacked_params_mapping:
                    if weight_name not in name:
                        continue
                    param = params_dict[name.replace(weight_name, param_name)]
                    weight_loader = param.weight_loader
                    weight_loader(param, loaded_weight, shard_id)
                    break
                else:
                    use_default_weight_loading = True
            if use_default_weight_loading:
                param = params_dict[name]
                weight_loader = getattr(param, "weight_loader",
                                        default_weight_loader)
                weight_loader(param, loaded_weight)

    def init_llm(
        self,
        config: PretrainedConfig,
        cache_config: Optional[CacheConfig] = None,
        quant_config: Optional[QuantizationConfig] = None,
    ) -> nn.Module:
        raise NotImplementedError

    def init_vision_module(self) -> nn.Module:
        raise NotImplementedError

    def init_resampler(self, embed_dim: int, vision_dim: int) -> nn.Module:
        raise NotImplementedError

    def get_vision_embedding(
        self,
        pixel_values: List[torch.Tensor],
        patch_attn_mask: Optional[torch.Tensor] = None,
        tgt_sizes: Optional[torch.Tensor] = None,
    ) -> torch.Tensor:
        raise NotImplementedError

    def get_vision_hidden_states(self,
                                 data: MiniCPMVImageInputs) -> torch.Tensor:
        raise NotImplementedError

    def is_default_weight_loading(self, name: str) -> bool:
        raise NotImplementedError


class MiniCPMV2_0(MiniCPMVBaseModel):

    def __init__(
        self,
        config: PretrainedConfig,
        multimodal_config: MultiModalConfig,
        cache_config: Optional[CacheConfig] = None,
        quant_config: Optional[QuantizationConfig] = None,
    ):
        super().__init__(config, multimodal_config, cache_config, quant_config)
        assert self.version == (2, 0)

    def init_llm(
        self,
        config: PretrainedConfig,
        cache_config: Optional[CacheConfig] = None,
        quant_config: Optional[QuantizationConfig] = None,
    ) -> nn.Module:
        return MiniCPMModel(config,
                            cache_config=cache_config,
                            quant_config=quant_config)

    def init_vision_module(self) -> nn.Module:
        # TODO :refactor this vision model
        try:
            import timm
        except ImportError:
            raise ImportError("Please install timm==0.9.10") from ImportError
        with set_default_torch_dtype(torch.float16):
            model = timm.create_model(
                "vit_so400m_patch14_siglip_384.webli",
                pretrained=False,
                num_classes=0,
                dynamic_img_size=True,
                dynamic_img_pad=True,
            )

        if (isinstance(model, timm.models.VisionTransformer)
                and model.attn_pool is not None):
            model.attn_pool = torch.nn.Identity()

        if self.config.drop_vision_last_layer:
            model.blocks = model.blocks[:-1]

        return model

    def init_resampler(self, embed_dim: int, vision_dim: int) -> nn.Module:
        with set_default_torch_dtype(torch.float16):
            resampler = Resampler2(
                embed_dim=embed_dim,
                num_heads=embed_dim // 128,
                grid_size=int(math.sqrt(self.config.query_num)),
                kv_dim=vision_dim,
                adaptive=True,
            )

        return resampler

    def get_vision_embedding(
        self,
        pixel_values: List[torch.Tensor],
        patch_attn_mask: Optional[torch.Tensor] = None,
        tgt_sizes: Optional[torch.Tensor] = None,
    ) -> torch.Tensor:
        res = []
        dtype = self.vpm.pos_embed.data.dtype
        for pixel_value in pixel_values:
            H, W = pixel_value[0].shape[-2:]
            tgt_size = (
                math.ceil(H / self.vpm.patch_embed.patch_size[0]),
                math.ceil(W / self.vpm.patch_embed.patch_size[0]),
            )
            vision_embedding = self.vpm.forward_features(
                pixel_value.unsqueeze(0).type(dtype))
            if (hasattr(self.vpm, "num_prefix_tokens")
                    and self.vpm.num_prefix_tokens > 0):
                vision_embedding = vision_embedding[:, self.vpm.
                                                    num_prefix_tokens:]
            res.append(self.resampler(vision_embedding, tgt_size))
        return torch.vstack(res)

    def get_vision_hidden_states(self,
                                 data: MiniCPMVImageInputs) -> torch.Tensor:
        pixel_values = data["pixel_values"]

        return self.get_vision_embedding(pixel_values)

    def is_default_weight_loading(self, name: str) -> bool:
        return "resampler" in name or "vpm" in name


class MiniCPMV2_5(MiniCPMVBaseModel):

    def __init__(
        self,
        config: PretrainedConfig,
        multimodal_config: MultiModalConfig,
        cache_config: Optional[CacheConfig] = None,
        quant_config: Optional[QuantizationConfig] = None,
    ):
        super().__init__(config, multimodal_config, cache_config, quant_config)
        assert self.version == (2, 5)

    def init_llm(
        self,
        config: PretrainedConfig,
        cache_config: Optional[CacheConfig] = None,
        quant_config: Optional[QuantizationConfig] = None,
    ) -> nn.Module:
        return LlamaModel(config,
                          cache_config=cache_config,
                          quant_config=quant_config)

    def init_vision_module(self) -> nn.Module:
        model = Idefics2VisionTransformer(self.config.vision_config)
        if self.config.drop_vision_last_layer:
            model.encoder.layers = model.encoder.layers[:-1]
        return model

    def init_resampler(self, embed_dim: int, vision_dim: int) -> nn.Module:
        with set_default_torch_dtype(torch.float16):
            resampler = Resampler2_5(
                num_queries=self.config.query_num,
                embed_dim=embed_dim,
                num_heads=embed_dim // 128,
                kv_dim=vision_dim,
            )
        return resampler

    def get_vision_embedding(
        self,
        pixel_values: List[torch.Tensor],
        patch_attn_mask: Optional[torch.Tensor] = None,
        tgt_sizes: Optional[torch.Tensor] = None,
    ) -> torch.Tensor:
        vision_embedding = self.vpm(pixel_values,
                                    patch_attention_mask=patch_attn_mask)
        vision_embedding = self.resampler(vision_embedding, tgt_sizes)
        return vision_embedding

    def get_vision_hidden_states(self,
                                 data: MiniCPMVImageInputs) -> torch.Tensor:
        pixel_values = data["pixel_values"]
        tgt_sizes = data["tgt_sizes"]

        device = self.vpm.embeddings.position_embedding.weight.device
        dtype = self.vpm.embeddings.position_embedding.weight.dtype
        all_pixel_values_lst = [
            i.flatten(end_dim=1).permute(1, 0) for i in pixel_values
        ]

        max_patches = (tgt_sizes[:, 0] * tgt_sizes[:, 1]).max().item()
        assert isinstance(max_patches, int)

        all_pixel_values = torch.nn.utils.rnn.pad_sequence(
            all_pixel_values_lst, batch_first=True, padding_value=0.0)
        B, L, _ = all_pixel_values.shape
        all_pixel_values = all_pixel_values.permute(0, 2,
                                                    1).reshape(B, 3, -1, L)

        patch_attn_mask = torch.zeros((B, 1, max_patches),
                                      dtype=torch.bool,
                                      device=device)
        for i in range(B):
            patch_attn_mask[i, :tgt_sizes[i][0] * tgt_sizes[i][1]] = True

        return self.get_vision_embedding(all_pixel_values.type(dtype),
                                         patch_attn_mask, tgt_sizes)

    def is_default_weight_loading(self, name: str) -> bool:
        return "resampler" in name


class MiniCPMV2_6(MiniCPMVBaseModel):

    def __init__(
        self,
        config: PretrainedConfig,
        multimodal_config: MultiModalConfig,
        cache_config: Optional[CacheConfig] = None,
        quant_config: Optional[QuantizationConfig] = None,
    ):
        super().__init__(config, multimodal_config, cache_config, quant_config)
        assert self.version == (2, 6)

    def init_llm(
        self,
        config: PretrainedConfig,
        cache_config: Optional[CacheConfig] = None,
        quant_config: Optional[QuantizationConfig] = None,
    ) -> nn.Module:
        return Qwen2Model(config,
                          cache_config=cache_config,
                          quant_config=quant_config)

    def init_vision_module(self) -> nn.Module:
        # A custom version of SiglipVisionTransformer, won't work with TP
        from vllm.model_executor.models.na_vit import SiglipVisionTransformer

        if self.config._attn_implementation == "flash_attention_2":
            self.config.vision_config._attn_implementation = "flash_attention_2"
        else:
            # not support sdpa
            self.config.vision_config._attn_implementation = "eager"
        model = SiglipVisionTransformer(self.config.vision_config)
        if self.config.drop_vision_last_layer:
            model.encoder.layers = model.encoder.layers[:-1]
        return model

    def init_resampler(self, embed_dim: int, vision_dim: int) -> nn.Module:
        with set_default_torch_dtype(torch.float16):
            # The resampler in 2.6 remains consistent with the one in 2.5.
            resampler = Resampler2_5(
                num_queries=self.config.query_num,
                embed_dim=embed_dim,
                num_heads=embed_dim // 128,
                kv_dim=vision_dim,
            )

        return resampler

    def get_vision_embedding(
        self,
        pixel_values: List[torch.Tensor],
        patch_attn_mask: Optional[torch.Tensor] = None,
        tgt_sizes: Optional[torch.Tensor] = None,
    ) -> torch.Tensor:
        vision_embedding = self.vpm(
            pixel_values,
            patch_attention_mask=patch_attn_mask,
            tgt_sizes=tgt_sizes,
        ).last_hidden_state
        return vision_embedding

    def get_vision_hidden_states(self,
                                 data: MiniCPMVImageInputs) -> torch.Tensor:
        pixel_values = data["pixel_values"]
        tgt_sizes = data["tgt_sizes"]

        device = self.vpm.embeddings.position_embedding.weight.device
        dtype = self.vpm.embeddings.position_embedding.weight.dtype
        all_pixel_values_lst = [
            i.flatten(end_dim=1).permute(1, 0) for i in pixel_values
        ]

        max_patches = (tgt_sizes[:, 0] * tgt_sizes[:, 1]).max().item()
        assert isinstance(max_patches, int)

        all_pixel_values = torch.nn.utils.rnn.pad_sequence(
            all_pixel_values_lst, batch_first=True, padding_value=0.0)
        B, L, _ = all_pixel_values.shape
        all_pixel_values = all_pixel_values.permute(0, 2,
                                                    1).reshape(B, 3, -1, L)

        patch_attn_mask = torch.zeros((B, 1, max_patches),
                                      dtype=torch.bool,
                                      device=device)
        for i in range(B):
            patch_attn_mask[i, 0, :tgt_sizes[i][0] * tgt_sizes[i][1]] = True
        vision_embedding = self.vpm(
            all_pixel_values.type(dtype),
            patch_attention_mask=patch_attn_mask,
            tgt_sizes=tgt_sizes,
        ).last_hidden_state

        return self.resampler(vision_embedding, tgt_sizes)

    def is_default_weight_loading(self, name: str) -> bool:
        return "resampler" in name or "vpm" in name


_SUPPORT_VERSION = {
    (2, 0): MiniCPMV2_0,
    (2, 5): MiniCPMV2_5,
    (2, 6): MiniCPMV2_6
}


@MULTIMODAL_REGISTRY.register_image_input_mapper()
@MULTIMODAL_REGISTRY.register_max_image_tokens(get_max_minicpmv_image_tokens)
@INPUT_REGISTRY.register_dummy_data(dummy_data_for_minicpmv)
@INPUT_REGISTRY.register_input_processor(input_processor_for_minicpmv)
class MiniCPMV(MiniCPMVBaseModel):
    """
    Different versions of MiniCPMV use different visual encoders and LLMs,
    which is not conducive to the current integration logic of LoRA and
    bitsandbytes in vLLM. Therefore, it is necessary to separate them.
    """

    def __new__(
        cls,
        config: PretrainedConfig,
        multimodal_config: MultiModalConfig,
        cache_config: Optional[CacheConfig] = None,
        quant_config: Optional[QuantizationConfig] = None,
    ):
        if not hasattr(config, "version"):
            if config.hidden_size == 2304 and config.query_num == 64:
                version = (2, 0)
            else:
                version = (2, 5)
        else:
            version = str(config.version).split(".")
            version = tuple([int(x) for x in version])
        # Dispatch class based on version
        instance_class = _SUPPORT_VERSION.get(version, None)
        if instance_class is None:
            raise ValueError(
                "Currently, MiniCPMV only supports versions 2.0, 2.5, and 2.6")
        return instance_class(config, multimodal_config, cache_config,
                              quant_config)<|MERGE_RESOLUTION|>--- conflicted
+++ resolved
@@ -418,15 +418,10 @@
     return {"image": image if num_images == 1 else [image] * num_images}
 
 
-<<<<<<< HEAD
 def dummy_data_for_minicpmv(ctx: InputContext, seq_len: int,
                             mm_counts: Mapping[str, int]):
-    hf_config = ctx.get_hf_config(PretrainedConfig)
+    hf_config = ctx.get_hf_config()
     num_images = mm_counts["image"]
-=======
-def dummy_data_for_minicpmv(ctx: InputContext, seq_len: int):
-    hf_config = ctx.get_hf_config()
->>>>>>> 7025b11d
 
     seq_data = dummy_seq_data_for_minicpmv(seq_len, num_images)
     mm_data = dummy_image_for_minicpmv(hf_config, num_images)
