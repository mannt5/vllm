--- conflicted
+++ resolved
@@ -34,11 +34,8 @@
 from .idefics2_vision_model import (
     Idefics2VisionTransformer as Idefics3VisionTransformer)
 # yapf: enable
-<<<<<<< HEAD
-from .interfaces import SupportsMultiModal, SupportsQuant, SupportsV0Only
-=======
-from .interfaces import MultiModalEmbeddings, SupportsMultiModal, SupportsQuant
->>>>>>> fd8e055f
+from .interfaces import (MultiModalEmbeddings, SupportsMultiModal,
+                         SupportsQuant, SupportsV0Only)
 from .llama import LlamaDecoderLayer, LlamaMLP, LlamaModel
 from .utils import (AutoWeightsLoader, WeightsMapper, flatten_bn,
                     is_pp_missing_parameter, maybe_prefix,
