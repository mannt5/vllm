--- conflicted
+++ resolved
@@ -7,13 +7,8 @@
 import torch.nn as nn
 from transformers import PretrainedConfig
 
-<<<<<<< HEAD
 from vllm.config import ModelConfig, ParallelConfig
-from vllm.model_executor.models import *  # pylint: disable=wildcard-import
-=======
-from vllm.config import ModelConfig
 from vllm.model_executor.models import ModelRegistry
->>>>>>> 2e0b6e77
 from vllm.model_executor.weight_utils import (get_quant_config,
                                               initialize_dummy_weights)
 
@@ -37,9 +32,12 @@
         f"Model architectures {architectures} are not supported for now. "
         f"Supported architectures: {ModelRegistry.get_supported_archs()}")
 
+def _is_support_kv_quant(config: PretrainedConfig) -> bool:
+    architectures = getattr(config, "architectures", [])
+    supported_archs = ModelRegistry.get_supported_kv_quant_archs()
+    return any(arch in supported_archs for arch in architectures)
 
-def get_model(model_config: ModelConfig, parallel_config: ParallelConfig,
-              rank: int) -> nn.Module:
+def get_model(model_config: ModelConfig, parallel_config: ParallelConfig) -> nn.Module:
     model_class = _get_model_architecture(model_config.hf_config)
 
     # Get the (maybe quantized) linear method.
@@ -68,27 +66,23 @@
     with _set_default_torch_dtype(model_config.dtype):
         # Create a model instance.
         # The weights will be initialized as empty tensors.
-<<<<<<< HEAD
         num_layers = model_config.get_num_layers(parallel_config)
         kv_quant_params_list = []
         if model_config.quant_kv_cache:
             for i in range(num_layers):
+                # FIXME(Zhang Ying): all ranks share the same kv-quant params now, so set rank = 0
+                rank = 0
                 path = model_config.kv_quant_params_path + \
                        f"/layers.{i}.past_kv_scale.{rank}.weight"
                 kv_quant_params = list(np.fromfile(path, dtype=np.float32))
                 kv_quant_params_list.append(kv_quant_params)
-        if model_class in _MODEL_CLASSES_SUPPORT_QUANTIZATION:
-            model = model_class(model_config.hf_config, quant_config,
-                                model_config.quant_kv_cache,
-                                kv_quant_params_list)
-        else:
-            model = model_class(model_config.hf_config, None,
-                                model_config.quant_kv_cache,
-                                kv_quant_params_list)
-=======
         with torch.device("cuda"):
-            model = model_class(model_config.hf_config, linear_method)
->>>>>>> 2e0b6e77
+            if _is_support_kv_quant(model_config.hf_config):
+                model = model_class(model_config.hf_config, linear_method,
+                                    model_config.quant_kv_cache,
+                                    kv_quant_params_list)
+            else:
+                model = model_class(model_config.hf_config, linear_method)
         if model_config.load_format == "dummy":
             # NOTE(woosuk): For accurate performance evaluation, we assign
             # random values to the weights.
