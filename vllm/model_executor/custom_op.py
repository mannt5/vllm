--- conflicted
+++ resolved
@@ -58,18 +58,12 @@
         return self.forward_cuda(*args, **kwargs)
 
     def forward_xpu(self, *args, **kwargs):
-<<<<<<< HEAD
         """Forward method for Intel XPUs.
 
         By default, we use torch.compile to optimize the op. However, we can
         override this method to use a custom XPU implementation if needed.
         """
         return self.forward_compile(*args, **kwargs)
-=======
-        # By default, we assume that XPU ops are compatible with the
-        # PyTorch-native implementation.
-        return self.forward_native(*args, **kwargs)
->>>>>>> de895f16
 
     def forward_cpu(self, *args, **kwargs):
         """Forward method for CPUs.
