--- conflicted
+++ resolved
@@ -58,12 +58,8 @@
 
 
 def get_packed_modules_mapping(model: torch.nn.Module) -> dict[str, list[str]]:
-<<<<<<< HEAD
-    parent_map = copy.deepcopy(getattr(model, "packed_modules_mapping", {}))
-=======
     parent_map = getattr(model, "packed_modules_mapping", None)
     parent_map = copy.deepcopy(parent_map) if parent_map is not None else {}
->>>>>>> 110df743
 
     # don't infer mapping if the model has defined it explicitly.
     if parent_map:
@@ -71,13 +67,9 @@
 
     # We only check main components instead of whole model submodules
     for child in model.children():
-<<<<<<< HEAD
-        child_map = getattr(child, "packed_modules_mapping", {})
-=======
         child_map = getattr(child, "packed_modules_mapping", None)
         child_map = copy.deepcopy(child_map) if child_map is not None else {}
 
->>>>>>> 110df743
         if any((k in parent_map and parent_map[k] != v)
                for k, v in child_map.items()):
             raise ValueError(
