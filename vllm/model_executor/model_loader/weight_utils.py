--- conflicted
+++ resolved
@@ -494,50 +494,6 @@
             yield name, param
 
 
-<<<<<<< HEAD
-=======
-def kv_cache_scales_loader(
-        filename: str, tp_rank: int, tp_size: int, num_hidden_layers: int,
-        model_type: Optional[str]) -> Iterable[Tuple[int, float]]:
-    """
-    A simple utility to read in KV cache scaling factors that have been
-    previously serialized to disk. Used by the model to populate the appropriate
-    KV cache scaling factors. The serialization should represent a dictionary
-    whose keys are the TP ranks and values are another dictionary mapping layers
-    to their KV cache scaling factors.
-    Keep this function in sync with the output of
-    examples/other/fp8/extract_scales.py
-    """
-    try:
-        with open(filename) as f:
-            context = {
-                "model_type": model_type,
-                "num_hidden_layers": num_hidden_layers,
-                "tp_rank": tp_rank,
-                "tp_size": tp_size,
-            }
-            schema_dct = json.load(f)
-            schema = QuantParamSchema.model_validate(schema_dct,
-                                                     context=context)
-            layer_scales_map = schema.kv_cache.scaling_factor[tp_rank]
-            return layer_scales_map.items()
-
-    except FileNotFoundError:
-        logger.error("File or directory '%s' not found.", filename)
-    except json.JSONDecodeError:
-        logger.error("Error decoding JSON in file '%s'.", filename)
-    except Exception:
-        logger.exception("An error occurred while reading '%s'.", filename)
-    # This section is reached if and only if any of the excepts are hit
-    # Return an empty iterable (list) => no KV cache scales are loaded
-    # which ultimately defaults to 1.0 scales
-    logger.warning(
-        "Defaulting to KV cache scaling factors = 1.0 for all "
-        "layers in TP rank %d as an error occurred during loading.", tp_rank)
-    return []
-
-
->>>>>>> c6db2131
 def convert_pyslice_to_tensor(x: Any) -> torch.Tensor:
     """convert PySafeSlice object from safetensors to torch.Tensor
 
