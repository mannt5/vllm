# ruff: noqa: SIM117
import collections
import copy
import dataclasses
import enum
import fnmatch
import glob
import inspect
import itertools
import json
import math
import os
from abc import ABC, abstractmethod
from contextlib import contextmanager
from dataclasses import dataclass
from typing import Any, Dict, Generator, Iterable, List, Optional, Tuple, cast

import gguf
import huggingface_hub
import numpy as np
import torch
from huggingface_hub import HfApi, hf_hub_download
from torch import nn
from transformers import AutoModelForCausalLM
from transformers.utils import SAFE_WEIGHTS_INDEX_NAME

from vllm.config import (LoadConfig, LoadFormat, ModelConfig, ParallelConfig,
                         VllmConfig)
from vllm.distributed import (get_tensor_model_parallel_rank,
                              get_tensor_model_parallel_world_size)
from vllm.envs import VLLM_USE_MODELSCOPE
from vllm.logger import init_logger
<<<<<<< HEAD
from vllm.model_executor.layers.linear import (ColumnParallelLinear,
                                               MergedColumnParallelLinear,
=======
from vllm.model_executor.layers.linear import (MergedColumnParallelLinear,
>>>>>>> a30a605d
                                               QKVParallelLinear,
                                               ReplicatedLinear,
                                               RowParallelLinear)
from vllm.model_executor.layers.quantization.base_config import (
    QuantizeMethodBase)
from vllm.model_executor.model_loader.tensorizer import (
    TensorizerConfig, is_vllm_tensorized, load_with_tensorizer,
    serialize_vllm_model, tensorizer_weights_iterator)
from vllm.model_executor.model_loader.utils import (get_model_architecture,
                                                    set_default_torch_dtype)
from vllm.model_executor.model_loader.weight_utils import (
    download_safetensors_index_file_from_hf, download_weights_from_hf,
    filter_duplicate_safetensors_files, filter_files_not_needed_for_inference,
    get_gguf_extra_tensor_names, gguf_quant_weights_iterator,
    initialize_dummy_weights, np_cache_weights_iterator, pt_weights_iterator,
    safetensors_weights_iterator)
from vllm.model_executor.utils import set_weight_attrs
from vllm.platforms import current_platform
from vllm.plugins import set_current_vllm_config
from vllm.utils import is_pin_memory_available


class ShardMethod(str, enum.Enum):
    # Applicable for `ReplicatedLinear`
    SHARD_NONE = "no shard"
    # Applicable for `RowParallelLinear`
    SHARD_BY_COLUMN = "sharded by column"
    # Applicable for `ColumnParallelLinear`
    SHARD_BY_ROW = "sharded by row"


@dataclass
class ModuleProperty:
    """
    A class representing linear sharding configuration for a module.
    """
    module_name: str
    shard_method: ShardMethod


@contextmanager
def device_loading_context(module: torch.nn.Module,
                           target_device: torch.device):
    if target_device.type == "cpu":
        # If target is CPU, no need to move anything
        yield module
        return

    original_device_states: Dict[str, torch.device] = {}

    # Store original device states and move parameters to GPU if they're on CPU
    for name, p in module.named_parameters():
        if p.device.type == "cpu":
            original_device_states[name] = p.device
            p.data = p.data.to(target_device)
        # Parameters already on target device are not touched

    try:
        yield module

    finally:
        # Restore parameters to their original devices, ignoring new parameters
        pin_memory = is_pin_memory_available()
        for name, p in module.named_parameters():
            if name in original_device_states:
                original_device: torch.device = original_device_states[name]
                if original_device.type == "cpu":
                    # `torch.empty_like` does not support `pin_memory` argument
                    cpu_data = torch.empty_strided(size=p.data.size(),
                                                   stride=p.data.stride(),
                                                   dtype=p.data.dtype,
                                                   layout=p.data.layout,
                                                   device="cpu",
                                                   pin_memory=pin_memory)
                    cpu_data.copy_(p.data)
                    p.data = cpu_data
                else:
                    p.data = p.data.to(original_device)
        # New parameters or parameters already on target device are untouched


logger = init_logger(__name__)


def _initialize_model(vllm_config: VllmConfig, prefix: str = "") -> nn.Module:
    """Initialize a model with the given configurations."""
    model_config = vllm_config.model_config
    model_class, _ = get_model_architecture(model_config)
    signatures = inspect.signature(model_class.__init__)
    all_params = [param.name for param in signatures.parameters.values()]
    if "vllm_config" in all_params and "prefix" in all_params:
        # new-style model class
        with set_current_vllm_config(vllm_config):
            return model_class(vllm_config=vllm_config, prefix=prefix)
    msg = ("vLLM model class should accept `vllm_config` and `prefix` as "
           "input arguments. Possibly you have an old-style model class"
           " registered from out of tree and it is used for new vLLM version. "
           "Check https://docs.vllm.ai/en/latest/design/arch_overview.html "
           "for the design and update the model class accordingly.")
    logger.warning(msg)
    logger.warning(
        "Trying to guess the arguments for old-style model class %s",
        model_class)
    # try to be compatible with old-style model class
    kwargs = {}
    if "prefix" in all_params:
        kwargs["prefix"] = prefix
    if "config" in all_params:
        kwargs["config"] = model_config.hf_config
    if "cache_config" in all_params:
        kwargs["cache_config"] = vllm_config.cache_config
    if "quant_config" in all_params:
        kwargs["quant_config"] = vllm_config.quant_config
    if "lora_config" in all_params:
        kwargs["lora_config"] = vllm_config.lora_config
    if "scheduler_config" in all_params:
        kwargs["scheduler_config"] = vllm_config.scheduler_config
    with set_current_vllm_config(vllm_config):
        return model_class(**kwargs)


class BaseModelLoader(ABC):
    """Base class for model loaders."""

    def __init__(self, load_config: LoadConfig):
        self.load_config = load_config

    @abstractmethod
    def download_model(self, model_config: ModelConfig) -> None:
        """Download a model so that it can be immediately loaded."""
        raise NotImplementedError

    @abstractmethod
    def load_model(self, *, vllm_config: VllmConfig) -> nn.Module:
        """Load a model with the given configurations."""
        raise NotImplementedError


class DefaultModelLoader(BaseModelLoader):
    """Model loader that can load different file types from disk."""

    @dataclasses.dataclass
    class Source:
        """A source for weights."""

        model_or_path: str
        """The model ID or path."""

        revision: Optional[str]
        """The optional model revision."""

        prefix: str = ""
        """A prefix to prepend to all weights."""

        fall_back_to_pt: bool = True
        """Whether .pt weights can be used."""

    def __init__(self, load_config: LoadConfig):
        super().__init__(load_config)
        if load_config.model_loader_extra_config:
            raise ValueError(f"Model loader extra config is not supported for "
                             f"load format {load_config.load_format}")

    def _maybe_download_from_modelscope(
            self, model: str, revision: Optional[str]) -> Optional[str]:
        """Download model from ModelScope hub if VLLM_USE_MODELSCOPE is True.

        Returns the path to the downloaded model, or None if the model is not
        downloaded from ModelScope."""
        if VLLM_USE_MODELSCOPE:
            # download model from ModelScope hub,
            # lazy import so that modelscope is not required for normal use.
            # pylint: disable=C.
            from modelscope.hub.snapshot_download import snapshot_download

            if not os.path.exists(model):
                model_path = snapshot_download(
                    model_id=model,
                    cache_dir=self.load_config.download_dir,
                    local_files_only=huggingface_hub.constants.HF_HUB_OFFLINE,
                    revision=revision,
                    ignore_file_pattern=self.load_config.ignore_patterns,
                )
            else:
                model_path = model
            return model_path
        return None

    def _prepare_weights(self, model_name_or_path: str,
                         revision: Optional[str],
                         fall_back_to_pt: bool) -> Tuple[str, List[str], bool]:
        """Prepare weights for the model.

        If the model is not local, it will be downloaded."""
        model_name_or_path = self._maybe_download_from_modelscope(
            model_name_or_path, revision) or model_name_or_path

        is_local = os.path.isdir(model_name_or_path)
        load_format = self.load_config.load_format
        use_safetensors = False
        index_file = SAFE_WEIGHTS_INDEX_NAME
        # Some quantized models use .pt files for storing the weights.
        if load_format == LoadFormat.AUTO:
            allow_patterns = ["*.safetensors", "*.bin"]
        elif load_format == LoadFormat.SAFETENSORS:
            use_safetensors = True
            allow_patterns = ["*.safetensors"]
        elif load_format == LoadFormat.MISTRAL:
            use_safetensors = True
            allow_patterns = ["consolidated*.safetensors"]
            index_file = "consolidated.safetensors.index.json"
        elif load_format == LoadFormat.PT:
            allow_patterns = ["*.pt"]
        elif load_format == LoadFormat.NPCACHE:
            allow_patterns = ["*.bin"]
        else:
            raise ValueError(f"Unknown load_format: {load_format}")

        if fall_back_to_pt:
            allow_patterns += ["*.pt"]

        if not is_local:
            hf_folder = download_weights_from_hf(
                model_name_or_path,
                self.load_config.download_dir,
                allow_patterns,
                revision,
                ignore_patterns=self.load_config.ignore_patterns,
            )
        else:
            hf_folder = model_name_or_path

        hf_weights_files: List[str] = []
        for pattern in allow_patterns:
            hf_weights_files += glob.glob(os.path.join(hf_folder, pattern))
            if len(hf_weights_files) > 0:
                if pattern == "*.safetensors":
                    use_safetensors = True
                break

        if use_safetensors:
            # For models like Mistral-7B-Instruct-v0.3
            # there are both sharded safetensors files and a consolidated
            # safetensors file. Using both breaks.
            # Here, we download the `model.safetensors.index.json` and filter
            # any files not found in the index.
            if not is_local:
                download_safetensors_index_file_from_hf(
                    model_name_or_path, index_file,
                    self.load_config.download_dir, revision)
            hf_weights_files = filter_duplicate_safetensors_files(
                hf_weights_files, hf_folder, index_file)
        else:
            hf_weights_files = filter_files_not_needed_for_inference(
                hf_weights_files)

        if len(hf_weights_files) == 0:
            raise RuntimeError(
                f"Cannot find any model weights with `{model_name_or_path}`")

        return hf_folder, hf_weights_files, use_safetensors

    def _get_weights_iterator(
            self, source: "Source"
    ) -> Generator[Tuple[str, torch.Tensor], None, None]:
        """Get an iterator for the model weights based on the load format."""
        hf_folder, hf_weights_files, use_safetensors = self._prepare_weights(
            source.model_or_path, source.revision, source.fall_back_to_pt)
        if self.load_config.load_format == LoadFormat.NPCACHE:
            # Currently np_cache only support *.bin checkpoints
            assert use_safetensors is False
            weights_iterator = np_cache_weights_iterator(
                source.model_or_path, self.load_config.download_dir, hf_folder,
                hf_weights_files)
        elif use_safetensors:
            weights_iterator = safetensors_weights_iterator(hf_weights_files)
        else:
            weights_iterator = pt_weights_iterator(hf_weights_files)

        if current_platform.is_tpu():
            # In PyTorch XLA, we should call `xm.mark_step` frequently so that
            # not too many ops are accumulated in the XLA program.
            import torch_xla.core.xla_model as xm

            def _xla_weights_iterator(iterator: Generator):
                for weights in iterator:
                    yield weights
                    xm.mark_step()

            weights_iterator = _xla_weights_iterator(weights_iterator)

        # Apply the prefix.
        return ((source.prefix + name, tensor)
                for (name, tensor) in weights_iterator)

    def _get_all_weights(
        self,
        model_config: ModelConfig,
        model: nn.Module,
    ) -> Generator[Tuple[str, torch.Tensor], None, None]:

        primary_weights = DefaultModelLoader.Source(
            model_config.model,
            model_config.revision,
            prefix="",
            fall_back_to_pt=getattr(model, "fall_back_to_pt_during_load",
                                    True))
        yield from self._get_weights_iterator(primary_weights)

        secondary_weights = cast(Iterable[DefaultModelLoader.Source],
                                 getattr(model, "secondary_weights", ()))
        for source in secondary_weights:
            yield from self._get_weights_iterator(source)

    def download_model(self, model_config: ModelConfig) -> None:
        self._prepare_weights(model_config.model,
                              model_config.revision,
                              fall_back_to_pt=True)

    def load_model(self, vllm_config: VllmConfig) -> nn.Module:
        device_config = vllm_config.device_config
        model_config = vllm_config.model_config

        target_device = torch.device(device_config.device)
        with set_default_torch_dtype(model_config.dtype):
            with target_device:
                model = _initialize_model(vllm_config=vllm_config)

            weights_to_load = {name for name, _ in model.named_parameters()}
            loaded_weights = model.load_weights(
                self._get_all_weights(model_config, model))
            # We only enable strict check for non-quantiized models
            # that have loaded weights tracking currently.
            if model_config.quantization is None and loaded_weights is not None:
                weights_not_loaded = weights_to_load - loaded_weights
                if weights_not_loaded:
                    raise ValueError(
                        "Following weights were not initialized from "
                        f"checkpoint: {weights_not_loaded}")

            for _, module in model.named_modules():
                quant_method = getattr(module, "quant_method", None)
                if isinstance(quant_method, QuantizeMethodBase):
                    # When quant methods need to process weights after loading
                    # (for repacking, quantizing, etc), they expect parameters
                    # to be on the global target device. This scope is for the
                    # case where cpu offloading is used, where we will move the
                    # parameters onto device for processing and back off after.
                    with device_loading_context(module, target_device):
                        quant_method.process_weights_after_loading(module)
        return model.eval()


class DummyModelLoader(BaseModelLoader):
    """Model loader that will set model weights to random values."""

    def __init__(self, load_config: LoadConfig):
        super().__init__(load_config)
        if load_config.model_loader_extra_config:
            raise ValueError(f"Model loader extra config is not supported for "
                             f"load format {load_config.load_format}")

    def download_model(self, model_config: ModelConfig) -> None:
        pass  # Nothing to download

    def load_model(self, vllm_config: VllmConfig) -> nn.Module:
        device_config = vllm_config.device_config
        model_config = vllm_config.model_config
        with set_default_torch_dtype(model_config.dtype):
            with torch.device(device_config.device):
                model = _initialize_model(vllm_config=vllm_config)
            # NOTE(woosuk): For accurate performance evaluation, we assign
            # random values to the weights.
            initialize_dummy_weights(model)

            for _, module in model.named_modules():
                quant_method = getattr(module, "quant_method", None)
                if quant_method is not None:
                    # When quant methods need to process weights after loading
                    # (for repacking, quantizing, etc), they expect parameters
                    # to be on the global target device. This scope is for the
                    # case where cpu offloading is used, where we will move the
                    # parameters onto device for processing and back off after.
                    with device_loading_context(
                            module, torch.device(device_config.device)):
                        quant_method.process_weights_after_loading(module)
        return model.eval()


class TensorizerLoader(BaseModelLoader):
    """Model loader using CoreWeave's tensorizer library."""

    def __init__(self, load_config: LoadConfig):
        super().__init__(load_config)
        if isinstance(load_config.model_loader_extra_config, TensorizerConfig):
            self.tensorizer_config = load_config.model_loader_extra_config
        else:
            self.tensorizer_config = TensorizerConfig(
                **load_config.model_loader_extra_config)

    def _verify_config(self, model_config: ModelConfig,
                       parallel_config: ParallelConfig):
        self.tensorizer_config.verify_with_model_config(model_config)
        self.tensorizer_config.verify_with_parallel_config(parallel_config)

    def _get_weights_iterator(
            self) -> Generator[Tuple[str, torch.Tensor], None, None]:
        tensorizer_args = self.tensorizer_config._construct_tensorizer_args()
        return tensorizer_weights_iterator(tensorizer_args)

    def _load_model_serialized_cpu(
        self,
        vllm_config: VllmConfig,
    ) -> nn.Module:
        """Load a serialized model with tensorizer to the CPU.

        This is only necessary when the model isn't vLLM-tensorized (see
        examples/tensorize_vllm_model.py) This should still be faster than
        default HuggingFace loading, but will be slower than loading a
        vLLM-tensorized model.
        """
        device_config = vllm_config.device_config
        model_config = vllm_config.model_config
        with set_default_torch_dtype(model_config.dtype):
            with torch.device(device_config.device):
                model = _initialize_model(vllm_config=vllm_config)

            model.load_weights(self._get_weights_iterator())
        return model.eval()

    def _load_model_serialized(
        self,
        vllm_config: VllmConfig,
    ) -> nn.Module:
        """Load a serialized model with tensorizer.

        Expects a vLLM-tensorized model. See the
        examples/tensorize_vllm_model.py example script
        for serializing vLLM models."""

        device_config = vllm_config.device_config
        model_config = vllm_config.model_config

        with set_default_torch_dtype(model_config.dtype):
            with torch.device(device_config.device):
                model_class = get_model_architecture(model_config)[0]

                tensorizer_config = copy.copy(self.tensorizer_config)
                tensorizer_config.model_class = model_class
                tensorizer_config.hf_config = model_config.hf_config
                tensorizer_config.dtype = model_config.dtype

                model = load_with_tensorizer(tensorizer_config,
                                             vllm_config=vllm_config)
        return model.eval()

    def download_model(self, model_config: ModelConfig) -> None:
        self.tensorizer_config.verify_with_model_config(model_config)

        with self.tensorizer_config.open_stream():
            pass

    def load_model(self, vllm_config: VllmConfig) -> nn.Module:
        model_config = vllm_config.model_config
        parallel_config = vllm_config.parallel_config
        self._verify_config(model_config, parallel_config)

        if parallel_config.tensor_parallel_size > 1:
            from vllm.distributed import get_tensor_model_parallel_rank
            self.tensorizer_config.tensorizer_uri = \
                self.tensorizer_config.tensorizer_uri \
                    % get_tensor_model_parallel_rank()

        if is_vllm_tensorized(self.tensorizer_config):
            return self._load_model_serialized(vllm_config=vllm_config)
        return self._load_model_serialized_cpu(vllm_config=vllm_config)

    @staticmethod
    def save_model(
        model: torch.nn.Module,
        tensorizer_config: TensorizerConfig,
    ) -> None:
        serialize_vllm_model(
            model=model,
            tensorizer_config=tensorizer_config,
        )


class ShardedStateLoader(BaseModelLoader):
    """
    Model loader that directly loads each worker's model state dict, which
    enables a fast load path for large tensor-parallel models where each worker
    only needs to read its own shard rather than the entire checkpoint. See
    `examples/save_sharded_state.py` for creating a sharded checkpoint.
    """

    DEFAULT_PATTERN = "model-rank-{rank}-part-{part}.safetensors"

    def __init__(self, load_config: LoadConfig):
        super().__init__(load_config)
        extra_config = ({} if load_config.model_loader_extra_config is None
                        else load_config.model_loader_extra_config.copy())
        self.pattern = extra_config.pop("pattern", self.DEFAULT_PATTERN)
        if extra_config:
            raise ValueError(f"Unexpected extra config keys for load format "
                             f"{load_config.load_format}: "
                             f"{load_config.model_loader_extra_config.keys()}")

    @staticmethod
    def _filter_subtensors(
            tensors: Dict[str, torch.Tensor]) -> Dict[str, torch.Tensor]:
        """
        Filter out all tensors that share the same memory or a subset of the
        memory of another tensor.
        """
        same_storage_groups: Dict[Any, List[Tuple[
            str, torch.Tensor]]] = collections.defaultdict(list)
        for key, tensor in tensors.items():
            if tensor.numel():
                ptr = tensor.untyped_storage().data_ptr()
                same_storage_groups[tensor.device, ptr].append((key, tensor))

        def get_end_ptr(tensor: torch.Tensor) -> int:
            return tensor.view(-1)[-1].data_ptr() + tensor.element_size()

        result: Dict[str, torch.Tensor] = {}
        for group in same_storage_groups.values():
            for k, t in group:
                a, b = t.data_ptr(), get_end_ptr(t)
                for k2, t2 in group:
                    if not t2.is_contiguous():
                        continue
                    a2, b2 = t2.data_ptr(), get_end_ptr(t2)
                    if a < a2 or b2 < b:
                        continue
                    if a2 < a or b < b2 or not t.is_contiguous():
                        break  # t2 covers strictly more memory than t.
                    if k2 < k:
                        # Same tensors, keep the one with the smaller key.
                        break
                else:
                    result[k] = t
        return result

    def _prepare_weights(self, model_name_or_path: str,
                         revision: Optional[str]):
        if os.path.isdir(model_name_or_path):
            return model_name_or_path
        else:
            allow_patterns = ["*.safetensors"]
            return download_weights_from_hf(
                model_name_or_path,
                self.load_config.download_dir,
                allow_patterns,
                revision,
                ignore_patterns=self.load_config.ignore_patterns,
            )

    def download_model(self, model_config: ModelConfig) -> None:
        self._prepare_weights(model_config.model, model_config.revision)

    def load_model(self, vllm_config: VllmConfig) -> nn.Module:
        device_config = vllm_config.device_config
        model_config = vllm_config.model_config
        from safetensors.torch import safe_open

        from vllm.distributed import get_tensor_model_parallel_rank

        local_model_path = self._prepare_weights(model_config.model,
                                                 model_config.revision)

        with set_default_torch_dtype(model_config.dtype):
            with torch.device(device_config.device):
                model = _initialize_model(vllm_config=vllm_config)
                for _, module in model.named_modules():
                    quant_method = getattr(module, "quant_method", None)
                    if quant_method is not None:
                        quant_method.process_weights_after_loading(module)
            rank = get_tensor_model_parallel_rank()
            pattern = os.path.join(
                local_model_path,
                self.pattern.format(rank=rank, part="*"),
            )
            filepaths = glob.glob(pattern)
            if not filepaths:
                # TODO: support un-sharded checkpoints too
                raise ValueError(
                    f"Could not find checkpoint files '{pattern}', only "
                    f"pre-sharded checkpoints are currently supported!")
            state_dict = self._filter_subtensors(model.state_dict())
            for path in filepaths:
                with safe_open(path, framework="pt") as f:
                    for key in f.keys():  # noqa: SIM118
                        tensor = f.get_tensor(key)
                        # If loading with LoRA enabled, additional padding may
                        # be added to certain parameters. We only load into a
                        # narrowed view of the parameter data.
                        param_data = state_dict[key].data
                        param_shape = state_dict[key].shape
                        for dim, size in enumerate(tensor.shape):
                            if size < param_shape[dim]:
                                param_data = param_data.narrow(dim, 0, size)
                        if tensor.shape != param_shape:
                            logger.warning(
                                "loading tensor of shape %s into "
                                "parameter '%s' of shape %s", tensor.shape,
                                key, param_shape)
                        param_data.copy_(tensor)
                        state_dict.pop(key)
            if state_dict:
                raise ValueError(
                    f"Missing keys {tuple(state_dict)} in loaded state!")
        return model.eval()

    @staticmethod
    def save_model(
        model: torch.nn.Module,
        path: str,
        pattern: Optional[str] = None,
        max_size: Optional[int] = None,
    ) -> None:
        from safetensors.torch import save_file

        from vllm.distributed import get_tensor_model_parallel_rank
        if pattern is None:
            pattern = ShardedStateLoader.DEFAULT_PATTERN
        rank = get_tensor_model_parallel_rank()
        part_idx = 0
        total_size = 0
        state_dict = ShardedStateLoader._filter_subtensors(model.state_dict())
        state_dict_part: Dict[str, torch.Tensor] = {}
        for key, tensor in state_dict.items():
            param_size = tensor.nelement() * tensor.element_size()
            if max_size is not None and total_size + param_size > max_size:
                filename = pattern.format(rank=rank, part=part_idx)
                save_file(
                    state_dict_part,
                    os.path.join(path, filename),
                )
                part_idx += 1
                total_size = 0
                state_dict_part = {}
            state_dict_part[key] = tensor
            total_size += param_size
        if len(state_dict_part) > 0:
            filename = pattern.format(rank=rank, part=part_idx)
            save_file(
                state_dict_part,
                os.path.join(path, filename),
            )


class BitsAndBytesModelLoader(BaseModelLoader):
    """Model loader to load model weights with BitAndBytes quantization."""

    possible_config_file_names = ["adapter_config.json"]

    default_target_modules = [
        ".gate_proj.",
        ".down_proj.",
        ".up_proj.",
        ".q_proj.",
        ".k_proj.",
        ".v_proj.",
        ".o_proj.",
        '.fc1.',
        '.fc2.',
        '.dense.',
        '.query_key_value.',
        '.qkv_proj.',
        '.dense_h_to_4h.',
        '.dense_4h_to_h.',
        '.out_proj.',
    ]

    def __init__(self, load_config: LoadConfig):
        super().__init__(load_config)
        self.support_modules: Dict[str, ModuleProperty] = {}

        # we don't need to quantize the whole model, only the target modules
        # that are specified in the adapter config file. If the adapter config
        # file is not provided, we will quantize the default modules.
        if (not load_config.model_loader_extra_config
                or "qlora_adapter_name_or_path"
                not in load_config.model_loader_extra_config):
            self.target_modules = []
            return

        qlora_adapter = load_config.model_loader_extra_config[
            "qlora_adapter_name_or_path"]

        config_file_path = self._get_config_file(qlora_adapter)

        with open(config_file_path) as f:
            config = json.load(f)
            self.target_modules = config["target_modules"]

    def _get_config_file(self, qlora_adapter: str) -> str:
        is_local = os.path.isdir(qlora_adapter)
        config_file_path = None
        if is_local:
            for file in self.possible_config_file_names:
                config_file_path = os.path.join(qlora_adapter, file)
                if os.path.exists(config_file_path):
                    break
        else:
            hf_api = HfApi()
            repo_files = hf_api.list_repo_files(repo_id=qlora_adapter)
            for file in self.possible_config_file_names:
                if file in repo_files:
                    config_file_path = hf_hub_download(repo_id=qlora_adapter,
                                                       filename=file)
                    break

        if not config_file_path:
            raise ValueError(
                f"Cannot find adapter config file in {qlora_adapter}")

        return config_file_path

    def _get_weight_files(
            self,
            model_name_or_path: str,
            allowed_patterns: List[str],
            revision: Optional[str] = None) -> Tuple[List[str], str]:
        """Retrieve weight files. Download the files if necessary. 
        
        Return the weight files and the file pattern."""
        is_local = os.path.isdir(model_name_or_path)

        if is_local:
            for pattern in allowed_patterns:
                weight_files = glob.glob(
                    os.path.join(model_name_or_path, pattern))
                if weight_files:
                    return weight_files, pattern
        else:
            hf_api = HfApi()
            repo_files = hf_api.list_repo_files(repo_id=model_name_or_path)
            for pattern in allowed_patterns:
                matching_files = fnmatch.filter(repo_files, pattern)
                if matching_files:
                    hf_folder = download_weights_from_hf(
                        model_name_or_path,
                        self.load_config.download_dir,
                        [pattern],
                        revision,
                        ignore_patterns=self.load_config.ignore_patterns,
                    )
                    return glob.glob(os.path.join(hf_folder, pattern)), pattern

        raise RuntimeError(
            f"No model weights found in: `{model_name_or_path}`")

    def _prepare_weights(self, model_name_or_path: str,
                         revision: Optional[str]) -> Tuple[List[str], bool]:
        """Prepare weight files for the model."""

        allowed_patterns = ["*.safetensors", "*.bin", "*.pt"]

        hf_weights_files, matched_pattern = self._get_weight_files(
            model_name_or_path, allowed_patterns, revision)

        if matched_pattern != "*.safetensors":
            hf_weights_files = filter_files_not_needed_for_inference(
                hf_weights_files)

        if len(hf_weights_files) == 0:
            raise RuntimeError(
                f"Cannot find any model weights with `{model_name_or_path}`")

        return hf_weights_files, matched_pattern == "*.safetensors"

    def _hf_weight_iter(self, hf_weights_files, use_safetensors: bool):
        if use_safetensors:
            return safetensors_weights_iterator(hf_weights_files)
        else:
            return pt_weights_iterator(hf_weights_files)

    def _get_quantized_weights_iterator(
        self,
        model_name_or_path: str,
        revision: Optional[str],
        pre_quant: bool,
        load_8bit: bool,
    ) -> Tuple[Generator[Tuple[str, torch.Tensor], None, None], Dict[str,
                                                                     Any]]:
        """Get an iterator to the model weights with bitsandbytes quantization,
        as well as the quantization state dictionary."""

        # only load the bitsandbytes module when needed
        try:
            import bitsandbytes
            if bitsandbytes.__version__ < "0.44.0":
                raise ImportError("bitsandbytes version is wrong. Please "
                                  "install bitsandbytes>=0.44.0.")
        except ImportError as err:
            raise ImportError("Please install bitsandbytes>=0.44.0 via "
                              "`pip install bitsandbytes>=0.44.0` to use "
                              "bitsandbytes quantizer.") from err

        hf_weights_files, use_safetensors = self._prepare_weights(
            model_name_or_path, revision)

        quant_state_dict: Dict[str, Any] = {}

        if pre_quant:
            if load_8bit:
                return self._quantized_8bit_generator(
                    hf_weights_files, use_safetensors,
                    quant_state_dict), quant_state_dict
            else:
                return self._quantized_4bit_generator(
                    hf_weights_files, use_safetensors,
                    quant_state_dict), quant_state_dict

        return self._unquantized_generator(hf_weights_files, use_safetensors,
                                           quant_state_dict), quant_state_dict

    def _is_8bit_weight_name(self, weight_name: str):
        quantized_suffix = {".scb", ".weight_format"}
        return any(weight_name.lower().endswith(suffix)
                   for suffix in quantized_suffix)

    def _is_4bit_weight_name(self, weight_name: str):
        quantized_suffix = {
            "absmax", "quant_map", "nested_absmax", "nested_quant_map",
            "bitsandbytes"
        }
        suffix = weight_name.split(".")[-1]
        return any(q_suffix in suffix for q_suffix in quantized_suffix)

    def _quantized_8bit_generator(self, hf_weights_files, use_safetensors,
                                  quant_state_dict) -> Generator:
        for weight_name, weight_tensor in self._hf_weight_iter(
                hf_weights_files, use_safetensors):
            if not weight_name.lower().endswith(".scb"):
                continue

            weight_key = weight_name.lower().replace(".scb", ".weight")
            quant_state_dict[weight_key] = weight_tensor

        for weight_name, weight_tensor in self._hf_weight_iter(
                hf_weights_files, use_safetensors):

            if self._is_8bit_weight_name(weight_name):
                continue

            if weight_name in quant_state_dict:
                set_weight_attrs(weight_tensor, {"load_in_8bit": True})
                yield weight_name, weight_tensor
            else:
                yield weight_name, weight_tensor

    def _quantized_4bit_generator(self, hf_weights_files, use_safetensors,
                                  quant_state_dict) -> Generator:
        from bitsandbytes.functional import QuantState

        # First iterate over all quant state weights
        weight_iterator = self._hf_weight_iter(hf_weights_files,
                                               use_safetensors)
        temp_state_dict = {}
        for weight_name, weight_tensor in weight_iterator:
            if not self._is_4bit_weight_name(weight_name):
                continue
            # bitsandbytes library requires
            # weight.quant_state.bitsandbytes__* in CPU
            if "quant_state.bitsandbytes" in weight_name:
                temp_state_dict[weight_name] = weight_tensor.cpu().data
            else:
                temp_state_dict[weight_name] = weight_tensor

        # Closure to parse quant_state for each prequant weight
        def _parse_quant_state(param_name: str,
                               temp_state_dict: Dict) -> QuantState:
            quant_state = {}
            for k in temp_state_dict:
                if param_name + "." in k:
                    quant_state[k] = temp_state_dict[k]

            return QuantState.from_dict(quant_state, device="cuda")

        # Second iterate over all prequant and normal weights
        # pre quantized weights would have a quant_state
        for weight_name, weight_tensor in self._hf_weight_iter(
                hf_weights_files, use_safetensors):

            if self._is_4bit_weight_name(weight_name):
                continue

            if (f"{weight_name}.quant_state.bitsandbytes__nf4" \
                    in temp_state_dict) or \
            (f"{weight_name}.quant_state.bitsandbytes__fp4" \
                    in temp_state_dict):
                quant_state = _parse_quant_state(weight_name, temp_state_dict)
                quant_state_dict[weight_name] = quant_state
                yield weight_name, weight_tensor
            else:
                yield weight_name, weight_tensor

    def _unquantized_generator(self, hf_weights_files, use_safetensors,
                               quant_state_dict) -> Generator:
        from bitsandbytes.functional import quantize_4bit
        tp_size = get_tensor_model_parallel_world_size()
        tp_rank = get_tensor_model_parallel_rank()

        for weight_name, weight_tensor in self._hf_weight_iter(
                hf_weights_files, use_safetensors):
            if not weight_name.endswith(".weight"):
                continue

            if target_module := self.support_modules.get(weight_name, False):
                # Without sharding
                if target_module.shard_method == ShardMethod.SHARD_NONE:
                    weight_sub_tensor = weight_tensor
                # Shard by column
                elif target_module.shard_method == ShardMethod.SHARD_BY_COLUMN:
                    total_size = weight_tensor.size(-1)
                    start_index = total_size // tp_size * tp_rank
                    end_index = total_size // tp_size * (tp_rank + 1)
                    weight_sub_tensor = weight_tensor[...,
                                                      start_index:end_index]
                # Weights have fused on disk. In this case, we assume that the
                # weight and module use same name.
                elif any(
                        weight_name.startswith(module)
                        for module in self.maybe_fused_weights_modules):
                    # special case for fused weights
                    # get the size of each shard weight tensor
                    total_shard_sizes = next(
                        (sizes for module, sizes in
                         self.maybe_fused_weights_modules.items()
                         if weight_name.startswith(module)))
                    total_size = weight_tensor.size(0)
                    assert total_size == sum(total_shard_sizes)
                    # get the start/end index of each shard weight tensor
                    total_start_index = list(
                        itertools.accumulate([0] + total_shard_sizes))[:-1]
                    shard_weights_index = [
                        (idx + size // tp_size * tp_rank,
                         idx + size // tp_size * (tp_rank + 1))
                        for idx, size in zip(total_start_index,
                                             total_shard_sizes)
                    ]
                    # slice and reorder the weight tensor
                    weight_tensor = [
                        weight_tensor[start_index:end_index, ...]
                        for start_index, end_index in shard_weights_index
                    ]
                    weight_sub_tensor = torch.cat(weight_tensor, dim=0)
                # Shard by row
                else:
                    total_size = weight_tensor.size(0)
                    start_index = total_size // tp_size * tp_rank
                    end_index = total_size // tp_size * (tp_rank + 1)
                    weight_sub_tensor = weight_tensor[start_index:end_index,
                                                      ...]

                # bitsandbytes requires data in GPU
                if weight_sub_tensor.is_cuda:
                    loaded_weight = weight_sub_tensor
                else:
                    loaded_weight = weight_sub_tensor.cuda()

                # remove the following after the issue is fixed:
                # https://github.com/bitsandbytes-foundation/bitsandbytes/issues/1342
                if loaded_weight.is_contiguous() is False:
                    loaded_weight = loaded_weight.contiguous()

                with set_default_torch_dtype(torch.float32):
                    processed_weight, quant_state = quantize_4bit(
                        loaded_weight,
                        compress_statistics=True,
                        quant_type="nf4")

                quant_state_dict[weight_name] = quant_state
            else:
                processed_weight = weight_tensor

            yield weight_name, processed_weight

    def _get_support_modules(self, model: nn.Module) -> None:

        class ModuleSource(str, enum.Enum):
            FROM_TARGET = "come from self.target_modules"
            FROM_MODEL = "come from model"

        def convert_mapping(original_dict):
            new_dict = {}
            for param_name, (shard_name, index) in original_dict.items():
                if shard_name not in new_dict:
                    new_dict[shard_name] = [None] * (
                        max(v[1] for v in original_dict.values()
                            if v[0] == shard_name) + 1)
                new_dict[shard_name][index] = param_name
            return new_dict

        #TODO: Maybe we can replace bitsandbytes_stacked_params_mapping with
        #packed_modules_mapping.
        stacked_mapping = model.bitsandbytes_stacked_params_mapping
        inverse_stacked_mapping = convert_mapping(stacked_mapping)

        # If `self.target_modules` is not empty, the module names stored inside
        #  correspond to the original transformers names, and these names need
        # to be aligned with vllm's module names.
        for index in range(len(self.target_modules)):
            if (maybe_merged_module :=
                    stacked_mapping.get(self.target_modules[index], None)):
                self.target_modules[index] = maybe_merged_module[0]
        self.target_modules = list(set(self.target_modules))

        if self.target_modules:
            # Determine the supported modules based on `self.target_modules`
            module_candidate = ((name, module, ModuleSource.FROM_TARGET)
                                for name, module in model.named_modules()
                                if any(t in name for t in self.target_modules))
        else:
            # All vllm linear modules support quantization.
            module_candidate = ((name, module, ModuleSource.FROM_MODEL)
                                for name, module in model.named_modules())

        for name, module, moudle_source in module_candidate:
            qual_name = name + ".weight"
            if isinstance(module, (ReplicatedLinear, )):
                self.support_modules[qual_name] = ModuleProperty(
                    qual_name, ShardMethod.SHARD_NONE)
            # In TP, these weights are partitioned along the column
            # dimension (dim=-1)
            elif isinstance(module, (RowParallelLinear, )):
                self.support_modules[qual_name] = ModuleProperty(
                    qual_name, ShardMethod.SHARD_BY_COLUMN)
            # In TP, these weights are partitioned along the row
            # dimension (dim=0)
            elif isinstance(module, (ColumnParallelLinear, )):
                if isinstance(
                        module,
                    (MergedColumnParallelLinear, QKVParallelLinear),
                ):
                    # For these 2 merged linear types, they need to be split
                    # into 2-3 modules according to stacked_params_mapping,
                    # for example:
                    #  "qkv_proj" -> ["q_proj", "k_proj", "v_proj"]
                    last_name = name.split(".")[-1]
                    for replaced_name in inverse_stacked_mapping.get(
                            last_name, []):
                        replaced_name = qual_name.replace(
                            last_name, replaced_name)
                        self.support_modules[replaced_name] = ModuleProperty(
                            replaced_name, ShardMethod.SHARD_BY_ROW)
                else:
                    self.support_modules[qual_name] = ModuleProperty(
                        qual_name, ShardMethod.SHARD_BY_ROW)
            # There are BNB quantization modules that current vllm does not
            # support, providing a warning to help debug.
            elif moudle_source == ModuleSource.FROM_TARGET:
                logger.warning(
                    "vllm currently does not support BNB quantization"
                    "for {%s} in {%s}",
                    qual_name,
                    self.target_modules,
                )

    def _load_weights(self, model_config: ModelConfig,
                      model: nn.Module) -> None:

        if not hasattr(model, 'load_weights'):
            raise AttributeError(
                "The required method 'load_weights' is not defined in class"
                f" {type(model).__name__}.")

        if not hasattr(model, 'bitsandbytes_stacked_params_mapping'):
            raise AttributeError(
                f"Model {type(model).__name__} does not support BitsAndBytes "
                "quantization yet.")

<<<<<<< HEAD
        self._get_support_modules(model)
=======
        if len(self.target_modules) == 0:
            if hasattr(model, 'default_bitsandbytes_target_modules'):
                self.target_modules = model.default_bitsandbytes_target_modules
            else:
                self.target_modules = self.default_target_modules

        # Modules whose weights might have fused on disk
        # we need their output_sizes to make shard in flight correctly with TP
        self.maybe_fused_weights_modules: Dict[str, List[int]] = {}

        for name, module in model.named_modules():
            # Some modules like `ReplicatedLinear` should not have their weights
            # sharded. The reason for implementing it this way is to avoid new
            # static variable in the model implementation.
            if isinstance(module, (ReplicatedLinear, )):
                self.unsharded_weights_modules.append(name)
            # `QKVParallelLinear` and `MergedColumnParallelLinear` might have
            # fused weights on disk. We need to use the output sizes of these
            # modules to shard the weights correctly.
            elif isinstance(module,
                            (QKVParallelLinear, MergedColumnParallelLinear)):
                self.maybe_fused_weights_modules[name] = module.output_sizes
            # In TP, these weights are partitioned along the column
            # dimension (dim=-1)
            elif isinstance(module, (RowParallelLinear, )):
                self.column_sharded_weights_modules.append(name)

>>>>>>> a30a605d
        self.model_type = type(model).__name__

        logger.info("Loading weights with BitsAndBytes quantization. "
                    " May take a while ...")

        quant_config = getattr(model_config.hf_config, "quantization_config",
                               None)

        pre_quant = False
        if quant_config is not None:
            quant_method = quant_config.get('quant_method')
            if quant_method == "bitsandbytes":
                pre_quant = True
            else:
                raise ValueError(
                    f"BitsAndBytes loader does not support {quant_method} "
                    "quantization")

        # The quant_states in pre_quantized models cannot work with a split
        # weight tensor. So TP does not work with pre_quantized bnb models.
        if pre_quant and get_tensor_model_parallel_world_size() > 1:
            raise ValueError(
                "Prequant BitsAndBytes models with TP is not supported."
                "Please try with PP.")

        load_8bit = False
        if pre_quant:
            load_8bit = quant_config.get('load_in_8bit', False)

        qweight_iterator, quant_state_dict = \
            self._get_quantized_weights_iterator(
            model_config.model, model_config.revision, pre_quant, load_8bit)

        model.load_weights(qweight_iterator)

        torch.cuda.empty_cache()

        param_dict = dict(model.named_parameters())
        stacked_quant_state_dict: Dict[str, Dict[int, Any]] = {}
        # TODO: Change this lazy import to normal import
        # after the checks are updated to run on a new version
        from vllm.model_executor.models.utils import is_pp_missing_parameter
        for quant_param_name in quant_state_dict:
            if is_pp_missing_parameter(quant_param_name, model):
                continue

            non_stacked_param_name = quant_param_name

            shard_index = 0
            for shard_name, (
                    weight_name, index
            ) in model.bitsandbytes_stacked_params_mapping.items():

                shard_pos = quant_param_name.find(shard_name)
                # Some models, such as MiniCPM V2.5/2.6, contain both
                # module names 'kv_proj' and 'qkv_proj'. To prevent 'kv_proj'
                # from being incorrectly identified as being present in
                # 'vpm.encoder.layers.0.self_attn.qkv_proj.weight
                if shard_pos > 0 and quant_param_name[shard_pos - 1] == ".":
                    shard_index = index
                    quant_param_name = quant_param_name.replace(
                        shard_name, weight_name)
                    break

            if quant_param_name not in param_dict:
                raise ValueError(
                    f"Parameter {quant_param_name} not found in the model.")

            if quant_param_name not in stacked_quant_state_dict:
                stacked_quant_state_dict[quant_param_name] = {}

            stacked_quant_state_dict[quant_param_name][shard_index] = (
                quant_state_dict[non_stacked_param_name])

        # save quant_states and offsets as the attributes of the parameters
        for param_name, param in param_dict.items():
            if param_name in stacked_quant_state_dict:
                quant_states = stacked_quant_state_dict[param_name]
                set_weight_attrs(param, {"bnb_quant_state": quant_states})

                pack_ratio = getattr(param, "pack_factor", -1)
                if pack_ratio == -1:
                    raise ValueError(
                        f"pack_factor not set for parameter {param_name}.")

                num_elements = [0] * len(quant_states)
                for seq, quant_state in quant_states.items():
                    num_elements[seq] = math.prod(
                        quant_state.shape) // pack_ratio

                offsets = np.concatenate(([0], np.cumsum(num_elements)))
                set_weight_attrs(param, {"bnb_shard_offsets": offsets})

                if load_8bit:
                    set_weight_attrs(
                        param, {"matmul_state": [None] * len(quant_states)})

    def download_model(self, model_config: ModelConfig) -> None:
        self._prepare_weights(model_config.model, model_config.revision)

    def load_model(self, vllm_config: VllmConfig) -> nn.Module:
        device_config = vllm_config.device_config
        model_config = vllm_config.model_config
        with set_default_torch_dtype(model_config.dtype):
            with torch.device(device_config.device):
                model = _initialize_model(vllm_config=vllm_config)

                self._load_weights(model_config, model)

        return model.eval()


class GGUFModelLoader(BaseModelLoader):
    """
    Model loader that can load GGUF files. This is useful for loading models
    that are quantized with GGUF and saved in the GGUF format. This loader
    supports loading both full models and sharded models.
    """

    def __init__(self, load_config: LoadConfig):
        super().__init__(load_config)
        if load_config.model_loader_extra_config:
            raise ValueError(f"Model loader extra config is not supported for "
                             f"load format {load_config.load_format}")

    def _prepare_weights(self, model_name_or_path: str):
        if os.path.isfile(model_name_or_path):
            return model_name_or_path
        else:
            raise ValueError(f"{model_name_or_path} is not a file.")

    def _get_gguf_weights_map(self, model_config: ModelConfig):
        """
        GGUF uses this naming convention for their tensors from HF checkpoint:
        `blk.N.BB.weight` and `blk.N.BB.bias`
        where N signifies the block number of a layer, and BB signifies the
        attention/mlp layer components.
        See "Standardized tensor names" in
        https://github.com/ggerganov/ggml/blob/master/docs/gguf.md for details.
        """
        config = model_config.hf_config
        model_type = config.model_type
        # hack: ggufs have a different name than transformers
        if model_type == "cohere":
            model_type = "command-r"
        arch = None
        for key, value in gguf.MODEL_ARCH_NAMES.items():
            if value == model_type:
                arch = key
                break
        if arch is None:
            raise RuntimeError(f"Unknown gguf model_type: {model_type}")
        num_layers = config.num_hidden_layers
        name_map = gguf.get_tensor_name_map(arch, num_layers)
        with torch.device("meta"):
            dummy_model = AutoModelForCausalLM.from_config(config)
        state_dict = dummy_model.state_dict()

        gguf_to_hf_name_map = {}
        for hf_name in state_dict:
            name, suffix = hf_name.rsplit(".", 1)
            gguf_name = name_map.get_name(name)
            gguf_to_hf_name_map[f"{gguf_name}.{suffix}"] = hf_name
        return gguf_to_hf_name_map

    def _get_weights_iterator(
        self, model_name_or_path: str, gguf_to_hf_name_map: Dict[str, str]
    ) -> Generator[Tuple[str, torch.Tensor], None, None]:
        return gguf_quant_weights_iterator(model_name_or_path,
                                           gguf_to_hf_name_map)

    def download_model(self, model_config: ModelConfig) -> None:
        self._prepare_weights(model_config.model)

    def load_model(self, vllm_config: VllmConfig) -> nn.Module:
        device_config = vllm_config.device_config
        model_config = vllm_config.model_config
        local_model_path = self._prepare_weights(model_config.model)
        gguf_weights_map = self._get_gguf_weights_map(model_config)
        # we can only know if tie word embeddings after mapping weights
        if "lm_head.weight" in get_gguf_extra_tensor_names(
                local_model_path, gguf_weights_map):
            model_config.hf_config.update({"tie_word_embeddings": True})

        with set_default_torch_dtype(model_config.dtype):
            with torch.device(device_config.device):
                model = _initialize_model(vllm_config=vllm_config)
            model.load_weights(
                self._get_weights_iterator(local_model_path, gguf_weights_map))
        return model


def get_model_loader(load_config: LoadConfig) -> BaseModelLoader:
    """Get a model loader based on the load format."""

    if isinstance(load_config.load_format, type):
        return load_config.load_format(load_config)

    if load_config.load_format == LoadFormat.DUMMY:
        return DummyModelLoader(load_config)

    if load_config.load_format == LoadFormat.TENSORIZER:
        return TensorizerLoader(load_config)

    if load_config.load_format == LoadFormat.SHARDED_STATE:
        return ShardedStateLoader(load_config)

    if load_config.load_format == LoadFormat.BITSANDBYTES:
        return BitsAndBytesModelLoader(load_config)

    if load_config.load_format == LoadFormat.GGUF:
        return GGUFModelLoader(load_config)

    return DefaultModelLoader(load_config)<|MERGE_RESOLUTION|>--- conflicted
+++ resolved
@@ -30,12 +30,8 @@
                               get_tensor_model_parallel_world_size)
 from vllm.envs import VLLM_USE_MODELSCOPE
 from vllm.logger import init_logger
-<<<<<<< HEAD
 from vllm.model_executor.layers.linear import (ColumnParallelLinear,
                                                MergedColumnParallelLinear,
-=======
-from vllm.model_executor.layers.linear import (MergedColumnParallelLinear,
->>>>>>> a30a605d
                                                QKVParallelLinear,
                                                ReplicatedLinear,
                                                RowParallelLinear)
@@ -1111,9 +1107,6 @@
                 f"Model {type(model).__name__} does not support BitsAndBytes "
                 "quantization yet.")
 
-<<<<<<< HEAD
-        self._get_support_modules(model)
-=======
         if len(self.target_modules) == 0:
             if hasattr(model, 'default_bitsandbytes_target_modules'):
                 self.target_modules = model.default_bitsandbytes_target_modules
@@ -1141,7 +1134,6 @@
             elif isinstance(module, (RowParallelLinear, )):
                 self.column_sharded_weights_modules.append(name)
 
->>>>>>> a30a605d
         self.model_type = type(model).__name__
 
         logger.info("Loading weights with BitsAndBytes quantization. "
