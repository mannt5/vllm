# ruff: noqa: SIM117
import collections
import copy
import glob
import os
from abc import ABC, abstractmethod
from typing import Any, Dict, Generator, List, Optional, Tuple, Type

import huggingface_hub
import torch
from torch import nn

from vllm.config import (CacheConfig, DeviceConfig, LoadConfig, LoadFormat,
                         LoRAConfig, ModelConfig, ParallelConfig,
                         SchedulerConfig, VisionLanguageConfig)
from vllm.envs import VLLM_USE_MODELSCOPE
from vllm.logger import init_logger
from vllm.model_executor.layers.quantization.base_config import (
    QuantizationConfig)
from vllm.model_executor.model_loader.tensorizer import (
    TensorizerConfig, is_vllm_tensorized, load_with_tensorizer,
    tensorizer_weights_iterator)
from vllm.model_executor.model_loader.utils import (get_model_architecture,
                                                    set_default_torch_dtype)
from vllm.model_executor.model_loader.weight_utils import (
    download_weights_from_hf, filter_files_not_needed_for_inference,
    get_quant_config, initialize_dummy_weights, np_cache_weights_iterator,
    pt_weights_iterator, safetensors_weights_iterator)
<<<<<<< HEAD
from vllm.model_executor.models.llava import LlavaForConditionalGeneration
from vllm.model_executor.models.idefics2 import Idefics2ForConditionalGeneration

if TYPE_CHECKING:
    from vllm.model_executor.layers.linear import LinearMethodBase

_VISION_MODEL_CLASSES = [
    LlavaForConditionalGeneration, Idefics2ForConditionalGeneration
]
=======
from vllm.model_executor.models.vlm_base import VisionLanguageModelBase
>>>>>>> f12c3b5b

logger = init_logger(__name__)


def _get_quantization_config(
        model_config: ModelConfig,
        load_config: LoadConfig) -> Optional[QuantizationConfig]:
    """Get the quantization config."""
    if model_config.quantization is not None:
        quant_config = get_quant_config(model_config, load_config)
        capability = torch.cuda.get_device_capability()
        capability = capability[0] * 10 + capability[1]
        if capability < quant_config.get_min_capability():
            raise ValueError(
                f"The quantization method {model_config.quantization} is not "
                "supported for the current GPU. "
                f"Minimum capability: {quant_config.get_min_capability()}. "
                f"Current capability: {capability}.")
        supported_dtypes = quant_config.get_supported_act_dtypes()
        if model_config.dtype not in supported_dtypes:
            raise ValueError(
                f"{model_config.dtype} is not supported for quantization "
                f"method {model_config.quantization}. Supported dtypes: "
                f"{supported_dtypes}")
        return quant_config
    return None


def _get_model_initialization_kwargs(
        model_class: Type[nn.Module], lora_config: Optional[LoRAConfig],
        vision_language_config: Optional[VisionLanguageConfig]
) -> Dict[str, Any]:
    """Get extra kwargs for model initialization."""
    extra_kwargs = {}
    if hasattr(model_class, "supported_lora_modules"):
        extra_kwargs["lora_config"] = lora_config
    elif lora_config:
        raise ValueError(
            f"Model {model_class.__name__} does not support LoRA, "
            "but LoRA is enabled. Support for this model may "
            "be added in the future. If this is important to you, "
            "please open an issue on github.")
    elif issubclass(model_class, VisionLanguageModelBase):
        if vision_language_config is None:
            raise ValueError("Provide `image_input_type` and other vision "
                             "related configurations through LLM entrypoint "
                             "or engine arguments.")

        extra_kwargs["vision_language_config"] = vision_language_config
    return extra_kwargs


def _initialize_model(model_config: ModelConfig, load_config: LoadConfig,
                      lora_config: Optional[LoRAConfig],
                      vision_language_config: Optional[VisionLanguageConfig],
                      cache_config: CacheConfig) -> nn.Module:
    """Initialize a model with the given configurations."""
    model_class = get_model_architecture(model_config)[0]
<<<<<<< HEAD
    linear_method = _get_linear_method(model_config, load_config)
=======
    quant_config = _get_quantization_config(model_config, load_config)

>>>>>>> f12c3b5b
    return model_class(config=model_config.hf_config,
                       cache_config=cache_config,
                       quant_config=quant_config,
                       **_get_model_initialization_kwargs(
                           model_class, lora_config, vision_language_config))


class BaseModelLoader(ABC):
    """Base class for model loaders."""

    def __init__(self, load_config: LoadConfig):
        self.load_config = load_config

    @abstractmethod
    def load_model(self, *, model_config: ModelConfig,
                   device_config: DeviceConfig,
                   lora_config: Optional[LoRAConfig],
                   vision_language_config: Optional[VisionLanguageConfig],
                   parallel_config: ParallelConfig,
                   scheduler_config: SchedulerConfig,
                   cache_config: CacheConfig) -> nn.Module:
        """Load a model with the given configurations."""
        ...


class DefaultModelLoader(BaseModelLoader):
    """Model loader that can load different file types from disk."""

    def __init__(self, load_config: LoadConfig):
        super().__init__(load_config)
        if load_config.model_loader_extra_config:
            raise ValueError(f"Model loader extra config is not supported for "
                             f"load format {load_config.load_format}")

    def _maybe_download_from_modelscope(
            self, model: str, revision: Optional[str]) -> Optional[str]:
        """Download model from ModelScope hub if VLLM_USE_MODELSCOPE is True.
        
        Returns the path to the downloaded model, or None if the model is not
        downloaded from ModelScope."""
        if VLLM_USE_MODELSCOPE:
            # download model from ModelScope hub,
            # lazy import so that modelscope is not required for normal use.
            # pylint: disable=C.
            from modelscope.hub.snapshot_download import snapshot_download

            if not os.path.exists(model):
                model_path = snapshot_download(
                    model_id=model,
                    cache_dir=self.load_config.download_dir,
                    local_files_only=huggingface_hub.constants.HF_HUB_OFFLINE,
                    revision=revision,
                )
            else:
                model_path = model
            return model_path
        return None

    def _prepare_weights(self, model_name_or_path: str,
                         revision: Optional[str],
                         fall_back_to_pt: bool) -> Tuple[str, List[str], bool]:
        """Prepare weights for the model.

        If the model is not local, it will be downloaded."""
        model_name_or_path = self._maybe_download_from_modelscope(
            model_name_or_path, revision) or model_name_or_path

        is_local = os.path.isdir(model_name_or_path)
        load_format = self.load_config.load_format
        use_safetensors = False
        # Some quantized models use .pt files for storing the weights.
        if load_format == LoadFormat.AUTO:
            allow_patterns = ["*.safetensors", "*.bin"]
        elif load_format == LoadFormat.SAFETENSORS:
            use_safetensors = True
            allow_patterns = ["*.safetensors"]
        elif load_format == LoadFormat.PT:
            allow_patterns = ["*.pt"]
        elif load_format == LoadFormat.NPCACHE:
            allow_patterns = ["*.bin"]
        else:
            raise ValueError(f"Unknown load_format: {load_format}")

        if fall_back_to_pt:
            allow_patterns += ["*.pt"]

        if not is_local:
            hf_folder = download_weights_from_hf(model_name_or_path,
                                                 self.load_config.download_dir,
                                                 allow_patterns, revision)
        else:
            hf_folder = model_name_or_path

        hf_weights_files: List[str] = []
        for pattern in allow_patterns:
            hf_weights_files += glob.glob(os.path.join(hf_folder, pattern))
            if len(hf_weights_files) > 0:
                if pattern == "*.safetensors":
                    use_safetensors = True
                break

        if not use_safetensors:
            hf_weights_files = filter_files_not_needed_for_inference(
                hf_weights_files)

        if len(hf_weights_files) == 0:
            raise RuntimeError(
                f"Cannot find any model weights with `{model_name_or_path}`")

        return hf_folder, hf_weights_files, use_safetensors

    def _get_weights_iterator(
        self, model_name_or_path: str, revision: Optional[str],
        fall_back_to_pt: bool
    ) -> Generator[Tuple[str, torch.Tensor], None, None]:
        """Get an iterator for the model weights based on the load format."""
        hf_folder, hf_weights_files, use_safetensors = self._prepare_weights(
            model_name_or_path, revision, fall_back_to_pt)
        if self.load_config.load_format == LoadFormat.NPCACHE:
            # Currently np_cache only support *.bin checkpoints
            assert use_safetensors is False
            return np_cache_weights_iterator(model_name_or_path,
                                             self.load_config.download_dir,
                                             hf_folder, hf_weights_files)
        if use_safetensors:
            return safetensors_weights_iterator(hf_weights_files)
        return pt_weights_iterator(hf_weights_files)

    def load_model(self, *, model_config: ModelConfig,
                   device_config: DeviceConfig,
                   lora_config: Optional[LoRAConfig],
                   vision_language_config: Optional[VisionLanguageConfig],
                   parallel_config: ParallelConfig,
                   scheduler_config: SchedulerConfig,
                   cache_config: CacheConfig) -> nn.Module:
        with set_default_torch_dtype(model_config.dtype):
            with torch.device(device_config.device):
                model = _initialize_model(model_config, self.load_config,
                                          lora_config, vision_language_config,
                                          cache_config)
            model.load_weights(
                self._get_weights_iterator(model_config.model,
                                           model_config.revision,
                                           fall_back_to_pt=getattr(
                                               model,
                                               "fall_back_to_pt_during_load",
                                               True)), )
            for _, module in model.named_modules():
                quant_method = getattr(module, "quant_method", None)
                if quant_method is not None:
                    quant_method.process_weights_after_loading(module)
                # FIXME: Remove this after Mixtral is updated
                # to use quant_method.
                if hasattr(module, "process_weights_after_loading"):
                    module.process_weights_after_loading()
        return model.eval()


class DummyModelLoader(BaseModelLoader):
    """Model loader that will set model weights to random values."""

    def __init__(self, load_config: LoadConfig):
        super().__init__(load_config)
        if load_config.model_loader_extra_config:
            raise ValueError(f"Model loader extra config is not supported for "
                             f"load format {load_config.load_format}")

    def load_model(self, *, model_config: ModelConfig,
                   device_config: DeviceConfig,
                   lora_config: Optional[LoRAConfig],
                   vision_language_config: Optional[VisionLanguageConfig],
                   parallel_config: ParallelConfig,
                   scheduler_config: SchedulerConfig,
                   cache_config: CacheConfig) -> nn.Module:
        with set_default_torch_dtype(model_config.dtype):
            with torch.device(device_config.device):
                model = _initialize_model(model_config, self.load_config,
                                          lora_config, vision_language_config,
                                          cache_config)
            # NOTE(woosuk): For accurate performance evaluation, we assign
            # random values to the weights.
            initialize_dummy_weights(model)
        return model.eval()


class TensorizerLoader(BaseModelLoader):
    """Model loader using CoreWeave's tensorizer library."""

    def __init__(self, load_config: LoadConfig):
        super().__init__(load_config)
        if isinstance(load_config.model_loader_extra_config, TensorizerConfig):
            self.tensorizer_config = load_config.model_loader_extra_config
        else:
            self.tensorizer_config = TensorizerConfig(
                **load_config.model_loader_extra_config)

    def _verify_config(self, model_config: ModelConfig,
                       parallel_config: ParallelConfig):
        self.tensorizer_config.verify_with_model_config(model_config)
        self.tensorizer_config.verify_with_parallel_config(parallel_config)

    def _get_weights_iterator(
            self) -> Generator[Tuple[str, torch.Tensor], None, None]:
        tensorizer_args = self.tensorizer_config._construct_tensorizer_args()
        return tensorizer_weights_iterator(tensorizer_args)

    def _load_model_serialized_cpu(
        self,
        model_config: ModelConfig,
        device_config: DeviceConfig,
        lora_config: Optional[LoRAConfig],
        vision_language_config: Optional[VisionLanguageConfig],
        cache_config: CacheConfig,
    ) -> nn.Module:
        """Load a serialized model with tensorizer to the CPU.

        This is only necessary when the model isn't vLLM-tensorized (see
        examples/tensorize_vllm_model.py) This should still be faster than
        default HuggingFace loading, but will be slower than loading a
        vLLM-tensorized model.
        """
        with set_default_torch_dtype(model_config.dtype):
            with torch.device(device_config.device):
                model = _initialize_model(model_config, self.load_config,
                                          lora_config, vision_language_config,
                                          cache_config)

            model.load_weights(self._get_weights_iterator())
        return model.eval()

    def _load_model_serialized(
        self,
        model_config: ModelConfig,
        device_config: DeviceConfig,
        lora_config: Optional[LoRAConfig],
        vision_language_config: Optional[VisionLanguageConfig],
        cache_config: CacheConfig,
    ) -> nn.Module:
        """Load a serialized model with tensorizer.

        Expects a vLLM-tensorized model. See the
        examples/tensorize_vllm_model.py example script
        for serializing vLLM models."""
        with set_default_torch_dtype(model_config.dtype):
            with torch.device(device_config.device):
                model_class = get_model_architecture(model_config)[0]
                quant_config = _get_quantization_config(
                    model_config, self.load_config)
                extra_kwargs = _get_model_initialization_kwargs(
                    model_class, lora_config, vision_language_config)
                extra_kwargs["quant_config"] = quant_config
                extra_kwargs["cache_config"] = cache_config

                tensorizer_config = copy.copy(self.tensorizer_config)
                tensorizer_config.model_class = model_class
                tensorizer_config.hf_config = model_config.hf_config
                tensorizer_config.dtype = model_config.dtype

                model = load_with_tensorizer(tensorizer_config, **extra_kwargs)
        return model.eval()

    def load_model(self, *, model_config: ModelConfig,
                   device_config: DeviceConfig,
                   lora_config: Optional[LoRAConfig],
                   vision_language_config: Optional[VisionLanguageConfig],
                   parallel_config: ParallelConfig,
                   scheduler_config: SchedulerConfig,
                   cache_config: CacheConfig) -> nn.Module:
        self._verify_config(model_config, parallel_config)

        if is_vllm_tensorized(self.tensorizer_config):
            return self._load_model_serialized(model_config, device_config,
                                               lora_config,
                                               vision_language_config,
                                               cache_config)
        return self._load_model_serialized_cpu(model_config, device_config,
                                               lora_config,
                                               vision_language_config,
                                               cache_config)


class ShardedStateLoader(BaseModelLoader):
    """
    Model loader that directly loads each worker's model state dict, which
    enables a fast load path for large tensor-parallel models where each worker
    only needs to read its own shard rather than the entire checkpoint. See
    `examples/save_sharded_states.py` for creating a sharded checkpoint.
    """

    DEFAULT_PATTERN = "model-rank-{rank}-part-{part}.safetensors"

    def __init__(self, load_config: LoadConfig):
        super().__init__(load_config)
        extra_config = ({} if load_config.model_loader_extra_config is None
                        else load_config.model_loader_extra_config.copy())
        self.pattern = extra_config.pop("pattern", self.DEFAULT_PATTERN)
        if extra_config:
            raise ValueError(f"Unexpected extra config keys for load format "
                             f"{load_config.load_format}: "
                             f"{load_config.model_loader_extra_config.keys()}")

    @staticmethod
    def _filter_subtensors(
            tensors: Dict[str, torch.Tensor]) -> Dict[str, torch.Tensor]:
        """
        Filter out all tensors that share the same memory or a subset of the
        memory of another tensor.
        """
        same_storage_groups = collections.defaultdict(list)
        for key, tensor in tensors.items():
            if tensor.numel():
                ptr = tensor.untyped_storage().data_ptr()
                same_storage_groups[tensor.device, ptr].append((key, tensor))

        def get_end_ptr(tensor: torch.Tensor) -> int:
            return tensor.view(-1)[-1].data_ptr() + tensor.element_size()

        result = {}
        for group in same_storage_groups.values():
            for k, t in group:
                a, b = t.data_ptr(), get_end_ptr(t)
                for k2, t2 in group:
                    if not t2.is_contiguous():
                        continue
                    a2, b2 = t2.data_ptr(), get_end_ptr(t2)
                    if a < a2 or b2 < b:
                        continue
                    if a2 < a or b < b2 or not t.is_contiguous():
                        break  # t2 covers strictly more memory than t.
                    if k2 < k:
                        # Same tensors, keep the one with the smaller key.
                        break
                else:
                    result[k] = t
        return result

    def _prepare_weights(self, model_name_or_path: str,
                         revision: Optional[str]):
        if os.path.isdir(model_name_or_path):
            return model_name_or_path
        else:
            allow_patterns = ["*.safetensors"]
            return download_weights_from_hf(model_name_or_path,
                                            self.load_config.download_dir,
                                            allow_patterns, revision)

    def load_model(self, *, model_config: ModelConfig,
                   device_config: DeviceConfig,
                   lora_config: Optional[LoRAConfig],
                   vision_language_config: Optional[VisionLanguageConfig],
                   parallel_config: ParallelConfig,
                   scheduler_config: SchedulerConfig,
                   cache_config: CacheConfig) -> nn.Module:
        from safetensors.torch import safe_open

        from vllm.distributed import get_tensor_model_parallel_rank

        local_model_path = self._prepare_weights(model_config.model,
                                                 model_config.revision)

        with set_default_torch_dtype(model_config.dtype):
            with torch.device(device_config.device):
                model = _initialize_model(model_config, self.load_config,
                                          lora_config, vision_language_config,
                                          cache_config)
            rank = get_tensor_model_parallel_rank()
            pattern = os.path.join(
                local_model_path,
                self.pattern.format(rank=rank, part="*"),
            )
            filepaths = glob.glob(pattern)
            if not filepaths:
                # TODO: support un-sharded checkpoints too
                raise ValueError(
                    f"Could not find checkpoint files '{pattern}', only "
                    f"pre-sharded checkpoints are currently supported!")
            state_dict = self._filter_subtensors(model.state_dict())
            for path in filepaths:
                with safe_open(path, framework="pt") as f:
                    for key in f.keys():  # noqa: SIM118
                        tensor = f.get_tensor(key)
                        # If loading with LoRA enabled, additional padding may
                        # be added to certain parameters. We only load into a
                        # narrowed view of the parameter data.
                        param_data = state_dict[key].data
                        param_shape = state_dict[key].shape
                        for dim, size in enumerate(tensor.shape):
                            if size < param_shape[dim]:
                                param_data = param_data.narrow(dim, 0, size)
                        if tensor.shape != param_shape:
                            logger.warning(
                                "loading tensor of shape %s into "
                                "parameter '%s' of shape %s", tensor.shape,
                                key, param_shape)
                        param_data.copy_(tensor)
                        state_dict.pop(key)
            if state_dict:
                raise ValueError(
                    f"Missing keys {tuple(state_dict)} in loaded state!")
        return model.eval()

    @staticmethod
    def save_model(
        model: torch.nn.Module,
        path: str,
        pattern: Optional[str] = None,
        max_size: Optional[int] = None,
    ) -> None:
        from safetensors.torch import save_file

        from vllm.distributed import get_tensor_model_parallel_rank
        if pattern is None:
            pattern = ShardedStateLoader.DEFAULT_PATTERN
        rank = get_tensor_model_parallel_rank()
        part_idx = 0
        total_size = 0
        state_dict = ShardedStateLoader._filter_subtensors(model.state_dict())
        state_dict_part: Dict[str, torch.Tensor] = {}
        for key, tensor in state_dict.items():
            param_size = tensor.nelement() * tensor.element_size()
            if max_size is not None and total_size + param_size > max_size:
                filename = pattern.format(rank=rank, part=part_idx)
                save_file(
                    state_dict_part,
                    os.path.join(path, filename),
                )
                part_idx += 1
                total_size = 0
                state_dict_part = {}
            state_dict_part[key] = tensor
            total_size += param_size
        if len(state_dict_part) > 0:
            filename = pattern.format(rank=rank, part=part_idx)
            save_file(
                state_dict_part,
                os.path.join(path, filename),
            )


def get_model_loader(load_config: LoadConfig) -> BaseModelLoader:
    """Get a model loader based on the load format."""

    if isinstance(load_config.load_format, type):
        return load_config.load_format(load_config)

    if load_config.load_format == LoadFormat.DUMMY:
        return DummyModelLoader(load_config)

    if load_config.load_format == LoadFormat.TENSORIZER:
        return TensorizerLoader(load_config)

    if load_config.load_format == LoadFormat.SHARDED_STATE:
        return ShardedStateLoader(load_config)

    return DefaultModelLoader(load_config)<|MERGE_RESOLUTION|>--- conflicted
+++ resolved
@@ -26,19 +26,7 @@
     download_weights_from_hf, filter_files_not_needed_for_inference,
     get_quant_config, initialize_dummy_weights, np_cache_weights_iterator,
     pt_weights_iterator, safetensors_weights_iterator)
-<<<<<<< HEAD
-from vllm.model_executor.models.llava import LlavaForConditionalGeneration
-from vllm.model_executor.models.idefics2 import Idefics2ForConditionalGeneration
-
-if TYPE_CHECKING:
-    from vllm.model_executor.layers.linear import LinearMethodBase
-
-_VISION_MODEL_CLASSES = [
-    LlavaForConditionalGeneration, Idefics2ForConditionalGeneration
-]
-=======
 from vllm.model_executor.models.vlm_base import VisionLanguageModelBase
->>>>>>> f12c3b5b
 
 logger = init_logger(__name__)
 
@@ -97,12 +85,8 @@
                       cache_config: CacheConfig) -> nn.Module:
     """Initialize a model with the given configurations."""
     model_class = get_model_architecture(model_config)[0]
-<<<<<<< HEAD
     linear_method = _get_linear_method(model_config, load_config)
-=======
-    quant_config = _get_quantization_config(model_config, load_config)
-
->>>>>>> f12c3b5b
+
     return model_class(config=model_config.hf_config,
                        cache_config=cache_config,
                        quant_config=quant_config,
