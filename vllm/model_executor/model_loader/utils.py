--- conflicted
+++ resolved
@@ -23,10 +23,7 @@
 from vllm.model_executor.models import ModelRegistry
 from vllm.model_executor.models.adapters import (as_embedding_model,
                                                  as_reward_model)
-<<<<<<< HEAD
-=======
 from vllm.model_executor.models.interfaces import SupportsQuant
->>>>>>> 110df743
 from vllm.utils import is_pin_memory_available
 
 logger = init_logger(__name__)
@@ -61,13 +58,9 @@
     all_params = [param.name for param in signatures.parameters.values()]
     if "vllm_config" in all_params and "prefix" in all_params:
         # new-style model class
-<<<<<<< HEAD
-        with set_current_vllm_config(vllm_config, check_compile=True):
-=======
         with set_current_vllm_config(vllm_config,
                                      check_compile=True,
                                      prefix=prefix):
->>>>>>> 110df743
             return model_class(vllm_config=vllm_config, prefix=prefix)
 
     msg = ("vLLM model class should accept `vllm_config` and `prefix` as "
@@ -95,13 +88,9 @@
         kwargs["lora_config"] = vllm_config.lora_config
     if "scheduler_config" in all_params:
         kwargs["scheduler_config"] = vllm_config.scheduler_config
-<<<<<<< HEAD
-    with set_current_vllm_config(vllm_config, check_compile=True):
-=======
     with set_current_vllm_config(vllm_config,
                                  check_compile=True,
                                  prefix=prefix):
->>>>>>> 110df743
         return model_class(**kwargs)
 
 
