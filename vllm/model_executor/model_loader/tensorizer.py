--- conflicted
+++ resolved
@@ -13,11 +13,7 @@
 from collections.abc import Generator
 from dataclasses import dataclass
 from functools import partial
-<<<<<<< HEAD
-from typing import Any, BinaryIO, Optional, Union
-=======
 from typing import TYPE_CHECKING, Any, BinaryIO, Optional, Union
->>>>>>> 110df743
 
 import regex as re
 import torch
@@ -28,10 +24,6 @@
 import vllm.envs as envs
 from vllm.config import (ModelConfig, ParallelConfig, VllmConfig,
                          set_current_vllm_config)
-<<<<<<< HEAD
-from vllm.engine.arg_utils import EngineArgs
-=======
->>>>>>> 110df743
 from vllm.logger import init_logger
 from vllm.model_executor.layers.vocab_parallel_embedding import (
     VocabParallelEmbedding)
