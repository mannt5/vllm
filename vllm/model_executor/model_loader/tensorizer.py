--- conflicted
+++ resolved
@@ -4,21 +4,18 @@
 import contextlib
 import contextvars
 import dataclasses
-import io
-from pathlib import Path
 import json
 import os
 import tempfile
 import threading
 import time
-from collections.abc import Generator
-from dataclasses import dataclass, field, fields, asdict
-from functools import partial
-from typing import Any, BinaryIO, Optional, Union
-from collections.abc import MutableMapping
+from collections.abc import Generator, MutableMapping
+from dataclasses import asdict, dataclass, field, fields
+from typing import Any, Optional, Union
 
 import regex as re
 import torch
+from huggingface_hub import snapshot_download
 from torch import nn
 from torch.utils._python_dispatch import TorchDispatchMode
 from transformers import PretrainedConfig
@@ -28,9 +25,7 @@
 from vllm.engine.arg_utils import EngineArgs
 from vllm.logger import init_logger
 from vllm.model_executor.layers.vocab_parallel_embedding import (
-    VocabParallelEmbedding
-)
-from huggingface_hub import snapshot_download
+    VocabParallelEmbedding)
 from vllm.utils import FlexibleArgumentParser, PlaceholderModule
 
 try:
@@ -59,21 +54,21 @@
 
 logger = init_logger(__name__)
 
-<<<<<<< HEAD
+
 def is_valid_deserialization_uri(uri: str) -> bool:
     scheme = uri.lower().split("://")[0]
     return scheme in {"s3", "http", "https"} or os.path.exists(uri)
-=======
+
+
 def tensorizer_kwargs_arg(value):
     loaded = json.loads(value)
     if not isinstance(loaded, dict):
         raise argparse.ArgumentTypeError(
             f"Not deserializable to dict: {value}. serialization_kwargs and "
             f"deserialization_kwargs must be "
-            f"deserializable from a JSON string to a dictionary. "
-        )
+            f"deserializable from a JSON string to a dictionary. ")
     return loaded
->>>>>>> e85685e5
+
 
 class MetaTensorMode(TorchDispatchMode):
 
@@ -157,11 +152,16 @@
     s3_secret_access_key: Optional[str] = None
     s3_endpoint: Optional[str] = None
     lora_dir: Optional[str] = None
-<<<<<<< HEAD
-    _extra_serialization_attrs: Optional[dict[str, Any]] = field(init=False, default=None)
-    _model_cls: Optional[type[torch.nn.Module]] = field(init=False, default=None)
+    stream_kwargs: Optional[dict[str, Any]] = None
+    serialization_kwargs: Optional[dict[str, Any]] = None
+    deserialization_kwargs: Optional[dict[str, Any]] = None
+    _extra_serialization_attrs: Optional[dict[str, Any]] = field(init=False,
+                                                                 default=None)
+    _model_cls: Optional[type[torch.nn.Module]] = field(init=False,
+                                                        default=None)
     _hf_config: Optional[PretrainedConfig] = field(init=False, default=None)
-    _model_cls_dtype: Optional[Union[str, torch.dtype]] = field(init=False, default=None)
+    _model_cls_dtype: Optional[Union[str, torch.dtype]] = field(init=False,
+                                                                default=None)
     _is_sharded: bool = field(init=False, default=None)
     """
     Args for the TensorizerConfig class. These are used to configure the 
@@ -208,49 +208,21 @@
           this is the only necessary parameter to pass to this object's 
           initializer.
   """
-=======
-    stream_kwargs: Optional[dict[str, Any]] = None
-    serialization_kwargs: Optional[dict[str, Any]] = None
-    deserialization_kwargs: Optional[dict[str, Any]] = None
-    _is_sharded: bool = False
->>>>>>> e85685e5
 
     def __post_init__(self):
         # check if the configuration is for a sharded vLLM model
         self._is_sharded = isinstance(self.tensorizer_uri, str) \
             and re.search(r'%0\dd', self.tensorizer_uri) is not None
-<<<<<<< HEAD
-=======
-        if not self.tensorizer_uri and not self.lora_dir:
-            raise ValueError("tensorizer_uri must be provided.")
-        if not self.tensorizer_uri and self.lora_dir:
-            self.tensorizer_uri = f"{self.lora_dir}/adapter_model.tensors"
-        assert self.tensorizer_uri is not None, ("tensorizer_uri must be "
-                                                 "provided.")
-        self.tensorizer_dir = os.path.dirname(self.tensorizer_uri)
-        self.lora_dir = self.tensorizer_dir
-        if not self.serialization_kwargs:
-            self.serialization_kwargs = {}
-        if not self.deserialization_kwargs:
-            self.deserialization_kwargs = {}
-
-    @classmethod
-    def as_dict(cls, *args, **kwargs) -> dict[str, Any]:
-        cfg = TensorizerConfig(*args, **kwargs)
-        return dataclasses.asdict(cfg)
->>>>>>> e85685e5
 
         if self.tensorizer_dir and self.tensorizer_uri:
             raise ValueError(
                 "Either tensorizer_dir or tensorizer_uri must be provided, "
-                "not both."
-            )
+                "not both.")
         if self.tensorizer_dir and self.lora_dir:
             raise ValueError(
                 "Only one of tensorizer_dir or lora_dir may be specified. "
                 "Use lora_dir exclusively when serializing LoRA adapters, "
-                "and tensorizer_dir otherwise."
-            )
+                "and tensorizer_dir otherwise.")
         if not self.tensorizer_uri:
             if self.lora_dir:
                 self.tensorizer_uri = f"{self.lora_dir}/adapter_model.tensors"
@@ -265,6 +237,11 @@
         else:
             self.tensorizer_dir = os.path.dirname(self.tensorizer_uri)
 
+        if not self.serialization_kwargs:
+            self.serialization_kwargs = {}
+        if not self.deserialization_kwargs:
+            self.deserialization_kwargs = {}
+
     def to_serializable(self) -> dict[str, Any]:
         # Due to TensorizerConfig needing to be msgpack-serializable, it needs
         # support for morphing back and forth between itself and its dict
@@ -275,7 +252,6 @@
         # technically initializable:
         # TensorizerConfig(**my_tensorizer_cfg.to_serializable())
 
-
         # This means the dict must not retain non-initializable parameters
         # and post-init attribute states
 
@@ -293,35 +269,14 @@
 
         tc_dict = {}
         for k, v in raw_tc_dict.items():
-            if (
-                k not in blacklisted
-                and k not in tc_dict
-                and not k.startswith("_")
-                and v is not None
-            ):
+            if (k not in blacklisted and k not in tc_dict
+                    and not k.startswith("_") and v is not None):
                 tc_dict[k] = v
 
         return tc_dict
 
     def _construct_tensorizer_args(self) -> "TensorizerArgs":
-<<<<<<< HEAD
         return TensorizerArgs(self)  # type: ignore
-=======
-        tensorizer_args = {
-            "tensorizer_uri": self.tensorizer_uri,
-            "vllm_tensorized": self.vllm_tensorized,
-            "verify_hash": self.verify_hash,
-            "num_readers": self.num_readers,
-            "encryption_keyfile": self.encryption_keyfile,
-            "s3_access_key_id": self.s3_access_key_id,
-            "s3_secret_access_key": self.s3_secret_access_key,
-            "s3_endpoint": self.s3_endpoint,
-            "stream_kwargs": self.stream_kwargs,
-            "serialization_kwargs": self.serialization_kwargs,
-            "deserialization_kwargs": self.deserialization_kwargs,
-        }
-        return TensorizerArgs(**tensorizer_args)  # type: ignore
->>>>>>> e85685e5
 
     def verify_with_parallel_config(
         self,
@@ -363,6 +318,7 @@
     def __delitem__(self, key, /):
         delattr(self, key)
 
+
 def load_with_tensorizer(tensorizer_config: TensorizerConfig,
                          **extra_kwargs) -> nn.Module:
     tensorizer = TensorizerAgent(tensorizer_config, **extra_kwargs)
@@ -370,7 +326,7 @@
 
 
 class TensorizerArgs:
-<<<<<<< HEAD
+
     def __init__(self, tensorizer_config: TensorizerConfig):
         for k, v in tensorizer_config.items():
             setattr(self, k, v)
@@ -379,117 +335,28 @@
         self.s3_secret_access_key = (tensorizer_config.s3_secret_access_key
                                      or envs.S3_SECRET_ACCESS_KEY)
         self.s3_endpoint = tensorizer_config.s3_endpoint or envs.S3_ENDPOINT_URL
-        self.stream_params = {
+
+        self.stream_kwargs = {
             "s3_access_key_id": tensorizer_config.s3_access_key_id,
             "s3_secret_access_key": tensorizer_config.s3_secret_access_key,
             "s3_endpoint": tensorizer_config.s3_endpoint,
+            **(tensorizer_config.stream_kwargs or {})
         }
 
-        self.deserializer_params = {
-            "verify_hash": tensorizer_config.verify_hash,
-            "encryption": tensorizer_config.encryption_keyfile,
-            "num_readers": tensorizer_config.num_readers
-=======
-    tensorizer_uri: Union[io.BufferedIOBase, io.RawIOBase, BinaryIO, str,
-                          bytes, os.PathLike, int]
-    vllm_tensorized: Optional[bool] = False
-    verify_hash: Optional[bool] = False
-    num_readers: Optional[int] = None
-    encryption_keyfile: Optional[str] = None
-    s3_access_key_id: Optional[str] = None
-    s3_secret_access_key: Optional[str] = None
-    s3_endpoint: Optional[str] = None
-    stream_kwargs: Optional[dict[str, Any]] = None
-    deserialization_kwargs: Optional[dict[str, Any]] = None
-    serialization_kwargs: Optional[dict[str, Any]] = None
-    """
-  Args for the TensorizerAgent class. These are used to configure the behavior 
-  of the TensorDeserializer when loading tensors from a serialized model.
-  
-  Args:
-      tensorizer_uri: Path to serialized model tensors. Can be a local file 
-          path or a S3 URI. This is a required field unless lora_dir is 
-          provided and the config is meant to be used for the
-          `tensorize_lora_adapter` function.
-      vllm_tensorized: If True, indicates that the serialized model is a 
-          vLLM model. This is used to determine the behavior of the 
-          TensorDeserializer when loading tensors from a serialized model.
-          It is far faster to deserialize a vLLM model as it utilizes
-          tensorizer's optimized GPU loading. Note that this is now
-          deprecated, as serialized vLLM models are now automatically
-          inferred as vLLM models.
-      verify_hash: If True, the hashes of each tensor will be verified against 
-          the hashes stored in the metadata. A `HashMismatchError` will be 
-          raised if any of the hashes do not match. Passing parameters 
-          to TensorizerSerializer and TensorDeserializer objects explicitly
-          in TensorizerArgs and TensorizerConfig is deprecated. This parameter 
-          and others that are given to TensorDeserializer should now be 
-          provided in the deserialization_kwargs dict.
-      num_readers: Controls how many threads are allowed to read concurrently
-          from the source file. Default is `None`, which will dynamically set
-          the number of readers based on the number of available.
-          resources and model size. This greatly increases performance.
-          Passing parameters to TensorizerSerializer and TensorDeserializer 
-          objects explicitly in TensorizerArgs and TensorizerConfig is 
-          deprecated. This parameter and others that are given to 
-          TensorDeserializer should now be provided in the 
-          deserialization_kwargs dict.
-      encryption_keyfile: File path to a binary file containing a  
-          binary key to use for decryption. `None` (the default) means 
-          no decryption. See the example script in 
-          examples/others/tensorize_vllm_model.py. 
-      s3_access_key_id: The access key for the S3 bucket. Can also be set via
-          the S3_ACCESS_KEY_ID environment variable.
-      s3_secret_access_key: The secret access key for the S3 bucket. Can also
-          be set via the S3_SECRET_ACCESS_KEY environment variable.
-      s3_endpoint: The endpoint for the S3 bucket. Can also be set via the
-          S3_ENDPOINT_URL environment variable.
-      stream_kwargs: Keyword arguments to pass to Tensorizer's
-          `stream_io.open_stream()` function, which the `TensorSerializer` and
-          `TensorDeserializer` objects use to work with files and streams.
-          See the Tensorizer page in vLLM's official documentation for more 
-          information on available kwargs.
-      deserialization_kwargs: Additional keyword arguments to be passed 
-          directly to Tensorizer's `TensorDeserializer`. See the Tensorizer
-          page in vLLM's official documentation for more information on 
-          available kwargs.
-      serialization_kwargs: Additional keyword arguments to be passed 
-          directly to Tensorizer's `TensorSerializer`. See the Tensorizer
-          page in vLLM's official documentation for more information on 
-          available kwargs.
-  """
-
-    def __post_init__(self):
-        self.file_obj = self.tensorizer_uri
-        self.s3_access_key_id = self.s3_access_key_id or envs.S3_ACCESS_KEY_ID
-        self.s3_secret_access_key = (self.s3_secret_access_key
-                                     or envs.S3_SECRET_ACCESS_KEY)
-        self.s3_endpoint = self.s3_endpoint or envs.S3_ENDPOINT_URL
-
-        self.stream_kwargs = {
-            "s3_access_key_id": self.s3_access_key_id,
-            "s3_secret_access_key": self.s3_secret_access_key,
-            "s3_endpoint": self.s3_endpoint,
-            **(self.stream_kwargs or {})
-        }
-
         self.deserialization_kwargs = {
-            "verify_hash": self.verify_hash,
-            "encryption": self.encryption_keyfile,
-            "num_readers": self.num_readers,
-            **(self.deserialization_kwargs or {})
->>>>>>> e85685e5
+            "verify_hash":
+            tensorizer_config.verify_hash,
+            "encryption":
+            tensorizer_config.encryption_keyfile,
+            "num_readers":
+            tensorizer_config.num_readers**(
+                tensorizer_config.deserialization_kwargs or {})
         }
 
         if self.encryption_keyfile:
             with open_stream(
-<<<<<<< HEAD
                     tensorizer_config.encryption_keyfile,
-                    **self.stream_params,
-=======
-                    self.encryption_keyfile,
                     **self.stream_kwargs,
->>>>>>> e85685e5
             ) as stream:
                 key = stream.read()
                 decryption_params = DecryptionParams.from_key(key)
@@ -641,13 +508,13 @@
         Returns:
             nn.Module: The deserialized model.
         """
-        if not is_valid_deserialization_uri(self.tensorizer_config.tensorizer_uri):
+        if not is_valid_deserialization_uri(
+                self.tensorizer_config.tensorizer_uri):
             raise ValueError(
                 f"{self.tensorizer_config.tensorizer_uri} is not a valid "
                 f"tensorizer URI. Please check that the URI is correct. "
                 f"It must either point to a local existing file, or have a "
-                f"S3, HTTP or HTTPS scheme."
-            )
+                f"S3, HTTP or HTTPS scheme.")
         before_mem = get_mem_usage()
         start = time.perf_counter()
         with open_stream(
@@ -656,15 +523,9 @@
                 **self.tensorizer_args.stream_kwargs
         ) as stream, TensorDeserializer(
                 stream,
-<<<<<<< HEAD
                 dtype=self.tensorizer_config._model_cls_dtype,
-                device=f'cuda:{torch.cuda.current_device()}',
-                **self.tensorizer_args.deserializer_params) as deserializer:
-=======
-                dtype=self.tensorizer_config.dtype,
                 device=torch.device("cuda", torch.cuda.current_device()),
                 **self.tensorizer_args.deserialization_kwargs) as deserializer:
->>>>>>> e85685e5
             deserializer.load_into_module(self.model)
             end = time.perf_counter()
 
@@ -733,26 +594,19 @@
                               served_model_name: str) -> None:
 
     with tempfile.TemporaryDirectory() as tmpdir:
-        snapshot_download(
-            served_model_name,
-            local_dir=tmpdir,
-            ignore_patterns=[
-                "*.pt",
-                "*.safetensors",
-                "*.bin",
-                "*.cache",
-                "*.gitattributes",
-                "*.md"
-            ]
-        )
+        snapshot_download(served_model_name,
+                          local_dir=tmpdir,
+                          ignore_patterns=[
+                              "*.pt", "*.safetensors", "*.bin", "*.cache",
+                              "*.gitattributes", "*.md"
+                          ])
         for artifact in os.scandir(tmpdir):
             if not artifact.is_file():
                 continue
             with open(artifact.path, "rb") as f:
                 with _write_stream(
-                    f"{tensorizer_args.tensorizer_dir}/{artifact.name}",
-                    **tensorizer_args.stream_params
-                ) as stream:
+                        f"{tensorizer_args.tensorizer_dir}/{artifact.name}",
+                        **tensorizer_args.stream_params) as stream:
                     logger.info("Writing artifact %s", artifact.name)
                     stream.write(f.read())
 
@@ -779,13 +633,15 @@
         from vllm.distributed import get_tensor_model_parallel_rank
         output_file = output_file % get_tensor_model_parallel_rank()
 
-    with open_stream(output_file, mode="wb+", **tensorizer_args.stream_kwargs) as stream:
-        serializer = TensorSerializer(stream, encryption=encryption_params, **tensorizer_config.serialization_kwargs)
+    with open_stream(output_file, mode="wb+",
+                     **tensorizer_args.stream_kwargs) as stream:
+        serializer = TensorSerializer(stream,
+                                      encryption=encryption_params,
+                                      **tensorizer_config.serialization_kwargs)
         serializer.write_module(model)
         serializer.close()
 
     serialize_extra_artifacts(tensorizer_args, model_config.served_model_name)
-
 
     logger.info("Successfully serialized model to %s", str(output_file))
     return model
