# SPDX-License-Identifier: Apache-2.0
# SPDX-FileCopyrightText: Copyright contributors to the vLLM project

import argparse
import contextlib
import contextvars
import dataclasses
import json
import os
import tempfile
import threading
import time
from collections.abc import Generator, MutableMapping
from dataclasses import asdict, dataclass, field, fields
from typing import Any, Optional, Union

import regex as re
import torch
from huggingface_hub import snapshot_download
from torch import nn
from torch.utils._python_dispatch import TorchDispatchMode
from transformers import PretrainedConfig

import vllm.envs as envs
from vllm.config import (ModelConfig, ParallelConfig, VllmConfig,
                         set_current_vllm_config)
from vllm.engine.arg_utils import EngineArgs
from vllm.logger import init_logger
from vllm.model_executor.layers.vocab_parallel_embedding import (
    VocabParallelEmbedding)
from vllm.utils import FlexibleArgumentParser, PlaceholderModule

try:
    from tensorizer import (DecryptionParams, EncryptionParams,
                            TensorDeserializer, TensorSerializer)
    from tensorizer.stream_io import open_stream
    from tensorizer.utils import (convert_bytes, get_mem_usage,
                                  no_init_or_tensor)

except ImportError:
    tensorizer = PlaceholderModule("tensorizer")
    DecryptionParams = tensorizer.placeholder_attr("DecryptionParams")
    EncryptionParams = tensorizer.placeholder_attr("EncryptionParams")
    TensorDeserializer = tensorizer.placeholder_attr("TensorDeserializer")
    TensorSerializer = tensorizer.placeholder_attr("TensorSerializer")
    open_stream = tensorizer.placeholder_attr("stream_io.open_stream")
    convert_bytes = tensorizer.placeholder_attr("utils.convert_bytes")
    get_mem_usage = tensorizer.placeholder_attr("utils.get_mem_usage")
    no_init_or_tensor = tensorizer.placeholder_attr("utils.no_init_or_tensor")

__all__ = [
    'EncryptionParams', 'DecryptionParams', 'TensorDeserializer',
    'TensorSerializer', 'open_stream', 'convert_bytes', 'get_mem_usage',
    'no_init_or_tensor', 'TensorizerConfig'
]

logger = init_logger(__name__)


def is_valid_deserialization_uri(uri: str) -> bool:
    scheme = uri.lower().split("://")[0]
    return scheme in {"s3", "http", "https"} or os.path.exists(uri)


def tensorizer_kwargs_arg(value):
    loaded = json.loads(value)
    if not isinstance(loaded, dict):
        raise argparse.ArgumentTypeError(
            f"Not deserializable to dict: {value}. serialization_kwargs and "
            f"deserialization_kwargs must be "
            f"deserializable from a JSON string to a dictionary. ")
    return loaded


class MetaTensorMode(TorchDispatchMode):

    def __torch_dispatch__(self, func, types, args=(), kwargs=None):
        kwargs = kwargs or {}

        if func._schema.name == "aten::empty" and "device" not in kwargs:
            kwargs["device"] = "meta"

        return func(*args, **kwargs)


def meta_tensor_mode(loading_code=None, ):

    if loading_code is None:
        return _NoInitOrTensorImpl.context_manager()
    elif callable(loading_code):
        with _NoInitOrTensorImpl.context_manager():
            return loading_code()
    else:
        raise TypeError(
            "expected a callable to evaluate,"
            " or None if being used as a context manager;"
            f' got an object of type "{type(loading_code).__name__}" instead.')


class _NoInitOrTensorImpl:
    _MODULES = (torch.nn.Linear, torch.nn.Embedding, torch.nn.LayerNorm)
    _MODULE_ORIGINALS = tuple((m, m.reset_parameters) for m in _MODULES)

    is_active = contextvars.ContextVar("_NoInitOrTensorImpl.is_active",
                                       default=False)
    _count_active: int = 0
    _count_active_lock = threading.Lock()

    @classmethod
    @contextlib.contextmanager
    def context_manager(cls):
        if cls.is_active.get():
            yield
            return

        with cls._count_active_lock:
            cls._count_active += 1
            if cls._count_active == 1:
                for mod in cls._MODULES:
                    mod.reset_parameters = cls._disable(mod.reset_parameters)

        reset_token = cls.is_active.set(True)

        try:
            with MetaTensorMode():
                yield
        finally:
            cls.is_active.reset(reset_token)
            with cls._count_active_lock:
                cls._count_active -= 1
                if cls._count_active == 0:
                    for mod, original in cls._MODULE_ORIGINALS:
                        mod.reset_parameters = original

    @staticmethod
    def _disable(func):

        def wrapper(*args, **kwargs):
            if not _NoInitOrTensorImpl.is_active.get():
                return func(*args, **kwargs)

        return wrapper


@dataclass
class TensorizerConfig(MutableMapping):
    tensorizer_uri: Optional[str] = None
    tensorizer_dir: Optional[str] = None
    vllm_tensorized: Optional[bool] = None
    verify_hash: Optional[bool] = None
    num_readers: Optional[int] = None
    encryption_keyfile: Optional[str] = None
    s3_access_key_id: Optional[str] = None
    s3_secret_access_key: Optional[str] = None
    s3_endpoint: Optional[str] = None
    lora_dir: Optional[str] = None
    stream_kwargs: Optional[dict[str, Any]] = None
    serialization_kwargs: Optional[dict[str, Any]] = None
    deserialization_kwargs: Optional[dict[str, Any]] = None
    _extra_serialization_attrs: Optional[dict[str, Any]] = field(init=False,
                                                                 default=None)
    _model_cls: Optional[type[torch.nn.Module]] = field(init=False,
                                                        default=None)
    _hf_config: Optional[PretrainedConfig] = field(init=False, default=None)
    _model_cls_dtype: Optional[Union[str, torch.dtype]] = field(init=False,
                                                                default=None)
    _is_sharded: bool = field(init=False, default=None)
    """
    Args for the TensorizerConfig class. These are used to configure the 
    behavior of model serialization and deserialization using Tensorizer.
    
    Args:
      tensorizer_uri: Path to serialized model tensors. Can be a local file 
          path or a S3 URI. This is a required field unless lora_dir is 
          provided and the config is meant to be used for the
          `tensorize_lora_adapter` function. Unless a `tensorizer_dir` or 
          `lora_dir` is passed to this object's initializer, this is a required 
          argument.
      tensorizer_dir: Path to a directory containing serialized model tensors,
          and all other potential model artifacts to load the model, such as 
          configs and tokenizer files. Can be passed instead of `tensorizer_uri`
          where the `model.tensors` file will be assumed to be in this 
          directory.
      vllm_tensorized: If True, indicates that the serialized model is a 
          vLLM model. This is used to determine the behavior of the 
          TensorDeserializer when loading tensors from a serialized model.
          It is far faster to deserialize a vLLM model as it utilizes
          tensorizer's optimized GPU loading. Note that this is now
          deprecated, as serialized vLLM models are now automatically
          inferred as vLLM models.
      verify_hash: If True, the hashes of each tensor will be verified against 
          the hashes stored in the metadata. A `HashMismatchError` will be 
          raised if any of the hashes do not match.
      num_readers: Controls how many threads are allowed to read concurrently
          from the source file. Default is `None`, which will dynamically set
          the number of readers based on the number of available 
          resources and model size. This greatly increases performance.
      encryption_keyfile: File path to a binary file containing a  
          binary key to use for decryption. `None` (the default) means 
          no decryption. See the example script in 
          examples/others/tensorize_vllm_model.py. 
      s3_access_key_id: The access key for the S3 bucket. Can also be set via
          the S3_ACCESS_KEY_ID environment variable.
      s3_secret_access_key: The secret access key for the S3 bucket. Can also
          be set via the S3_SECRET_ACCESS_KEY environment variable.
      s3_endpoint: The endpoint for the S3 bucket. Can also be set via the
          S3_ENDPOINT_URL environment variable.
      lora_dir: Path to a directory containing LoRA adapter artifacts for 
          serialization or deserialization. When serializing LoRA adapters 
          this is the only necessary parameter to pass to this object's 
          initializer.
  """

    def __post_init__(self):
        # check if the configuration is for a sharded vLLM model
        self._is_sharded = isinstance(self.tensorizer_uri, str) \
            and re.search(r'%0\dd', self.tensorizer_uri) is not None

        if self.tensorizer_dir and self.tensorizer_uri:
            raise ValueError(
                "Either tensorizer_dir or tensorizer_uri must be provided, "
                "not both.")
        if self.tensorizer_dir and self.lora_dir:
            raise ValueError(
                "Only one of tensorizer_dir or lora_dir may be specified. "
                "Use lora_dir exclusively when serializing LoRA adapters, "
                "and tensorizer_dir or tensorizer_uri otherwise.")
        if not self.tensorizer_uri:
            if self.lora_dir:
                self.tensorizer_uri = f"{self.lora_dir}/adapter_model.tensors"
            elif self.tensorizer_dir:
                self.tensorizer_uri = f"{self.tensorizer_dir}/model.tensors"
            else:
                raise ValueError("Unable to resolve tensorizer_uri. "
                                 "A valid tensorizer_uri or tensorizer_dir "
                                 "must be provided for deserialization, and a "
                                 "valid tensorizer_uri, tensorizer_uri, or "
                                 "lora_dir for serialization.")
        else:
            self.tensorizer_dir = os.path.dirname(self.tensorizer_uri)

        if not self.serialization_kwargs:
            self.serialization_kwargs = {}
        if not self.deserialization_kwargs:
            self.deserialization_kwargs = {}

    def to_serializable(self) -> dict[str, Any]:
        # Due to TensorizerConfig needing to be msgpack-serializable, it needs
        # support for morphing back and forth between itself and its dict
        # representation

        # TensorizerConfig's representation as a dictionary is meant to be
        # linked to TensorizerConfig in such a way that the following is
        # technically initializable:
        # TensorizerConfig(**my_tensorizer_cfg.to_serializable())

        # This means the dict must not retain non-initializable parameters
        # and post-init attribute states

        # Also don't want to retain private and unset parameters, so only retain
        # not None values and public attributes

        raw_tc_dict = asdict(self)
        blacklisted = []

        if "tensorizer_uri" in raw_tc_dict and "tensorizer_dir" in raw_tc_dict:
            blacklisted.append("tensorizer_dir")

        if "tensorizer_dir" in raw_tc_dict and "lora_dir" in raw_tc_dict:
            blacklisted.append("tensorizer_dir")

        tc_dict = {}
        for k, v in raw_tc_dict.items():
            if (k not in blacklisted and k not in tc_dict
                    and not k.startswith("_") and v is not None):
                tc_dict[k] = v

        return tc_dict

    def _construct_tensorizer_args(self) -> "TensorizerArgs":
        return TensorizerArgs(self)  # type: ignore

    def verify_with_parallel_config(
        self,
        parallel_config: "ParallelConfig",
    ) -> None:
        if parallel_config.tensor_parallel_size > 1 \
            and not self._is_sharded:
            raise ValueError(
                "For a sharded model, tensorizer_uri should include a"
                " string format template like '%04d' to be formatted"
                " with the rank of the shard")

    def verify_with_model_config(self, model_config: "ModelConfig") -> None:
        if (model_config.quantization is not None
                and self.tensorizer_uri is not None):
            logger.warning(
                "Loading a model using Tensorizer with quantization on vLLM"
                " is unstable and may lead to errors.")

    def open_stream(self, tensorizer_args: Optional["TensorizerArgs"] = None):
        if tensorizer_args is None:
            tensorizer_args = self._construct_tensorizer_args()

        return open_stream(self.tensorizer_uri,
                           **tensorizer_args.stream_kwargs)

    def __len__(self):
        return len(fields(self))

    def __iter__(self):
        return (f.name for f in fields(self))

    def __getitem__(self, item: str) -> Any:
        return getattr(self, item)

    def __setitem__(self, key: str, value: Any) -> None:
        setattr(self, key, value)

    def __delitem__(self, key, /):
        delattr(self, key)


<<<<<<< HEAD
def load_with_tensorizer(tensorizer_config: TensorizerConfig,
                         **extra_kwargs) -> nn.Module:
    tensorizer = TensorizerAgent(tensorizer_config, **extra_kwargs)
    return tensorizer.deserialize()


=======
@dataclass
>>>>>>> 1015296b
class TensorizerArgs:

    def __init__(self, tensorizer_config: TensorizerConfig):
        for k, v in tensorizer_config.items():
            setattr(self, k, v)
        self.file_obj = tensorizer_config.tensorizer_uri
        self.s3_access_key_id = (tensorizer_config.s3_access_key_id
                                 or envs.S3_ACCESS_KEY_ID)
        self.s3_secret_access_key = (tensorizer_config.s3_secret_access_key
                                     or envs.S3_SECRET_ACCESS_KEY)
        self.s3_endpoint = tensorizer_config.s3_endpoint or envs.S3_ENDPOINT_URL

        self.stream_kwargs = {
            "s3_access_key_id": tensorizer_config.s3_access_key_id,
            "s3_secret_access_key": tensorizer_config.s3_secret_access_key,
            "s3_endpoint": tensorizer_config.s3_endpoint,
            **(tensorizer_config.stream_kwargs or {})
        }

        self.deserialization_kwargs = {
            "verify_hash": tensorizer_config.verify_hash,
            "encryption": tensorizer_config.encryption_keyfile,
            "num_readers": tensorizer_config.num_readers,
            **(tensorizer_config.deserialization_kwargs or {})
        }

        if self.encryption_keyfile:
            with open_stream(
                    tensorizer_config.encryption_keyfile,
                    **self.stream_kwargs,
            ) as stream:
                key = stream.read()
                decryption_params = DecryptionParams.from_key(key)
                self.deserialization_kwargs['encryption'] = decryption_params

    @staticmethod
    def add_cli_args(parser: FlexibleArgumentParser) -> FlexibleArgumentParser:
        """Tensorizer CLI arguments"""

        # Tensorizer options arg group
        group = parser.add_argument_group(
            'tensorizer options',
            description=('Options for configuring the behavior of the'
                         ' tensorizer deserializer when '
                         'load_format=tensorizer is specified when '
                         'initializing an LLMEngine, either via the CLI '
                         'when running the vLLM OpenAI inference server '
                         'with a JSON string passed to '
                         '--model-loader-extra-config or as arguments given '
                         'to TensorizerConfig when passed to '
                         'model_loader_extra_config in the constructor '
                         'for LLMEngine.'))

        group.add_argument(
            "--tensorizer-uri",
            type=str,
            help="Path to serialized model tensors. Can be a local file path,"
            " or an HTTP(S) or S3 URI.",
        )
        group.add_argument(
            "--verify-hash",
            action="store_true",
            help="If enabled, the hashes of each tensor will be verified"
            " against the hashes stored in the file metadata. An exception"
            " will be raised if any of the hashes do not match.",
        )
        group.add_argument(
            "--encryption-keyfile",
            type=str,
            default=None,
            help="The file path to a binary file containing a binary key to "
            "use for decryption. Can be a file path or S3 network URI.")
        group.add_argument(
            "--num-readers",
            default=None,
            type=int,
            help="Controls how many threads are allowed to read concurrently "
            "from the source file. Default is `None`, which will dynamically "
            "set the number of readers based on the available resources "
            "and model size. This greatly increases performance.")
        group.add_argument(
            "--s3-access-key-id",
            type=str,
            default=None,
            help="The access key for the S3 bucket. Can also be set via the "
            "S3_ACCESS_KEY_ID environment variable.",
        )
        group.add_argument(
            "--s3-secret-access-key",
            type=str,
            default=None,
            help="The secret access key for the S3 bucket. Can also be set via "
            "the S3_SECRET_ACCESS_KEY environment variable.",
        )
        group.add_argument(
            "--s3-endpoint",
            type=str,
            default=None,
            help="The endpoint for the S3 bucket. Can also be set via the "
            "S3_ENDPOINT_URL environment variable.",
        )

        return parser

    @classmethod
    def from_cli_args(cls, args: argparse.Namespace) -> "TensorizerArgs":
        attrs = [attr.name for attr in dataclasses.fields(cls)]
        tensorizer_args = cls(**{
            attr: getattr(args, attr)
            for attr in attrs if hasattr(args, attr)
        })
        return tensorizer_args


<<<<<<< HEAD
class TensorizerAgent:
    """
    A class for performing tensorizer deserializations specifically for
    vLLM models using plaid_mode. Uses TensorizerArgs to configure the
    behavior of the TensorDeserializer when loading tensors from a serialized
    model. For deserializations of HuggingFace models, TensorDeserializer is
    instead used as an iterator directly in the func hf_model_weights_iterator
    in vllm/model_executor/model_loader/weight_utils.py
    """

    def __init__(self, tensorizer_config: TensorizerConfig, vllm_config):
        self.tensorizer_config = tensorizer_config
        self.tensorizer_args = (
            self.tensorizer_config._construct_tensorizer_args())
        self.vllm_config = vllm_config
        self.model = self._init_model()

    def _init_model(self):
        assert self.tensorizer_config._hf_config is not None
        model_args = self.tensorizer_config._hf_config
        model_args.torch_dtype = self.tensorizer_config._model_cls_dtype
        assert self.tensorizer_config._model_cls is not None
        # TODO: Do we need to consider old-style model class?
        with meta_tensor_mode(), set_current_vllm_config(self.vllm_config,
                                                         check_compile=True):
            return self.tensorizer_config._model_cls(
                vllm_config=self.vllm_config)

    def _resize_lora_embeddings(self):
        """Modify LoRA embedding layers to use bigger tensors
        to allow for adapter added tokens."""
        for child in self.model.modules():
            if (isinstance(child, VocabParallelEmbedding)
                    and child.weight.shape[0]
                    < child.num_embeddings_per_partition):
                new_weight = torch.empty(child.num_embeddings_per_partition,
                                         child.embedding_dim,
                                         dtype=child.weight.dtype,
                                         device=child.weight.device)
                new_weight[:child.weight.shape[0]].copy_(child.weight.data)
                new_weight[child.weight.shape[0]:].fill_(0)
                child.weight.data = new_weight

    def _check_tensors_on_meta_device(self):
        for tensor in self.model.state_dict().values():
            if tensor.device.type == 'meta':
                raise ValueError(
                    "The serialized model contains tensors on the meta device,"
                    " indicating that some tensors were not loaded properly."
                    " Please check that the parameters of the model being"
                    " specified match that of the serialized model, such as"
                    " its quantization.")

    def deserialize(self):
        """
        Deserialize the model using the TensorDeserializer. This method is
        specifically for vLLM models using tensorizer's plaid_mode.

        The deserializer makes use of tensorizer_args.stream_kwargs
        to configure the behavior of the stream when loading tensors from a
        serialized model. The deserialization_kwargs are used to configure the
        behavior of the TensorDeserializer when loading tensors themselves.
        Documentation on these params can be found in TensorizerArgs

        Returns:
            nn.Module: The deserialized model.
        """
        if not is_valid_deserialization_uri(
                self.tensorizer_config.tensorizer_uri):
            raise ValueError(
                f"{self.tensorizer_config.tensorizer_uri} is not a valid "
                f"tensorizer URI. Please check that the URI is correct. "
                f"It must either point to a local existing file, or have a "
                f"S3, HTTP or HTTPS scheme.")
        before_mem = get_mem_usage()
        start = time.perf_counter()
        with open_stream(
                self.tensorizer_config.tensorizer_uri,
                mode="rb",
                **self.tensorizer_args.stream_kwargs
        ) as stream, TensorDeserializer(
                stream,
                dtype=self.tensorizer_config._model_cls_dtype,
                device=torch.device("cuda", torch.cuda.current_device()),
                **self.tensorizer_args.deserialization_kwargs) as deserializer:
            deserializer.load_into_module(self.model)
            end = time.perf_counter()

        total_bytes_str = convert_bytes(deserializer.total_tensor_bytes)
        duration = end - start
        per_second = convert_bytes(deserializer.total_tensor_bytes / duration)
        after_mem = get_mem_usage()
        deserializer.close()
        logger.info("Deserialized %s in %0.2fs, %s/s", total_bytes_str,
                    end - start, per_second)
        logger.info("Memory usage before: %s", before_mem)
        logger.info("Memory usage after: %s", after_mem)

        self._check_tensors_on_meta_device()
        self._resize_lora_embeddings()
        del self.model.vllm_tensorized_marker
        return self.model.eval()
=======
def _check_tensors_on_meta_device(model: nn.Module) -> None:
    for tensor in model.state_dict().values():
        if tensor.device.type == 'meta':
            raise ValueError(
                "The serialized model contains tensors on the meta device,"
                " indicating that some tensors were not loaded properly."
                " Please check that the parameters of the model being"
                " specified match that of the serialized model, such as"
                " its quantization.")


def _resize_lora_embeddings(model: nn.Module):
    """Modify LoRA embedding layers to use bigger tensors
    to allow for adapter added tokens."""
    for child in model.modules():
        if (isinstance(child, VocabParallelEmbedding) and child.weight.shape[0]
                < child.num_embeddings_per_partition):
            new_weight = torch.empty(child.num_embeddings_per_partition,
                                     child.embedding_dim,
                                     dtype=child.weight.dtype,
                                     device=child.weight.device)
            new_weight[:child.weight.shape[0]].copy_(child.weight.data)
            new_weight[child.weight.shape[0]:].fill_(0)
            child.weight.data = new_weight


def init_tensorizer_model(tensorizer_config: TensorizerConfig,
                          vllm_config: VllmConfig) -> nn.Module:
    assert tensorizer_config.hf_config is not None
    model_args = tensorizer_config.hf_config
    model_args.torch_dtype = tensorizer_config.dtype
    assert tensorizer_config.model_class is not None
    # TODO: Do we need to consider old-style model class?
    with meta_tensor_mode(), set_current_vllm_config(vllm_config,
                                                     check_compile=True):
        return tensorizer_config.model_class(vllm_config=vllm_config)


def deserialize_tensorizer_model(model: nn.Module,
                                 tensorizer_config: TensorizerConfig) -> None:
    tensorizer_args = tensorizer_config._construct_tensorizer_args()
    before_mem = get_mem_usage()
    start = time.perf_counter()
    with _read_stream(
            tensorizer_config.tensorizer_uri,
            **tensorizer_args.stream_params) as stream, TensorDeserializer(
                stream,
                dtype=tensorizer_config.dtype,
                device=f'cuda:{torch.cuda.current_device()}',
                **tensorizer_args.deserializer_params) as deserializer:
        deserializer.load_into_module(model)
        end = time.perf_counter()

    total_bytes_str = convert_bytes(deserializer.total_tensor_bytes)
    duration = end - start
    per_second = convert_bytes(deserializer.total_tensor_bytes / duration)
    after_mem = get_mem_usage()
    deserializer.close()
    logger.info("Deserialized %s in %0.2fs, %s/s", total_bytes_str,
                end - start, per_second)
    logger.info("Memory usage before: %s", before_mem)
    logger.info("Memory usage after: %s", after_mem)

    _check_tensors_on_meta_device(model)
    _resize_lora_embeddings(model)
    del model.vllm_tensorized_marker
>>>>>>> 1015296b


def tensorizer_weights_iterator(
    tensorizer_args: "TensorizerArgs"
) -> Generator[tuple[str, torch.Tensor], None, None]:
    logger.warning("Deserializing HuggingFace models is not optimized for "
                   "loading on vLLM, as tensorizer is forced to load to CPU. "
                   "Consider deserializing a vLLM model instead for faster "
                   "load times. See the "
                   "examples/others/tensorize_vllm_model.py example script "
                   "for serializing vLLM models.")

    deserializer_args = tensorizer_args.deserialization_kwargs
    stream_kwargs = tensorizer_args.stream_kwargs
    stream = open_stream(tensorizer_args.tensorizer_uri, **stream_kwargs)
    with TensorDeserializer(stream, **deserializer_args,
                            device="cpu") as state:
        yield from state.items()
    del state


def is_vllm_tensorized(tensorizer_config: "TensorizerConfig") -> bool:
    """
    Infer if the model is a vLLM model by checking the weights for
    a vLLM tensorized marker.

    Args:
        tensorizer_config: The TensorizerConfig object containing the
            tensorizer_uri to the serialized model.

    Returns:
        bool: True if the model is a vLLM model, False otherwise.
    """
    tensorizer_args = tensorizer_config._construct_tensorizer_args()
    deserializer = TensorDeserializer(open_stream(
        tensorizer_args.tensorizer_uri, **tensorizer_args.stream_kwargs),
                                      **tensorizer_args.deserialization_kwargs,
                                      lazy_load=True)
    if tensorizer_config.vllm_tensorized:
        logger.warning(
            "Please note that newly serialized vLLM models are automatically "
            "inferred as vLLM models, so setting vllm_tensorized=True is "
            "only necessary for models serialized prior to this change.")
        return True
    return ".vllm_tensorized_marker" in deserializer


def serialize_extra_artifacts(tensorizer_args: TensorizerArgs,
                              served_model_name: str) -> None:

    with tempfile.TemporaryDirectory() as tmpdir:
        snapshot_download(served_model_name,
                          local_dir=tmpdir,
                          ignore_patterns=[
                              "*.pt", "*.safetensors", "*.bin", "*.cache",
                              "*.gitattributes", "*.md"
                          ])
        for artifact in os.scandir(tmpdir):
            if not artifact.is_file():
                continue
            with open(artifact.path, "rb") as f, open_stream(
                    f"{tensorizer_args.tensorizer_dir}/{artifact.name}",
                    mode="wb+",
                    **tensorizer_args.stream_kwargs) as stream:
                logger.info("Writing artifact %s", artifact.name)
                stream.write(f.read())


def serialize_vllm_model(
    model: nn.Module,
    tensorizer_config: TensorizerConfig,
    model_config: "ModelConfig",
) -> nn.Module:
    model.register_parameter(
        "vllm_tensorized_marker",
        nn.Parameter(torch.tensor((1, ), device="meta"), requires_grad=False))

    tensorizer_args = tensorizer_config._construct_tensorizer_args()

    encryption_params = None
    if (keyfile := tensorizer_config.encryption_keyfile) is not None:
        with open(keyfile, "rb") as f:
            key = f.read()
        encryption_params = EncryptionParams(key=key)

    output_file = tensorizer_args.tensorizer_uri
    if tensorizer_config._is_sharded:
        from vllm.distributed import get_tensor_model_parallel_rank
        output_file = output_file % get_tensor_model_parallel_rank()

    with open_stream(output_file, mode="wb+",
                     **tensorizer_args.stream_kwargs) as stream:
        serializer = TensorSerializer(stream,
                                      encryption=encryption_params,
                                      **tensorizer_config.serialization_kwargs)
        serializer.write_module(model)
        serializer.close()

    serialize_extra_artifacts(tensorizer_args, model_config.served_model_name)

    logger.info("Successfully serialized model to %s", str(output_file))
    return model


def tensorize_vllm_model(engine_args: EngineArgs,
                         tensorizer_config: TensorizerConfig,
                         generate_keyfile: bool = True):
    """Utility to load a model and then serialize it with Tensorizer

       Intended to be used separately from running a vLLM server since it
       creates its own Engine instance.
    """
    engine_config = engine_args.create_engine_config()
    tensorizer_config.verify_with_model_config(engine_config.model_config)
    tensorizer_config.verify_with_parallel_config(
        engine_config.parallel_config)

    # generate the encryption key before creating the engine to support sharding
    if generate_keyfile and (keyfile :=
                             tensorizer_config.encryption_keyfile) is not None:
        encryption_params = EncryptionParams.random()
        with open_stream(
                keyfile,
                mode="wb+",
                s3_access_key_id=tensorizer_config.s3_access_key_id,
                s3_secret_access_key=tensorizer_config.s3_secret_access_key,
                s3_endpoint=tensorizer_config.s3_endpoint,
        ) as stream:
            stream.write(encryption_params.key)

    from vllm import LLMEngine
    from vllm.v1.engine.llm_engine import LLMEngine as V1LLMEngine

    if not envs.VLLM_USE_V1:
        engine = LLMEngine.from_engine_args(engine_args)
        engine.model_executor.collective_rpc(
            "save_tensorized_model",
            kwargs={"tensorizer_config": tensorizer_config.to_serializable()},
        )
    else:
        engine = V1LLMEngine.from_vllm_config(engine_config)
        engine.collective_rpc(
            "save_tensorized_model",
            kwargs={"tensorizer_config": tensorizer_config.to_serializable()},
        )


def tensorize_lora_adapter(lora_path: str,
                           tensorizer_config: TensorizerConfig):
    """
    Uses tensorizer to serialize a LoRA adapter. Assumes that the files
    needed to load a LoRA adapter are a safetensors-format file called
    adapter_model.safetensors and a json config file called adapter_config.json.

    Serializes the files in the tensorizer_config.lora_dir
    """
    import safetensors

    from vllm.lora.utils import get_adapter_absolute_path

    lora_dir = get_adapter_absolute_path(lora_path)

    tensor_path = config_path = ""

    for file in os.listdir(lora_dir):
        if file.startswith("adapter_model"):
            tensor_path = lora_dir + "/" + file
        if file.startswith("adapter_config"):
            config_path = lora_dir + "/" + file
        if tensor_path and config_path:
            break

    if tensor_path.endswith(".safetensors"):
        tensors = safetensors.torch.load_file(tensor_path)
    elif tensor_path.endswith(".bin"):
        tensors = torch.load(tensor_path)
    else:
        raise ValueError("Unsupported file: %s", tensor_path)

    with open(config_path) as f:
        config = json.load(f)

    tensorizer_args = tensorizer_config._construct_tensorizer_args()

    with open_stream(f"{tensorizer_config.lora_dir}/adapter_config.json",
                     mode="wb+",
                     **tensorizer_args.stream_kwargs) as f:

        f.write(json.dumps(config).encode("utf-8"))

    lora_uri = (f"{tensorizer_config.lora_dir}"
                f"/adapter_model.tensors")
    with open_stream(lora_uri, mode="wb+",
                     **tensorizer_args.stream_kwargs) as f:
        serializer = TensorSerializer(f)
        serializer.write_state_dict(tensors)
        serializer.close()

    logger.info("Successfully serialized LoRA files to %s",
                str(tensorizer_config.lora_dir))<|MERGE_RESOLUTION|>--- conflicted
+++ resolved
@@ -321,16 +321,7 @@
         delattr(self, key)
 
 
-<<<<<<< HEAD
-def load_with_tensorizer(tensorizer_config: TensorizerConfig,
-                         **extra_kwargs) -> nn.Module:
-    tensorizer = TensorizerAgent(tensorizer_config, **extra_kwargs)
-    return tensorizer.deserialize()
-
-
-=======
 @dataclass
->>>>>>> 1015296b
 class TensorizerArgs:
 
     def __init__(self, tensorizer_config: TensorizerConfig):
@@ -445,110 +436,6 @@
         return tensorizer_args
 
 
-<<<<<<< HEAD
-class TensorizerAgent:
-    """
-    A class for performing tensorizer deserializations specifically for
-    vLLM models using plaid_mode. Uses TensorizerArgs to configure the
-    behavior of the TensorDeserializer when loading tensors from a serialized
-    model. For deserializations of HuggingFace models, TensorDeserializer is
-    instead used as an iterator directly in the func hf_model_weights_iterator
-    in vllm/model_executor/model_loader/weight_utils.py
-    """
-
-    def __init__(self, tensorizer_config: TensorizerConfig, vllm_config):
-        self.tensorizer_config = tensorizer_config
-        self.tensorizer_args = (
-            self.tensorizer_config._construct_tensorizer_args())
-        self.vllm_config = vllm_config
-        self.model = self._init_model()
-
-    def _init_model(self):
-        assert self.tensorizer_config._hf_config is not None
-        model_args = self.tensorizer_config._hf_config
-        model_args.torch_dtype = self.tensorizer_config._model_cls_dtype
-        assert self.tensorizer_config._model_cls is not None
-        # TODO: Do we need to consider old-style model class?
-        with meta_tensor_mode(), set_current_vllm_config(self.vllm_config,
-                                                         check_compile=True):
-            return self.tensorizer_config._model_cls(
-                vllm_config=self.vllm_config)
-
-    def _resize_lora_embeddings(self):
-        """Modify LoRA embedding layers to use bigger tensors
-        to allow for adapter added tokens."""
-        for child in self.model.modules():
-            if (isinstance(child, VocabParallelEmbedding)
-                    and child.weight.shape[0]
-                    < child.num_embeddings_per_partition):
-                new_weight = torch.empty(child.num_embeddings_per_partition,
-                                         child.embedding_dim,
-                                         dtype=child.weight.dtype,
-                                         device=child.weight.device)
-                new_weight[:child.weight.shape[0]].copy_(child.weight.data)
-                new_weight[child.weight.shape[0]:].fill_(0)
-                child.weight.data = new_weight
-
-    def _check_tensors_on_meta_device(self):
-        for tensor in self.model.state_dict().values():
-            if tensor.device.type == 'meta':
-                raise ValueError(
-                    "The serialized model contains tensors on the meta device,"
-                    " indicating that some tensors were not loaded properly."
-                    " Please check that the parameters of the model being"
-                    " specified match that of the serialized model, such as"
-                    " its quantization.")
-
-    def deserialize(self):
-        """
-        Deserialize the model using the TensorDeserializer. This method is
-        specifically for vLLM models using tensorizer's plaid_mode.
-
-        The deserializer makes use of tensorizer_args.stream_kwargs
-        to configure the behavior of the stream when loading tensors from a
-        serialized model. The deserialization_kwargs are used to configure the
-        behavior of the TensorDeserializer when loading tensors themselves.
-        Documentation on these params can be found in TensorizerArgs
-
-        Returns:
-            nn.Module: The deserialized model.
-        """
-        if not is_valid_deserialization_uri(
-                self.tensorizer_config.tensorizer_uri):
-            raise ValueError(
-                f"{self.tensorizer_config.tensorizer_uri} is not a valid "
-                f"tensorizer URI. Please check that the URI is correct. "
-                f"It must either point to a local existing file, or have a "
-                f"S3, HTTP or HTTPS scheme.")
-        before_mem = get_mem_usage()
-        start = time.perf_counter()
-        with open_stream(
-                self.tensorizer_config.tensorizer_uri,
-                mode="rb",
-                **self.tensorizer_args.stream_kwargs
-        ) as stream, TensorDeserializer(
-                stream,
-                dtype=self.tensorizer_config._model_cls_dtype,
-                device=torch.device("cuda", torch.cuda.current_device()),
-                **self.tensorizer_args.deserialization_kwargs) as deserializer:
-            deserializer.load_into_module(self.model)
-            end = time.perf_counter()
-
-        total_bytes_str = convert_bytes(deserializer.total_tensor_bytes)
-        duration = end - start
-        per_second = convert_bytes(deserializer.total_tensor_bytes / duration)
-        after_mem = get_mem_usage()
-        deserializer.close()
-        logger.info("Deserialized %s in %0.2fs, %s/s", total_bytes_str,
-                    end - start, per_second)
-        logger.info("Memory usage before: %s", before_mem)
-        logger.info("Memory usage after: %s", after_mem)
-
-        self._check_tensors_on_meta_device()
-        self._resize_lora_embeddings()
-        del self.model.vllm_tensorized_marker
-        return self.model.eval()
-=======
 def _check_tensors_on_meta_device(model: nn.Module) -> None:
     for tensor in model.state_dict().values():
         if tensor.device.type == 'meta':
@@ -590,32 +477,39 @@
 def deserialize_tensorizer_model(model: nn.Module,
                                  tensorizer_config: TensorizerConfig) -> None:
     tensorizer_args = tensorizer_config._construct_tensorizer_args()
-    before_mem = get_mem_usage()
-    start = time.perf_counter()
-    with _read_stream(
+    if not is_valid_deserialization_uri(
+                tensorizer_config.tensorizer_uri):
+            raise ValueError(
+                f"{tensorizer_config.tensorizer_uri} is not a valid "
+                f"tensorizer URI. Please check that the URI is correct. "
+                f"It must either point to a local existing file, or have a "
+                f"S3, HTTP or HTTPS scheme.")
+        before_mem = get_mem_usage()
+        start = time.perf_counter()
+        with open_stream(
             tensorizer_config.tensorizer_uri,
-            **tensorizer_args.stream_params) as stream, TensorDeserializer(
+            mode="rb",
+                **tensorizer_args.stream_kwargs) as stream, TensorDeserializer(
                 stream,
-                dtype=tensorizer_config.dtype,
-                device=f'cuda:{torch.cuda.current_device()}',
-                **tensorizer_args.deserializer_params) as deserializer:
-        deserializer.load_into_module(model)
-        end = time.perf_counter()
-
-    total_bytes_str = convert_bytes(deserializer.total_tensor_bytes)
-    duration = end - start
-    per_second = convert_bytes(deserializer.total_tensor_bytes / duration)
-    after_mem = get_mem_usage()
-    deserializer.close()
-    logger.info("Deserialized %s in %0.2fs, %s/s", total_bytes_str,
-                end - start, per_second)
-    logger.info("Memory usage before: %s", before_mem)
-    logger.info("Memory usage after: %s", after_mem)
-
-    _check_tensors_on_meta_device(model)
-    _resize_lora_embeddings(model)
-    del model.vllm_tensorized_marker
->>>>>>> 1015296b
+                dtype=tensorizer_config._model_cls_dtype,
+                device=torch.device("cuda", torch.cuda.current_device()),
+                **tensorizer_args.deserialization_kwargs) as deserializer:
+            deserializer.load_into_module(model)
+            end = time.perf_counter()
+
+        total_bytes_str = convert_bytes(deserializer.total_tensor_bytes)
+        duration = end - start
+        per_second = convert_bytes(deserializer.total_tensor_bytes / duration)
+        after_mem = get_mem_usage()
+        deserializer.close()
+        logger.info("Deserialized %s in %0.2fs, %s/s", total_bytes_str,
+                    end - start, per_second)
+        logger.info("Memory usage before: %s", before_mem)
+        logger.info("Memory usage after: %s", after_mem)
+
+        _check_tensors_on_meta_device(model)
+        _resize_lora_embeddings(model)
+        del model.vllm_tensorized_marker
 
 
 def tensorizer_weights_iterator(
