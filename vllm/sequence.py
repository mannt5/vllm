--- conflicted
+++ resolved
@@ -250,15 +250,8 @@
         return tuple(self._output_token_ids)
 
     @output_token_ids.setter
-<<<<<<< HEAD
     def output_token_ids(self, new_output_token_ids) -> None:
         self._output_token_ids = list(new_output_token_ids)
-=======
-    def output_token_ids(self,
-                         new_output_token_ids: GenericSequence[int]) -> None:
-        self._output_token_ids = array(VLLM_TOKEN_ID_ARRAY_TYPE,
-                                       new_output_token_ids)
->>>>>>> 98356735
         self._update_cached_all_tokens()
 
     @property
@@ -415,43 +408,8 @@
         self.eos_token_id = eos_token_id
         self.lora_request = lora_request
         self.prompt_adapter_request = prompt_adapter_request
-<<<<<<< HEAD
-        self.from_decoder_prompt = from_decoder_prompt
-        self._prompt: Optional[str] = None
-        self._prompt_token_ids: Optional[List[int]] = None
-
-        # For decoder-only models, a Sequence is constructed
-        # from an LLMInputs instance (the `inputs` arg.)
-        #
-        # For encoder/decoder models the same `inputs`
-        # instance could be utilized to construct either an
-        # encoder sequence or a decoder sequence, because
-        # `LLMInputs` has both decoder- and encoder-oriented
-        # member variables (i.e. it encapsulates both an encoder
-        # and a decoder prompt.) The decision of which type of sequence
-        # to generate is determined by the `from_decoder_prompt` argument.
-        #
-        # When constructing a encoder sequence
-        # (`from_decoder_prompt` False) it matters that
-        # the `LLMInputs` instance stored in `inputs` is valid
-        # in the sense that its encoder-related member variables are
-        # populated; below, an exception is raised if this is
-        # not the case.
-        #
-        # When constructing a decoder sequence (`from_decoder_prompt` True)
-        # it does not matter whether `inputs` has its encoder-related
-        # member variables populated.
-        if not (from_decoder_prompt
-                or is_valid_encoder_decoder_llm_inputs(inputs)):
-            raise ValueError("Cannot extract encoder input prompt from "
-                             f"invalid input {inputs}; did you forget the "
-                             "encoder input prompt fields?")
-
-        self.data = SequenceData(self.prompt_token_ids)
-=======
 
         self.data = SequenceData.from_seqs(self.prompt_token_ids)
->>>>>>> 98356735
         self.output_logprobs: SampleLogprobs = []
         self.output_hiddens: List[torch.Tensor] = []
         self.output_text = ""
