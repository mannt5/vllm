--- conflicted
+++ resolved
@@ -435,11 +435,8 @@
         embeddings: Optional[List[float]] = None,
         pooling_params: Optional[PoolingParams] = None,
         encoder_seq: Optional[Sequence] = None,
-<<<<<<< HEAD
+        trace_headers: Optional[Dict[str, str]] = None,
         prompt_adapter_request: Optional[PromptAdapterRequest] = None,
-=======
-        trace_headers: Optional[Dict[str, str]] = None,
->>>>>>> 7879f24d
     ) -> None:
         self.request_id = request_id
         self.seqs_dict = {seq.seq_id: seq for seq in seqs}
