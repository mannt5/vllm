# SPDX-License-Identifier: Apache-2.0

import os
from functools import lru_cache, wraps
from typing import TYPE_CHECKING, Dict, List, Optional

import torch
from amdsmi import (AmdSmiException, amdsmi_get_gpu_asic_info,
                    amdsmi_get_processor_handles, amdsmi_init,
                    amdsmi_shut_down, amdsmi_topo_get_link_type)

import vllm.envs as envs
from vllm.logger import init_logger

from .interface import DeviceCapability, Platform, PlatformEnum, _Backend

if TYPE_CHECKING:
    from vllm.config import ModelConfig, VllmConfig
else:
    ModelConfig = None
    VllmConfig = None

logger = init_logger(__name__)

try:
    from amdsmi import (AmdSmiException, amdsmi_get_gpu_asic_info,
                        amdsmi_get_processor_handles, amdsmi_init,
                        amdsmi_shut_down, amdsmi_topo_get_link_type)
except ImportError as e:
    logger.warning("Failed to import from amdsmi with %r", e)

try:
    import vllm._C  # noqa: F401
except ImportError as e:
    logger.warning("Failed to import from vllm._C with %r", e)

# import custom ops, trigger op registration
try:
    import vllm._rocm_C  # noqa: F401
except ImportError as e:
    logger.warning("Failed to import from vllm._rocm_C with %r", e)

# Models not supported by ROCm.
_ROCM_UNSUPPORTED_MODELS: List[str] = []

# Models partially supported by ROCm.
# Architecture -> Reason.
_ROCM_SWA_REASON = ("Sliding window attention (SWA) is not yet supported in "
                    "Triton flash attention. For half-precision SWA support, "
                    "please use CK flash attention by setting "
                    "`VLLM_USE_TRITON_FLASH_ATTN=0`")
_ROCM_PARTIALLY_SUPPORTED_MODELS: Dict[str, str] = {
    "Qwen2ForCausalLM":
    _ROCM_SWA_REASON,
    "MistralForCausalLM":
    _ROCM_SWA_REASON,
    "MixtralForCausalLM":
    _ROCM_SWA_REASON,
    "PaliGemmaForConditionalGeneration":
    ("ROCm flash attention does not yet "
     "fully support 32-bit precision on PaliGemma"),
    "Phi3VForCausalLM":
    ("ROCm Triton flash attention may run into compilation errors due to "
     "excessive use of shared memory. If this happens, disable Triton FA "
     "by setting `VLLM_USE_TRITON_FLASH_ATTN=0`")
}

# Prevent use of clashing `{CUDA/HIP}_VISIBLE_DEVICES``
if "HIP_VISIBLE_DEVICES" in os.environ:
    val = os.environ["HIP_VISIBLE_DEVICES"]
    if cuda_val := os.environ.get("CUDA_VISIBLE_DEVICES", None):
        assert val == cuda_val
    else:
        os.environ["CUDA_VISIBLE_DEVICES"] = val

# AMDSMI utils
# Note that NVML is not affected by `{CUDA/HIP}_VISIBLE_DEVICES`,
# all the related functions work on real physical device ids.
# the major benefit of using AMDSMI is that it will not initialize CUDA


def with_amdsmi_context(fn):

    @wraps(fn)
    def wrapper(*args, **kwargs):
        amdsmi_init()
        try:
            return fn(*args, **kwargs)
        finally:
            amdsmi_shut_down()

    return wrapper


def device_id_to_physical_device_id(device_id: int) -> int:
    if "CUDA_VISIBLE_DEVICES" in os.environ:
        device_ids = os.environ["CUDA_VISIBLE_DEVICES"].split(",")
        physical_device_id = device_ids[device_id]
        return int(physical_device_id)
    else:
        return device_id


class RocmPlatform(Platform):
    _enum = PlatformEnum.ROCM
    device_name: str = "rocm"
    device_type: str = "cuda"
    dispatch_key: str = "CUDA"
    ray_device_key: str = "GPU"
    # rocm shares the same device control env var as CUDA
    device_control_env_var: str = "CUDA_VISIBLE_DEVICES"

    supported_quantization: list[str] = [
        "awq", "gptq", "fp8", "compressed_tensors", "compressed-tensors",
        "fbgemm_fp8", "gguf", "quark", "ptpc_fp8"
    ]

    @classmethod
    def get_attn_backend_cls(cls, selected_backend, head_size, dtype,
                             kv_cache_dtype, block_size, use_v1,
                             use_mla) -> str:
        if use_mla:
            logger.info("Using Triton MLA backend.")
            return "vllm.attention.backends.triton_mla.TritonMLABackend"
        selected_backend = (_Backend.ROCM_FLASH if selected_backend
                            == _Backend.FLASH_ATTN else selected_backend)
        if envs.VLLM_USE_V1:
            logger.info("Using Triton Attention backend on V1 engine.")
            return ("vllm.v1.attention.backends."
                    "triton_attn.TritonAttentionBackend")
        if selected_backend == _Backend.ROCM_FLASH:
            if not cls.has_device_capability(90):
                # not Instinct series GPUs.
                logger.info("flash_attn is not supported on NAVI GPUs.")
        else:
            logger.info("%s is not supported in AMD GPUs.", selected_backend)
        logger.info("Using ROCmFlashAttention backend.")
        return "vllm.attention.backends.rocm_flash_attn.ROCmFlashAttentionBackend"  # noqa: E501

    @classmethod
    @lru_cache(maxsize=8)
    def get_device_capability(cls,
                              device_id: int = 0
                              ) -> Optional[DeviceCapability]:
        major, minor = torch.cuda.get_device_capability(device_id)
        return DeviceCapability(major=major, minor=minor)

    @staticmethod
    @with_amdsmi_context
<<<<<<< HEAD
    def is_full_nvlink(physical_device_ids: List[int]) -> bool:
=======
    def is_fully_connected(physical_device_ids: List[int]) -> bool:
>>>>>>> 1cab43c2
        """
        Query if the set of gpus are fully connected by xgmi (1 hop)
        """
        handles = [
            amdsmi_get_processor_handles()[i] for i in physical_device_ids
        ]
        for i, handle in enumerate(handles):
            for j, peer_handle in enumerate(handles):
                if i < j:
                    try:
                        link_type = amdsmi_topo_get_link_type(
                            handle, peer_handle)
                        # type is 2 for XGMI
                        if link_type["hops"] != 1 or link_type["type"] != 2:
                            return False
                    except AmdSmiException as error:
                        logger.error("AMD 1 hop XGMI detection failed.",
                                     exc_info=error)
                        return False
        return True

    @classmethod
    @with_amdsmi_context
    @lru_cache(maxsize=8)
    def get_device_name(cls, device_id: int = 0) -> str:
        physical_device_id = device_id_to_physical_device_id(device_id)
        handle = amdsmi_get_processor_handles()[physical_device_id]
        return amdsmi_get_gpu_asic_info(handle)["market_name"]

    @classmethod
    def get_device_total_memory(cls, device_id: int = 0) -> int:
        device_props = torch.cuda.get_device_properties(device_id)
        return device_props.total_memory

    @classmethod
    def is_async_output_supported(cls, enforce_eager: Optional[bool]) -> bool:
        if enforce_eager:
            logger.warning(
                "To see benefits of async output processing, enable CUDA "
                "graph. Since, enforce-eager is enabled, async output "
                "processor cannot be used")
            return False
        return True

    @classmethod
    def check_and_update_config(cls, vllm_config: VllmConfig) -> None:
        cache_config = vllm_config.cache_config
        if cache_config and cache_config.block_size is None:
            cache_config.block_size = 16

        parallel_config = vllm_config.parallel_config
        scheduler_config = vllm_config.scheduler_config
        if parallel_config.worker_cls == "auto":
            if scheduler_config.is_multi_step:
                if envs.VLLM_USE_V1:
                    raise NotImplementedError(
                        "Multi-step scheduling is not supported (and not "
                        "needed) on vLLM V1. Please launch without "
                        "--num-scheduler-steps.")
                else:
                    parallel_config.worker_cls = \
                        "vllm.worker.multi_step_worker.MultiStepWorker"
            elif vllm_config.speculative_config:
                if envs.VLLM_USE_V1:
                    raise NotImplementedError(
                        "Speculative decoding is not yet supported on vLLM V1."
                    )
                else:
                    parallel_config.worker_cls = \
                        "vllm.spec_decode.spec_decode_worker.create_spec_worker"
                    parallel_config.sd_worker_cls = \
                        "vllm.worker.worker.Worker"
            else:
                if envs.VLLM_USE_V1:
                    parallel_config.worker_cls = \
                            "vllm.v1.worker.gpu_worker.Worker"
                else:
                    parallel_config.worker_cls = "vllm.worker.worker.Worker"

    @classmethod
    def verify_model_arch(cls, model_arch: str) -> None:
        if model_arch in _ROCM_UNSUPPORTED_MODELS:
            raise ValueError(f"Model architecture '{model_arch}' is not "
                             "supported by ROCm for now.")

        if model_arch in _ROCM_PARTIALLY_SUPPORTED_MODELS:
            msg = _ROCM_PARTIALLY_SUPPORTED_MODELS[model_arch]
            logger.warning(
                "Model architecture '%s' is partially "
                "supported by ROCm: %s", model_arch, msg)

    @classmethod
    def verify_quantization(cls, quant: str) -> None:
        super().verify_quantization(quant)
        if quant == "awq" and not envs.VLLM_USE_TRITON_AWQ:
            logger.warning(
                "Using AWQ quantization with ROCm, but VLLM_USE_TRITON_AWQ"
                " is not set, enabling VLLM_USE_TRITON_AWQ.")
        envs.VLLM_USE_TRITON_AWQ = True

    @classmethod
    def get_punica_wrapper(cls) -> str:
        return "vllm.lora.punica_wrapper.punica_gpu.PunicaWrapperGPU"

    @classmethod
    def get_current_memory_usage(cls,
                                 device: Optional[torch.types.Device] = None
                                 ) -> float:
        torch.cuda.reset_peak_memory_stats(device)
        return torch.cuda.mem_get_info(device)[1] - torch.cuda.mem_get_info(
            device)[0]

    @classmethod
    def get_device_communicator_cls(cls) -> str:
        return "vllm.distributed.device_communicators.cuda_communicator.CudaCommunicator"  # noqa

    @classmethod
    def supports_fp8(cls) -> bool:
        gcn_arch = torch.cuda.get_device_properties(0).gcnArchName
        return any(gfx in gcn_arch for gfx in ['gfx94', 'gfx95', 'gfx12'])

    @classmethod
    def is_fp8_fnuz(cls) -> bool:
        # only device 0 is checked, this assumes MI300 platforms are homogeneous
        return 'gfx94' in torch.cuda.get_device_properties(0).gcnArchName

    @classmethod
    def fp8_dtype(cls) -> torch.dtype:
        if cls.is_fp8_fnuz():
            return torch.float8_e4m3fnuz
        else:
            return torch.float8_e4m3fn

    @classmethod
    def supports_v1(cls, model_config: ModelConfig) -> bool:
        # V1 support on AMD gpus is experimental
        return True<|MERGE_RESOLUTION|>--- conflicted
+++ resolved
@@ -147,11 +147,7 @@
 
     @staticmethod
     @with_amdsmi_context
-<<<<<<< HEAD
-    def is_full_nvlink(physical_device_ids: List[int]) -> bool:
-=======
     def is_fully_connected(physical_device_ids: List[int]) -> bool:
->>>>>>> 1cab43c2
         """
         Query if the set of gpus are fully connected by xgmi (1 hop)
         """
