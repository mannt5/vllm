--- conflicted
+++ resolved
@@ -235,9 +235,5 @@
                                  device: Optional[torch.types.Device] = None
                                  ) -> float:
         torch.cuda.reset_peak_memory_stats(device)
-<<<<<<< HEAD
-        return torch.cuda.mem_get_info()[1] - torch.cuda.mem_get_info()[0]
-=======
         return torch.cuda.mem_get_info(device)[1] - torch.cuda.mem_get_info(
-            device)[0]
->>>>>>> 565c1efa
+            device)[0]