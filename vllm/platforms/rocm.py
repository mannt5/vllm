--- conflicted
+++ resolved
@@ -109,6 +109,25 @@
         "awq", "gptq", "fp8", "compressed_tensors", "compressed-tensors",
         "fbgemm_fp8", "gguf", "quark", "ptpc_fp8"
     ]
+
+    def is_rocm_aiter_moe_enabled(self) -> bool:
+        return envs.VLLM_ROCM_USE_AITER_MOE
+
+    def is_rocm_aiter_paged_attn_enabled(self) -> bool:
+        return envs.VLLM_ROCM_USE_AITER_PAGED_ATTN
+
+    def is_rocm_aiter_linear_enabled(self) -> bool:
+        return envs.VLLM_ROCM_USE_AITER_LINEAR
+
+    def is_rocm_aiter_rmsnorm_enabled(self) -> bool:
+        return envs.VLLM_ROCM_USE_AITER_RMSNORM
+
+    def is_rocm_aiter_fp8_block_scaled_moe_enabled(self) -> bool:
+        return self.is_rocm_aiter_moe_enabled(
+        ) and envs.VLLM_ROCM_USE_AITER_FP8_BLOCK_SCALED_MOE
+
+    def is_rocm_aiter_w8a8_block_gemm_enabled(self) -> bool:
+        return envs.VLLM_ROCM_USE_AITER_W8A8_BLOCK_GEMM
 
     @classmethod
     def get_attn_backend_cls(cls, selected_backend, head_size, dtype,
@@ -232,26 +251,6 @@
     def get_device_communicator_cls(cls) -> str:
         return "vllm.distributed.device_communicators.cuda_communicator.CudaCommunicator"  # noqa
 
-<<<<<<< HEAD
-    def is_rocm_aiter_moe_enabled(self) -> bool:
-        return envs.VLLM_ROCM_USE_AITER_MOE
-
-    def is_rocm_aiter_paged_attn_enabled(self) -> bool:
-        return envs.VLLM_ROCM_USE_AITER_PAGED_ATTN
-
-    def is_rocm_aiter_linear_enabled(self) -> bool:
-        return envs.VLLM_ROCM_USE_AITER_LINEAR
-
-    def is_rocm_aiter_rmsnorm_enabled(self) -> bool:
-        return envs.VLLM_ROCM_USE_AITER_RMSNORM
-
-    def is_rocm_aiter_fp8_block_scaled_moe_enabled(self) -> bool:
-        return self.is_rocm_aiter_moe_enabled(
-        ) and envs.VLLM_ROCM_USE_AITER_FP8_BLOCK_SCALED_MOE
-
-    def is_rocm_aiter_w8a8_block_gemm_enabled(self) -> bool:
-        return envs.VLLM_ROCM_USE_AITER_W8A8_BLOCK_GEMM
-=======
     @classmethod
     def supports_fp8(cls) -> bool:
         gcn_arch = torch.cuda.get_device_properties(0).gcnArchName
@@ -267,5 +266,4 @@
         if cls.is_fp8_fnuz():
             return torch.float8_e4m3fnuz
         else:
-            return torch.float8_e4m3fn
->>>>>>> e22ee1e7
+            return torch.float8_e4m3fn