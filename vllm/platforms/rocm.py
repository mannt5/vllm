# SPDX-License-Identifier: Apache-2.0

import os
from functools import cache, lru_cache, wraps
from typing import TYPE_CHECKING, Dict, List, Optional

import torch

import vllm.envs as envs
from vllm.logger import init_logger

from .interface import DeviceCapability, Platform, PlatformEnum, _Backend

if TYPE_CHECKING:
    from vllm.config import ModelConfig, VllmConfig
else:
    ModelConfig = None
    VllmConfig = None

logger = init_logger(__name__)

try:
    from amdsmi import (amdsmi_get_gpu_asic_info, amdsmi_get_processor_handles,
                        amdsmi_init, amdsmi_shut_down)
except ImportError as e:
    logger.warning("Failed to import from amdsmi with %r", e)

try:
    import vllm._C  # noqa: F401
except ImportError as e:
    logger.warning("Failed to import from vllm._C with %r", e)

# import custom ops, trigger op registration
try:
    import vllm._rocm_C  # noqa: F401
except ImportError as e:
    logger.warning("Failed to import from vllm._rocm_C with %r", e)

# Models not supported by ROCm.
_ROCM_UNSUPPORTED_MODELS: List[str] = []

# Models partially supported by ROCm.
# Architecture -> Reason.
_ROCM_SWA_REASON = ("Sliding window attention (SWA) is not yet supported in "
                    "Triton flash attention. For half-precision SWA support, "
                    "please use CK flash attention by setting "
                    "`VLLM_USE_TRITON_FLASH_ATTN=0`")
_ROCM_PARTIALLY_SUPPORTED_MODELS: Dict[str, str] = {
    "Qwen2ForCausalLM":
    _ROCM_SWA_REASON,
    "MistralForCausalLM":
    _ROCM_SWA_REASON,
    "MixtralForCausalLM":
    _ROCM_SWA_REASON,
    "PaliGemmaForConditionalGeneration":
    ("ROCm flash attention does not yet "
     "fully support 32-bit precision on PaliGemma"),
    "Phi3VForCausalLM":
    ("ROCm Triton flash attention may run into compilation errors due to "
     "excessive use of shared memory. If this happens, disable Triton FA "
     "by setting `VLLM_USE_TRITON_FLASH_ATTN=0`")
}

# Prevent use of clashing `{CUDA/HIP}_VISIBLE_DEVICES``
if "HIP_VISIBLE_DEVICES" in os.environ:
    val = os.environ["HIP_VISIBLE_DEVICES"]
    if cuda_val := os.environ.get("CUDA_VISIBLE_DEVICES", None):
        assert val == cuda_val
    else:
        os.environ["CUDA_VISIBLE_DEVICES"] = val

# AMDSMI utils
# Note that NVML is not affected by `{CUDA/HIP}_VISIBLE_DEVICES`,
# all the related functions work on real physical device ids.
# the major benefit of using AMDSMI is that it will not initialize CUDA


def with_amdsmi_context(fn):

    @wraps(fn)
    def wrapper(*args, **kwargs):
        amdsmi_init()
        try:
            return fn(*args, **kwargs)
        finally:
            amdsmi_shut_down()

    return wrapper


def device_id_to_physical_device_id(device_id: int) -> int:
    if "CUDA_VISIBLE_DEVICES" in os.environ:
        device_ids = os.environ["CUDA_VISIBLE_DEVICES"].split(",")
        physical_device_id = device_ids[device_id]
        return int(physical_device_id)
    else:
        return device_id


class RocmPlatform(Platform):
    _enum = PlatformEnum.ROCM
    device_name: str = "rocm"
    device_type: str = "cuda"
    dispatch_key: str = "CUDA"
    ray_device_key: str = "GPU"
    # rocm shares the same device control env var as CUDA
    device_control_env_var: str = "CUDA_VISIBLE_DEVICES"

    supported_quantization: list[str] = [
        "awq", "gptq", "fp8", "compressed_tensors", "compressed-tensors",
        "fbgemm_fp8", "gguf", "quark", "ptpc_fp8"
    ]

    @classmethod
    def get_attn_backend_cls(cls, selected_backend, head_size, dtype,
                             kv_cache_dtype, block_size, use_v1,
                             use_mla) -> str:
        if use_mla:
            logger.info("Using Triton MLA backend.")
            return "vllm.attention.backends.triton_mla.TritonMLABackend"
        selected_backend = (_Backend.ROCM_FLASH if selected_backend
                            == _Backend.FLASH_ATTN else selected_backend)
        if envs.VLLM_USE_V1:
            logger.info("Using Triton Attention backend on V1 engine.")
            return ("vllm.v1.attention.backends."
                    "triton_attn.TritonAttentionBackend")
        if selected_backend == _Backend.ROCM_FLASH:
            if not cls.has_device_capability(90):
                # not Instinct series GPUs.
                logger.info("flash_attn is not supported on NAVI GPUs.")
        else:
            logger.info("%s is not supported in AMD GPUs.", selected_backend)
        logger.info("Using ROCmFlashAttention backend.")
        return "vllm.attention.backends.rocm_flash_attn.ROCmFlashAttentionBackend"  # noqa: E501

    @classmethod
    @lru_cache(maxsize=8)
    def get_device_capability(cls, device_id: int = 0) -> DeviceCapability:
        major, minor = torch.cuda.get_device_capability(device_id)
        return DeviceCapability(major=major, minor=minor)

    @classmethod
    @with_amdsmi_context
    @lru_cache(maxsize=8)
    def get_device_name(cls, device_id: int = 0) -> str:
        physical_device_id = device_id_to_physical_device_id(device_id)
        handle = amdsmi_get_processor_handles()[physical_device_id]
        return amdsmi_get_gpu_asic_info(handle)["market_name"]

    @classmethod
    def get_device_total_memory(cls, device_id: int = 0) -> int:
        device_props = torch.cuda.get_device_properties(device_id)
        return device_props.total_memory

    @classmethod
    def is_async_output_supported(cls, enforce_eager: Optional[bool]) -> bool:
        if enforce_eager:
            logger.warning(
                "To see benefits of async output processing, enable CUDA "
                "graph. Since, enforce-eager is enabled, async output "
                "processor cannot be used")
            return False
        return True

    @classmethod
    def check_and_update_config(cls, vllm_config: VllmConfig) -> None:
        cache_config = vllm_config.cache_config
        if cache_config and cache_config.block_size is None:
            cache_config.block_size = 16

        parallel_config = vllm_config.parallel_config
        scheduler_config = vllm_config.scheduler_config
        if parallel_config.worker_cls == "auto":
            if scheduler_config.is_multi_step:
                if envs.VLLM_USE_V1:
                    raise NotImplementedError(
                        "Multi-step scheduling is not supported (and not "
                        "needed) on vLLM V1. Please launch without "
                        "--num-scheduler-steps.")
                else:
                    parallel_config.worker_cls = \
                        "vllm.worker.multi_step_worker.MultiStepWorker"
            elif vllm_config.speculative_config:
                if envs.VLLM_USE_V1:
                    raise NotImplementedError(
                        "Speculative decoding is not yet supported on vLLM V1."
                    )
                else:
                    parallel_config.worker_cls = \
                        "vllm.spec_decode.spec_decode_worker.create_spec_worker"
                    parallel_config.sd_worker_cls = \
                        "vllm.worker.worker.Worker"
            else:
                if envs.VLLM_USE_V1:
                    parallel_config.worker_cls = \
                            "vllm.v1.worker.gpu_worker.Worker"
                else:
                    parallel_config.worker_cls = "vllm.worker.worker.Worker"

    @classmethod
    def verify_model_arch(cls, model_arch: str) -> None:
        if model_arch in _ROCM_UNSUPPORTED_MODELS:
            raise ValueError(f"Model architecture '{model_arch}' is not "
                             "supported by ROCm for now.")

        if model_arch in _ROCM_PARTIALLY_SUPPORTED_MODELS:
            msg = _ROCM_PARTIALLY_SUPPORTED_MODELS[model_arch]
            logger.warning(
                "Model architecture '%s' is partially "
                "supported by ROCm: %s", model_arch, msg)

    @classmethod
    def verify_quantization(cls, quant: str) -> None:
        super().verify_quantization(quant)
        if quant == "awq" and not envs.VLLM_USE_TRITON_AWQ:
            logger.warning(
                "Using AWQ quantization with ROCm, but VLLM_USE_TRITON_AWQ"
                " is not set, enabling VLLM_USE_TRITON_AWQ.")
        envs.VLLM_USE_TRITON_AWQ = True

    @classmethod
    def get_punica_wrapper(cls) -> str:
        return "vllm.lora.punica_wrapper.punica_gpu.PunicaWrapperGPU"

    @classmethod
    def get_current_memory_usage(cls,
                                 device: Optional[torch.types.Device] = None
                                 ) -> float:
        torch.cuda.reset_peak_memory_stats(device)
        return torch.cuda.mem_get_info(device)[1] - torch.cuda.mem_get_info(
            device)[0]

    @classmethod
    def get_device_communicator_cls(cls) -> str:
        return "vllm.distributed.device_communicators.cuda_communicator.CudaCommunicator"  # noqa

    @classmethod
    def supports_fp8(cls) -> bool:
        gcn_arch = torch.cuda.get_device_properties(0).gcnArchName
        return any(gfx in gcn_arch for gfx in ['gfx94', 'gfx95', 'gfx12'])

    @classmethod
    def is_fp8_fnuz(cls) -> bool:
        # only device 0 is checked, this assumes MI300 platforms are homogeneous
        return 'gfx94' in torch.cuda.get_device_properties(0).gcnArchName

    @classmethod
    def fp8_dtype(cls) -> torch.dtype:
        if cls.is_fp8_fnuz():
            return torch.float8_e4m3fnuz
        else:
            return torch.float8_e4m3fn

    @classmethod
<<<<<<< HEAD
    @cache
    def get_cu_count(cls, device_id: int = 0) -> int:
        return torch.cuda.get_device_properties(
            device_id).multi_processor_count
=======
    def supports_v1(cls, model_config: ModelConfig) -> bool:
        # V1 support on AMD gpus is experimental
        return True
>>>>>>> 432cf22a
<|MERGE_RESOLUTION|>--- conflicted
+++ resolved
@@ -252,13 +252,12 @@
             return torch.float8_e4m3fn
 
     @classmethod
-<<<<<<< HEAD
+    def supports_v1(cls, model_config: ModelConfig) -> bool:
+        # V1 support on AMD gpus is experimental
+        return True
+
+    @classmethod
     @cache
     def get_cu_count(cls, device_id: int = 0) -> int:
         return torch.cuda.get_device_properties(
-            device_id).multi_processor_count
-=======
-    def supports_v1(cls, model_config: ModelConfig) -> bool:
-        # V1 support on AMD gpus is experimental
-        return True
->>>>>>> 432cf22a
+            device_id).multi_processor_count