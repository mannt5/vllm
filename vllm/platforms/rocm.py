# SPDX-License-Identifier: Apache-2.0

<<<<<<< HEAD
from functools import lru_cache
=======
import os
from functools import lru_cache, wraps
>>>>>>> a4c402a7
from typing import TYPE_CHECKING, Dict, List, Optional

import torch

import vllm.envs as envs
from vllm.logger import init_logger

from .interface import DeviceCapability, Platform, PlatformEnum, _Backend

if TYPE_CHECKING:
    from vllm.config import VllmConfig
else:
    VllmConfig = None

logger = init_logger(__name__)

try:
    from amdsmi import (amdsmi_get_gpu_asic_info, amdsmi_get_processor_handles,
                        amdsmi_init, amdsmi_shut_down)
except ImportError as e:
    logger.warning("Failed to import from amdsmi with %r", e)

try:
    import vllm._C  # noqa: F401
except ImportError as e:
    logger.warning("Failed to import from vllm._C with %r", e)

# import custom ops, trigger op registration
try:
    import vllm._rocm_C  # noqa: F401
except ImportError as e:
    logger.warning("Failed to import from vllm._rocm_C with %r", e)

# Models not supported by ROCm.
_ROCM_UNSUPPORTED_MODELS: List[str] = []

# Models partially supported by ROCm.
# Architecture -> Reason.
_ROCM_SWA_REASON = ("Sliding window attention (SWA) is not yet supported in "
                    "Triton flash attention. For half-precision SWA support, "
                    "please use CK flash attention by setting "
                    "`VLLM_USE_TRITON_FLASH_ATTN=0`")
_ROCM_PARTIALLY_SUPPORTED_MODELS: Dict[str, str] = {
    "Qwen2ForCausalLM":
    _ROCM_SWA_REASON,
    "MistralForCausalLM":
    _ROCM_SWA_REASON,
    "MixtralForCausalLM":
    _ROCM_SWA_REASON,
    "PaliGemmaForConditionalGeneration":
    ("ROCm flash attention does not yet "
     "fully support 32-bit precision on PaliGemma"),
    "Phi3VForCausalLM":
    ("ROCm Triton flash attention may run into compilation errors due to "
     "excessive use of shared memory. If this happens, disable Triton FA "
     "by setting `VLLM_USE_TRITON_FLASH_ATTN=0`")
}

# Prevent use of clashing `{CUDA/HIP}_VISIBLE_DEVICES``
if "HIP_VISIBLE_DEVICES" in os.environ:
    val = os.environ["HIP_VISIBLE_DEVICES"]
    if cuda_val := os.environ.get("CUDA_VISIBLE_DEVICES", None):
        assert val == cuda_val
    else:
        os.environ["CUDA_VISIBLE_DEVICES"] = val

# AMDSMI utils
# Note that NVML is not affected by `{CUDA/HIP}_VISIBLE_DEVICES`,
# all the related functions work on real physical device ids.
# the major benefit of using AMDSMI is that it will not initialize CUDA


def with_amdsmi_context(fn):

    @wraps(fn)
    def wrapper(*args, **kwargs):
        amdsmi_init()
        try:
            return fn(*args, **kwargs)
        finally:
            amdsmi_shut_down()

    return wrapper


def device_id_to_physical_device_id(device_id: int) -> int:
    if "CUDA_VISIBLE_DEVICES" in os.environ:
        device_ids = os.environ["CUDA_VISIBLE_DEVICES"].split(",")
        physical_device_id = device_ids[device_id]
        return int(physical_device_id)
    else:
        return device_id


class RocmPlatform(Platform):
    _enum = PlatformEnum.ROCM
    device_name: str = "rocm"
    device_type: str = "cuda"
    dispatch_key: str = "CUDA"
    ray_device_key: str = "GPU"
    # rocm shares the same device control env var as CUDA
    device_control_env_var: str = "CUDA_VISIBLE_DEVICES"

    supported_quantization: list[str] = [
        "awq", "gptq", "fp8", "compressed_tensors", "compressed-tensors",
        "fbgemm_fp8", "gguf", "quark", "ptpc_fp8"
    ]

    @classmethod
    def get_attn_backend_cls(cls, selected_backend, head_size, dtype,
                             kv_cache_dtype, block_size, use_v1,
                             use_mla) -> str:
        if use_mla:
            logger.info("Using Triton MLA backend.")
            return "vllm.attention.backends.triton_mla.TritonMLABackend"
        selected_backend = (_Backend.ROCM_FLASH if selected_backend
                            == _Backend.FLASH_ATTN else selected_backend)
        if envs.VLLM_USE_V1:
            logger.info("Using ROCm Attention backend on V1 engine.")
            return "vllm.v1.attention.backends.rocm_attn.ROCmAttentionBackend"
        if selected_backend == _Backend.ROCM_FLASH:
            if not cls.has_device_capability(90):
                # not Instinct series GPUs.
                logger.info("flash_attn is not supported on NAVI GPUs.")
        else:
            logger.info("%s is not supported in AMD GPUs.", selected_backend)
        logger.info("Using ROCmFlashAttention backend.")
        return "vllm.attention.backends.rocm_flash_attn.ROCmFlashAttentionBackend"  # noqa: E501

    @classmethod
    @lru_cache(maxsize=8)
    def get_device_capability(cls, device_id: int = 0) -> DeviceCapability:
        major, minor = torch.cuda.get_device_capability(device_id)
        return DeviceCapability(major=major, minor=minor)

    @classmethod
    @with_amdsmi_context
    @lru_cache(maxsize=8)
    def get_device_name(cls, device_id: int = 0) -> str:
<<<<<<< HEAD
        # NOTE: When using V1 this function is called when overriding the
        # engine args. Calling torch.cuda.get_device_name(device_id) here
        # will result in the ROCm context being initialized before other
        # processes can be created.
        return "AMD"
=======
        physical_device_id = device_id_to_physical_device_id(device_id)
        handle = amdsmi_get_processor_handles()[physical_device_id]
        return amdsmi_get_gpu_asic_info(handle)["market_name"]
>>>>>>> a4c402a7

    @classmethod
    def get_device_total_memory(cls, device_id: int = 0) -> int:
        device_props = torch.cuda.get_device_properties(device_id)
        return device_props.total_memory

    @classmethod
    def is_async_output_supported(cls, enforce_eager: Optional[bool]) -> bool:
        if enforce_eager:
            logger.warning(
                "To see benefits of async output processing, enable CUDA "
                "graph. Since, enforce-eager is enabled, async output "
                "processor cannot be used")
            return False
        return True

    @classmethod
    def check_and_update_config(cls, vllm_config: VllmConfig) -> None:
        cache_config = vllm_config.cache_config
        if cache_config and cache_config.block_size is None:
            cache_config.block_size = 16

        parallel_config = vllm_config.parallel_config
        scheduler_config = vllm_config.scheduler_config
        if parallel_config.worker_cls == "auto":
            if scheduler_config.is_multi_step:
                if envs.VLLM_USE_V1:
                    raise NotImplementedError(
                        "Multi-step scheduling is not supported (and not "
                        "needed) on VLLM V1. Please launch without "
                        "--num-scheduler-steps.")
                else:
                    parallel_config.worker_cls = \
                        "vllm.worker.multi_step_worker.MultiStepWorker"
            elif vllm_config.speculative_config:
                if envs.VLLM_USE_V1:
                    raise NotImplementedError(
                        "Speculative decoding is not yet supported on VLLM V1."
                    )
                else:
                    parallel_config.worker_cls = \
                        "vllm.spec_decode.spec_decode_worker.create_spec_worker"
                    parallel_config.sd_worker_cls = \
                        "vllm.worker.worker.Worker"
            else:
                if envs.VLLM_USE_V1:
                    parallel_config.worker_cls = \
                            "vllm.v1.worker.gpu_worker.Worker"
                else:
                    parallel_config.worker_cls = "vllm.worker.worker.Worker"

    @classmethod
    def verify_model_arch(cls, model_arch: str) -> None:
        if model_arch in _ROCM_UNSUPPORTED_MODELS:
            raise ValueError(f"Model architecture '{model_arch}' is not "
                             "supported by ROCm for now.")

        if model_arch in _ROCM_PARTIALLY_SUPPORTED_MODELS:
            msg = _ROCM_PARTIALLY_SUPPORTED_MODELS[model_arch]
            logger.warning(
                "Model architecture '%s' is partially "
                "supported by ROCm: %s", model_arch, msg)

    @classmethod
    def verify_quantization(cls, quant: str) -> None:
        super().verify_quantization(quant)
        if quant == "awq" and not envs.VLLM_USE_TRITON_AWQ:
            logger.warning(
                "Using AWQ quantization with ROCm, but VLLM_USE_TRITON_AWQ"
                " is not set, enabling VLLM_USE_TRITON_AWQ.")
        envs.VLLM_USE_TRITON_AWQ = True

    @classmethod
    def get_punica_wrapper(cls) -> str:
        return "vllm.lora.punica_wrapper.punica_gpu.PunicaWrapperGPU"

    @classmethod
    def get_current_memory_usage(cls,
                                 device: Optional[torch.types.Device] = None
                                 ) -> float:
        torch.cuda.reset_peak_memory_stats(device)
        return torch.cuda.mem_get_info(device)[1] - torch.cuda.mem_get_info(
            device)[0]

    @classmethod
    def get_device_communicator_cls(cls) -> str:
        return "vllm.distributed.device_communicators.cuda_communicator.CudaCommunicator"  # noqa<|MERGE_RESOLUTION|>--- conflicted
+++ resolved
@@ -1,11 +1,7 @@
 # SPDX-License-Identifier: Apache-2.0
 
-<<<<<<< HEAD
-from functools import lru_cache
-=======
 import os
 from functools import lru_cache, wraps
->>>>>>> a4c402a7
 from typing import TYPE_CHECKING, Dict, List, Optional
 
 import torch
@@ -145,17 +141,7 @@
     @with_amdsmi_context
     @lru_cache(maxsize=8)
     def get_device_name(cls, device_id: int = 0) -> str:
-<<<<<<< HEAD
-        # NOTE: When using V1 this function is called when overriding the
-        # engine args. Calling torch.cuda.get_device_name(device_id) here
-        # will result in the ROCm context being initialized before other
-        # processes can be created.
-        return "AMD"
-=======
-        physical_device_id = device_id_to_physical_device_id(device_id)
-        handle = amdsmi_get_processor_handles()[physical_device_id]
-        return amdsmi_get_gpu_asic_info(handle)["market_name"]
->>>>>>> a4c402a7
+        return torch.cuda.get_device_name(device_id)
 
     @classmethod
     def get_device_total_memory(cls, device_id: int = 0) -> int:
