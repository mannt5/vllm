# SPDX-License-Identifier: Apache-2.0

import os
from functools import cache, lru_cache, wraps
from typing import TYPE_CHECKING, Dict, List, Optional

import torch

import vllm.envs as envs
from vllm.logger import init_logger

from .interface import DeviceCapability, Platform, PlatformEnum, _Backend

if TYPE_CHECKING:
    from vllm.config import ModelConfig, VllmConfig

logger = init_logger(__name__)

try:
    from amdsmi import (AmdSmiException, amdsmi_get_gpu_asic_info,
                        amdsmi_get_processor_handles, amdsmi_init,
                        amdsmi_shut_down, amdsmi_topo_get_link_type)
except ImportError as e:
    logger.warning("Failed to import from amdsmi with %r", e)

try:
    import vllm._C  # noqa: F401
except ImportError as e:
    logger.warning("Failed to import from vllm._C with %r", e)

# import custom ops, trigger op registration
try:
    import vllm._rocm_C  # noqa: F401
except ImportError as e:
    logger.warning("Failed to import from vllm._rocm_C with %r", e)

# Models not supported by ROCm.
_ROCM_UNSUPPORTED_MODELS: List[str] = []

# Models partially supported by ROCm.
# Architecture -> Reason.
_ROCM_SWA_REASON = ("Sliding window attention (SWA) is not yet supported in "
                    "Triton flash attention. For half-precision SWA support, "
                    "please use CK flash attention by setting "
                    "`VLLM_USE_TRITON_FLASH_ATTN=0`")
_ROCM_PARTIALLY_SUPPORTED_MODELS: Dict[str, str] = {
    "Qwen2ForCausalLM":
    _ROCM_SWA_REASON,
    "MistralForCausalLM":
    _ROCM_SWA_REASON,
    "MixtralForCausalLM":
    _ROCM_SWA_REASON,
    "PaliGemmaForConditionalGeneration":
    ("ROCm flash attention does not yet "
     "fully support 32-bit precision on PaliGemma"),
    "Phi3VForCausalLM":
    ("ROCm Triton flash attention may run into compilation errors due to "
     "excessive use of shared memory. If this happens, disable Triton FA "
     "by setting `VLLM_USE_TRITON_FLASH_ATTN=0`")
}

# Prevent use of clashing `{CUDA/HIP}_VISIBLE_DEVICES``
if "HIP_VISIBLE_DEVICES" in os.environ:
    val = os.environ["HIP_VISIBLE_DEVICES"]
    if cuda_val := os.environ.get("CUDA_VISIBLE_DEVICES", None):
        assert val == cuda_val
    else:
        os.environ["CUDA_VISIBLE_DEVICES"] = val

# AMDSMI utils
# Note that NVML is not affected by `{CUDA/HIP}_VISIBLE_DEVICES`,
# all the related functions work on real physical device ids.
# the major benefit of using AMDSMI is that it will not initialize CUDA


def with_amdsmi_context(fn):

    @wraps(fn)
    def wrapper(*args, **kwargs):
        amdsmi_init()
        try:
            return fn(*args, **kwargs)
        finally:
            amdsmi_shut_down()

    return wrapper


def device_id_to_physical_device_id(device_id: int) -> int:
    if "CUDA_VISIBLE_DEVICES" in os.environ:
        device_ids = os.environ["CUDA_VISIBLE_DEVICES"].split(",")
        physical_device_id = device_ids[device_id]
        return int(physical_device_id)
    else:
        return device_id


def on_mi250_mi300() -> bool:
    GPU_ARCH = torch.cuda.get_device_properties("cuda").gcnArchName
    return any(arch in GPU_ARCH for arch in ["gfx90a", "gfx942"])


@cache
def use_rocm_custom_paged_attention(qtype: torch.dtype, head_size: int,
                                    block_size: int, gqa_ratio: int,
                                    max_seq_len: int,
                                    sliding_window: int) -> bool:

    # rocm custom page attention not support on gfx1*
    # custom paged attn always supported on V0. On V1, requires sliding window
    # disabled due to observed numerical discrepancy.
    return (on_mi250_mi300() and (not envs.VLLM_USE_V1 or sliding_window == 0
                                  or sliding_window == (-1, -1))
            and (qtype == torch.half or qtype == torch.bfloat16)
            and (head_size == 64 or head_size == 128)
            and (block_size == 16 or block_size == 32)
            and (gqa_ratio >= 1 and gqa_ratio <= 16) and max_seq_len <= 32768
            and (envs.VLLM_ROCM_CUSTOM_PAGED_ATTN)
            and not (envs.VLLM_ROCM_USE_AITER_PAGED_ATTN
                     and envs.VLLM_ROCM_USE_AITER))


class RocmPlatform(Platform):
    _enum = PlatformEnum.ROCM
    device_name: str = "rocm"
    device_type: str = "cuda"
    dispatch_key: str = "CUDA"
    ray_device_key: str = "GPU"
    # rocm shares the same device control env var as CUDA
    device_control_env_var: str = "CUDA_VISIBLE_DEVICES"

    supported_quantization: list[str] = [
<<<<<<< HEAD
        "awq", "gptq", "fp8", "compressed_tensors", "fbgemm_fp8", "gguf",
=======
        "awq", "gptq", "fp8", "compressed-tensors", "fbgemm_fp8", "gguf",
>>>>>>> a0304dc5
        "quark", "ptpc_fp8"
    ]

    @classmethod
    def get_attn_backend_cls(cls, selected_backend, head_size, dtype,
                             kv_cache_dtype, block_size, use_v1,
                             use_mla) -> str:
        if use_mla:
            from vllm.attention.backends.rocm_aiter_mla import (
                is_aiter_mla_enabled)

            if selected_backend is None:
                selected_backend = (_Backend.ROCM_AITER_MLA if
                                    is_aiter_mla_enabled() or block_size == 1
                                    else _Backend.TRITON_MLA)

            if selected_backend == _Backend.TRITON_MLA:
                if block_size != 1:
                    logger.info("Using Triton MLA backend.")
                    return "vllm.attention.backends.triton_mla.TritonMLABackend"  # noqa: E501
                else:
                    raise ValueError(
                        f" The selected backend, {selected_backend.name},"
                        f"does not support block size {block_size}.")
            elif selected_backend == _Backend.ROCM_AITER_MLA:
                if block_size == 1:
                    logger.info("Using AITER MLA backend.")
                    return "vllm.attention.backends.rocm_aiter_mla.AiterMLABackend"  # noqa: E501
                else:
                    raise ValueError(
                        f" The selected backend, {selected_backend.name},"
                        f"does not support block size {block_size}."
                        "(currently only supports block size 1)")
            else:
                raise ValueError(
                    f" The selected backend, {selected_backend.name},"
                    f"is not MLA type while requested for MLA backend.")

        selected_backend = (_Backend.ROCM_FLASH if selected_backend
                            == _Backend.FLASH_ATTN else selected_backend)
        if envs.VLLM_USE_V1:
            logger.info("Using Triton Attention backend on V1 engine.")
            return ("vllm.v1.attention.backends."
                    "triton_attn.TritonAttentionBackend")
        if selected_backend == _Backend.ROCM_FLASH:
            if not cls.has_device_capability(90):
                # not Instinct series GPUs.
                logger.info("flash_attn is not supported on NAVI GPUs.")
        else:
            logger.info("%s is not supported in AMD GPUs.", selected_backend)
        logger.info("Using ROCmFlashAttention backend.")
        return "vllm.attention.backends.rocm_flash_attn.ROCmFlashAttentionBackend"  # noqa: E501

    @classmethod
    @lru_cache(maxsize=8)
    def get_device_capability(cls,
                              device_id: int = 0
                              ) -> Optional[DeviceCapability]:
        major, minor = torch.cuda.get_device_capability(device_id)
        return DeviceCapability(major=major, minor=minor)

    @staticmethod
    @with_amdsmi_context
    def is_fully_connected(physical_device_ids: List[int]) -> bool:
        """
        Query if the set of gpus are fully connected by xgmi (1 hop)
        """
        handles = [
            amdsmi_get_processor_handles()[i] for i in physical_device_ids
        ]
        for i, handle in enumerate(handles):
            for j, peer_handle in enumerate(handles):
                if i < j:
                    try:
                        link_type = amdsmi_topo_get_link_type(
                            handle, peer_handle)
                        # type is 2 for XGMI
                        if link_type["hops"] != 1 or link_type["type"] != 2:
                            return False
                    except AmdSmiException as error:
                        logger.error("AMD 1 hop XGMI detection failed.",
                                     exc_info=error)
                        return False
        return True

    @classmethod
    @with_amdsmi_context
    @lru_cache(maxsize=8)
    def get_device_name(cls, device_id: int = 0) -> str:
        physical_device_id = device_id_to_physical_device_id(device_id)
        handle = amdsmi_get_processor_handles()[physical_device_id]
        return amdsmi_get_gpu_asic_info(handle)["market_name"]

    @classmethod
    def get_device_total_memory(cls, device_id: int = 0) -> int:
        device_props = torch.cuda.get_device_properties(device_id)
        return device_props.total_memory

    @classmethod
    def is_async_output_supported(cls, enforce_eager: Optional[bool]) -> bool:
        if enforce_eager:
            logger.warning(
                "To see benefits of async output processing, enable CUDA "
                "graph. Since, enforce-eager is enabled, async output "
                "processor cannot be used")
            return False
        return True

    @classmethod
    def check_and_update_config(cls, vllm_config: "VllmConfig") -> None:
        cache_config = vllm_config.cache_config
        if cache_config and cache_config.block_size is None:
            cache_config.block_size = 16

        parallel_config = vllm_config.parallel_config
        scheduler_config = vllm_config.scheduler_config
        if parallel_config.worker_cls == "auto":
            if scheduler_config.is_multi_step:
                if envs.VLLM_USE_V1:
                    raise NotImplementedError(
                        "Multi-step scheduling is not supported (and not "
                        "needed) on vLLM V1. Please launch without "
                        "--num-scheduler-steps.")
                else:
                    parallel_config.worker_cls = \
                        "vllm.worker.multi_step_worker.MultiStepWorker"
            elif vllm_config.speculative_config:
                if envs.VLLM_USE_V1:
                    raise NotImplementedError(
                        "Speculative decoding is not yet supported on vLLM V1."
                    )
                else:
                    parallel_config.worker_cls = \
                        "vllm.spec_decode.spec_decode_worker.create_spec_worker"
                    parallel_config.sd_worker_cls = \
                        "vllm.worker.worker.Worker"
            else:
                if envs.VLLM_USE_V1:
                    parallel_config.worker_cls = \
                            "vllm.v1.worker.gpu_worker.Worker"
                else:
                    parallel_config.worker_cls = "vllm.worker.worker.Worker"

    @classmethod
    def verify_model_arch(cls, model_arch: str) -> None:
        if model_arch in _ROCM_UNSUPPORTED_MODELS:
            raise ValueError(f"Model architecture '{model_arch}' is not "
                             "supported by ROCm for now.")

        if model_arch in _ROCM_PARTIALLY_SUPPORTED_MODELS:
            msg = _ROCM_PARTIALLY_SUPPORTED_MODELS[model_arch]
            logger.warning(
                "Model architecture '%s' is partially "
                "supported by ROCm: %s", model_arch, msg)

    @classmethod
    def verify_quantization(cls, quant: str) -> None:
        super().verify_quantization(quant)
        if quant == "awq" and not envs.VLLM_USE_TRITON_AWQ:
            logger.warning(
                "Using AWQ quantization with ROCm, but VLLM_USE_TRITON_AWQ"
                " is not set, enabling VLLM_USE_TRITON_AWQ.")
        envs.VLLM_USE_TRITON_AWQ = True

    @classmethod
    def get_punica_wrapper(cls) -> str:
        return "vllm.lora.punica_wrapper.punica_gpu.PunicaWrapperGPU"

    @classmethod
    def get_current_memory_usage(cls,
                                 device: Optional[torch.types.Device] = None
                                 ) -> float:
        torch.cuda.reset_peak_memory_stats(device)
        return torch.cuda.mem_get_info(device)[1] - torch.cuda.mem_get_info(
            device)[0]

    @classmethod
    def get_device_communicator_cls(cls) -> str:
        return "vllm.distributed.device_communicators.cuda_communicator.CudaCommunicator"  # noqa

    @classmethod
    def supports_fp8(cls) -> bool:
        gcn_arch = torch.cuda.get_device_properties(0).gcnArchName
        return any(gfx in gcn_arch for gfx in ['gfx94', 'gfx95', 'gfx12'])

    @classmethod
    def is_fp8_fnuz(cls) -> bool:
        # only device 0 is checked, this assumes MI300 platforms are homogeneous
        return 'gfx94' in torch.cuda.get_device_properties(0).gcnArchName

    @classmethod
    def fp8_dtype(cls) -> torch.dtype:
        if cls.is_fp8_fnuz():
            return torch.float8_e4m3fnuz
        else:
            return torch.float8_e4m3fn

    @classmethod
    def supports_v1(cls, model_config: "ModelConfig") -> bool:
        # V1 support on AMD gpus is experimental
        return True

    @classmethod
    def use_custom_allreduce(cls) -> bool:
        # We only enable custom allreduce for MI300 series
        gcn_arch = torch.cuda.get_device_properties(0).gcnArchName
        supported_archs = ['gfx94']
        return any(gfx in gcn_arch for gfx in supported_archs)

    @classmethod
    def get_cu_count(cls, device_id: int = 0) -> int:
        return torch.cuda.get_device_properties(
            device_id).multi_processor_count<|MERGE_RESOLUTION|>--- conflicted
+++ resolved
@@ -130,11 +130,7 @@
     device_control_env_var: str = "CUDA_VISIBLE_DEVICES"
 
     supported_quantization: list[str] = [
-<<<<<<< HEAD
-        "awq", "gptq", "fp8", "compressed_tensors", "fbgemm_fp8", "gguf",
-=======
         "awq", "gptq", "fp8", "compressed-tensors", "fbgemm_fp8", "gguf",
->>>>>>> a0304dc5
         "quark", "ptpc_fp8"
     ]
 
