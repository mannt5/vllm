import os
<<<<<<< HEAD
from functools import lru_cache, wraps
from typing import List, Tuple
=======
from functools import lru_cache
>>>>>>> f2bd246c

import torch
from amdsmi import (AmdSmiException, amdsmi_get_gpu_board_info,
                    amdsmi_get_processor_handles, amdsmi_init,
                    amdsmi_shut_down, amdsmi_topo_get_link_type)

from vllm.logger import init_logger

from .interface import DeviceCapability, Platform, PlatformEnum

logger = init_logger(__name__)

if os.environ.get("VLLM_WORKER_MULTIPROC_METHOD", None) in ["fork", None]:
    logger.warning("`fork` method is not supported by ROCm. "
                   "VLLM_WORKER_MULTIPROC_METHOD is overridden to"
                   " `spawn` instead.")
    os.environ["VLLM_WORKER_MULTIPROC_METHOD"] = "spawn"

# Prevent use of clashing `{CUDA/HIP}_VISIBLE_DEVICES``
if "HIP_VISIBLE_DEVICES" in os.environ:
    val = os.environ["HIP_VISIBLE_DEVICES"]
    if cuda_val := os.environ.get("CUDA_VISIBLE_DEVICES", None):
        assert val == cuda_val
    else:
        os.environ["CUDA_VISIBLE_DEVICES"] = val

# AMDSMI utils
# Note that NVML is not affected by `{CUDA/HIP}_VISIBLE_DEVICES`,
# all the related functions work on real physical device ids.
# the major benefit of using AMDSMI is that it will not initialize CUDA


def with_amdsmi_context(fn):

    @wraps(fn)
    def wrapper(*args, **kwargs):
        amdsmi_init()
        try:
            return fn(*args, **kwargs)
        finally:
            amdsmi_shut_down()

    return wrapper


def device_id_to_physical_device_id(device_id: int) -> int:
    if "CUDA_VISIBLE_DEVICES" in os.environ:
        device_ids = os.environ["CUDA_VISIBLE_DEVICES"].split(",")
        physical_device_id = device_ids[device_id]
        return int(physical_device_id)
    else:
        return device_id


class RocmPlatform(Platform):
    _enum = PlatformEnum.ROCM

    @classmethod
    @lru_cache(maxsize=8)
    def get_device_capability(cls, device_id: int = 0) -> DeviceCapability:
        major, minor = torch.cuda.get_device_capability(device_id)
        return DeviceCapability(major=major, minor=minor)

<<<<<<< HEAD
    @staticmethod
    @with_amdsmi_context
    def is_full_nvlink(physical_device_ids: List[int]) -> bool:
        """
        Query if the set of gpus are fully connected by xgmi (1 hop)
        """
        handles = [
            amdsmi_get_processor_handles()[i] for i in physical_device_ids
        ]
        for i, handle in enumerate(handles):
            for j, peer_handle in enumerate(handles):
                if i < j:
                    try:
                        link_type = amdsmi_topo_get_link_type(
                            handle, peer_handle)
                        # type is 2 for XGMI
                        if link_type["hops"] != 1 or link_type["type"] != 2:
                            return False
                    except AmdSmiException as error:
                        logger.error("AMD 1 hop XGMI detection failed.",
                                     exc_info=error)
                        return False
        return True

    @staticmethod
    @with_amdsmi_context
    @lru_cache(maxsize=8)
    def get_device_name(device_id: int = 0) -> str:
        physical_device_id = device_id_to_physical_device_id(device_id)
        handle = amdsmi_get_processor_handles()[physical_device_id]
        # Note: this may not be exactly the same as the torch device name
        # E.g. `AMD Instinct MI300X OAM` vs `AMD Instinct MI300X`
        return amdsmi_get_gpu_board_info(handle)["product_name"]
=======
    @classmethod
    @lru_cache(maxsize=8)
    def get_device_name(cls, device_id: int = 0) -> str:
        return torch.cuda.get_device_name(device_id)
>>>>>>> f2bd246c
<|MERGE_RESOLUTION|>--- conflicted
+++ resolved
@@ -1,10 +1,6 @@
 import os
-<<<<<<< HEAD
 from functools import lru_cache, wraps
-from typing import List, Tuple
-=======
-from functools import lru_cache
->>>>>>> f2bd246c
+from typing import List
 
 import torch
 from amdsmi import (AmdSmiException, amdsmi_get_gpu_board_info,
@@ -68,7 +64,6 @@
         major, minor = torch.cuda.get_device_capability(device_id)
         return DeviceCapability(major=major, minor=minor)
 
-<<<<<<< HEAD
     @staticmethod
     @with_amdsmi_context
     def is_full_nvlink(physical_device_ids: List[int]) -> bool:
@@ -101,10 +96,4 @@
         handle = amdsmi_get_processor_handles()[physical_device_id]
         # Note: this may not be exactly the same as the torch device name
         # E.g. `AMD Instinct MI300X OAM` vs `AMD Instinct MI300X`
-        return amdsmi_get_gpu_board_info(handle)["product_name"]
-=======
-    @classmethod
-    @lru_cache(maxsize=8)
-    def get_device_name(cls, device_id: int = 0) -> str:
-        return torch.cuda.get_device_name(device_id)
->>>>>>> f2bd246c
+        return amdsmi_get_gpu_board_info(handle)["product_name"]