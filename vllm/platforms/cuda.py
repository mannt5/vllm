--- conflicted
+++ resolved
@@ -233,20 +233,17 @@
                 logger.info_once("Using Triton backend on V1 engine.")
                 return ("vllm.v1.attention.backends."
                         "triton_attn.TritonAttentionBackend")
-<<<<<<< HEAD
+            elif selected_backend == _Backend.FLASH_ATTN:
+                logger.info_once("Using Flash Attention backend on V1 engine.")
+                return ("vllm.v1.attention.backends."
+                        "flash_attn.FlashAttentionBackend")
+
+            # Default backends for V1 engine
+            # Prefer FlashInfer for Blackwell GPUs if installed
             if dtype not in (torch.float16, torch.bfloat16):
                 logger.info_once(
                     f"Using FlexAttenion backend for {dtype} on V1 engine.")
                 return "vllm.v1.attention.backends.flex_attention.FlexAttentionBackend"  # noqa: E501
-=======
-            elif selected_backend == _Backend.FLASH_ATTN:
-                logger.info_once("Using Flash Attention backend on V1 engine.")
-                return ("vllm.v1.attention.backends."
-                        "flash_attn.FlashAttentionBackend")
-
-            # Default backends for V1 engine
-            # Prefer FlashInfer for Blackwell GPUs if installed
->>>>>>> 154d063b
             if cls.is_device_capability(100):
                 try:
                     import flashinfer  # noqa: F401
