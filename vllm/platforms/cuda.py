--- conflicted
+++ resolved
@@ -195,15 +195,11 @@
                 logger.info("Using Triton MLA backend.")
                 return "vllm.attention.backends.triton_mla.TritonMLABackend"
         if use_v1:
-<<<<<<< HEAD
             if os.environ.get("VLLM_V1_USE_TRITON_BACKEND", "0") == "1":
-                logger.info("Using ROCm Attention backend on V1 engine.")
+                logger.info_once("Using ROCm Attention backend on V1 engine.")
                 return ("vllm.v1.attention.backends.rocm_attn."
                         "ROCmAttentionBackend")
-            logger.info("Using Flash Attention backend on V1 engine.")
-=======
             logger.info_once("Using Flash Attention backend on V1 engine.")
->>>>>>> 872db2be
             return ("vllm.v1.attention.backends.flash_attn."
                     "FlashAttentionBackend")
         if selected_backend == _Backend.FLASHINFER:
