--- conflicted
+++ resolved
@@ -255,17 +255,17 @@
             from vllm.attention.selector import supports_head_size
 
             # Default backends for V1 engine
+            # FP32 is only supported by FlexAttention
+            if dtype not in (torch.float16, torch.bfloat16):
+                logger.info_once(
+                    "Using FlexAttention backend for %s on V1 engine.",
+                    dtype,
+                )
+                return FLEX_ATTENTION_V1
+
             # Prefer FlashInfer for Blackwell GPUs if installed
-<<<<<<< HEAD
             if cls.is_device_capability(100) and \
                 supports_head_size(FLASHINFER_V1, head_size):
-=======
-            if dtype not in (torch.float16, torch.bfloat16):
-                logger.info_once(
-                    f"Using FlexAttenion backend for {dtype} on V1 engine.")
-                return "vllm.v1.attention.backends.flex_attention.FlexAttentionBackend"  # noqa: E501
-            if cls.is_device_capability(100):
->>>>>>> 32c9be22
                 try:
                     import flashinfer  # noqa: F401
                     logger.info_once(
