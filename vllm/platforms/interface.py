# SPDX-License-Identifier: Apache-2.0
import enum
import platform
import random
from platform import uname
from typing import TYPE_CHECKING, NamedTuple, Optional, Tuple, Union

import numpy as np
import torch

from vllm.inputs import ProcessorInputs, PromptType
from vllm.logger import init_logger

if TYPE_CHECKING:
    from vllm.config import ModelConfig, VllmConfig
    from vllm.lora.request import LoRARequest
    from vllm.pooling_params import PoolingParams
    from vllm.sampling_params import SamplingParams
    from vllm.utils import FlexibleArgumentParser
else:
    ModelConfig = None
    VllmConfig = None
    LoRARequest = None
    PoolingParams = None
    SamplingParams = None
    FlexibleArgumentParser = None

logger = init_logger(__name__)


def in_wsl() -> bool:
    # Reference: https://github.com/microsoft/WSL/issues/4071
    return "microsoft" in " ".join(uname()).lower()


class _Backend(enum.Enum):
    FLASH_ATTN = enum.auto()
    FLASH_ATTN_VLLM_V1 = enum.auto()
    TRITON_ATTN_VLLM_V1 = enum.auto()
    XFORMERS = enum.auto()
    ROCM_FLASH = enum.auto()
    TORCH_SDPA = enum.auto()
    FLASHINFER = enum.auto()
    TRITON_MLA = enum.auto()  # Supported by V1
    FLASHMLA = enum.auto()  # Supported by V1
    HPU_ATTN = enum.auto()
    PALLAS = enum.auto()
    PALLAS_VLLM_V1 = enum.auto()
    IPEX = enum.auto()
    BLOCK_SPARSE_FLASH_ATTN = enum.auto()
    NO_ATTENTION = enum.auto()


class PlatformEnum(enum.Enum):
    CUDA = enum.auto()
    ROCM = enum.auto()
    TPU = enum.auto()
    HPU = enum.auto()
    XPU = enum.auto()
    CPU = enum.auto()
    NEURON = enum.auto()
    OOT = enum.auto()
    UNSPECIFIED = enum.auto()


class CpuArchEnum(enum.Enum):
    X86 = enum.auto()
    ARM = enum.auto()
    POWERPC = enum.auto()
    OTHER = enum.auto()
    UNKNOWN = enum.auto()


class DeviceCapability(NamedTuple):
    major: int
    minor: int

    def as_version_str(self) -> str:
        return f"{self.major}.{self.minor}"

    def to_int(self) -> int:
        """
        Express device capability as an integer ``<major><minor>``.

        It is assumed that the minor version is always a single digit.
        """
        assert 0 <= self.minor < 10
        return self.major * 10 + self.minor


class Platform:
    _enum: PlatformEnum
    device_name: str
    device_type: str

    # available dispatch keys:
    # check https://github.com/pytorch/pytorch/blob/313dac6c1ca0fa0cde32477509cce32089f8532a/torchgen/model.py#L134 # noqa
    # use "CPU" as a fallback for platforms not registered in PyTorch
    dispatch_key: str = "CPU"

    # available ray device keys:
    # https://github.com/ray-project/ray/blob/10ba5adadcc49c60af2c358a33bb943fb491a171/python/ray/_private/ray_constants.py#L438 # noqa
    # empty string means the device does not support ray
    ray_device_key: str = ""

    # platform-agnostic way to specify the device control environment variable,
    # .e.g. CUDA_VISIBLE_DEVICES for CUDA.
    # hint: search for "get_visible_accelerator_ids_env_var" in
    # https://github.com/ray-project/ray/tree/master/python/ray/_private/accelerators # noqa
    device_control_env_var: str = "VLLM_DEVICE_CONTROL_ENV_VAR_PLACEHOLDER"

    # The torch.compile backend for compiling simple and
    # standalone functions. The default value is "inductor" to keep
    # the same behavior as PyTorch.
    # NOTE: for the forward part of the model, vLLM has another separate
    # compilation strategy.
    simple_compile_backend: str = "inductor"

    supported_quantization: list[str] = []

    additional_env_vars: list[str] = []

    def is_cuda(self) -> bool:
        return self._enum == PlatformEnum.CUDA

    def is_rocm(self) -> bool:
        return self._enum == PlatformEnum.ROCM

    def is_tpu(self) -> bool:
        return self._enum == PlatformEnum.TPU

    def is_hpu(self) -> bool:
        return self._enum == PlatformEnum.HPU

    def is_xpu(self) -> bool:
        return self._enum == PlatformEnum.XPU

    def is_cpu(self) -> bool:
        return self._enum == PlatformEnum.CPU

    def is_neuron(self) -> bool:
        return self._enum == PlatformEnum.NEURON

    def is_out_of_tree(self) -> bool:
        return self._enum == PlatformEnum.OOT

    def is_cuda_alike(self) -> bool:
        """Stateless version of :func:`torch.cuda.is_available`."""
        return self._enum in (PlatformEnum.CUDA, PlatformEnum.ROCM)

    def is_sleep_mode_available(self) -> bool:
        return self._enum == PlatformEnum.CUDA

    @classmethod
    def get_attn_backend_cls(cls, selected_backend: _Backend, head_size: int,
                             dtype: torch.dtype, kv_cache_dtype: Optional[str],
                             block_size: int, use_v1: bool,
                             use_mla: bool) -> str:
        """Get the attention backend class of a device."""
        return ""

    @classmethod
    def get_device_capability(
        cls,
        device_id: int = 0,
    ) -> Optional[DeviceCapability]:
        """Stateless version of :func:`torch.cuda.get_device_capability`."""
        return None

    @classmethod
    def has_device_capability(
        cls,
        capability: Union[Tuple[int, int], int],
        device_id: int = 0,
    ) -> bool:
        """
        Test whether this platform is compatible with a device capability.

        The ``capability`` argument can either be:

        - A tuple ``(major, minor)``.
        - An integer ``<major><minor>``. (See :meth:`DeviceCapability.to_int`)
        """
        current_capability = cls.get_device_capability(device_id=device_id)
        if current_capability is None:
            return False

        if isinstance(capability, tuple):
            return current_capability >= capability

        return current_capability.to_int() >= capability

    @classmethod
    def get_device_name(cls, device_id: int = 0) -> str:
        """Get the name of a device."""
        raise NotImplementedError

    @classmethod
    def get_device_uuid(cls, device_id: int = 0) -> str:
        """Get the uuid of a device, e.g. the PCI bus ID."""
        raise NotImplementedError

    @classmethod
    def get_device_total_memory(cls, device_id: int = 0) -> int:
        """Get the total memory of a device in bytes."""
        raise NotImplementedError

    @classmethod
    def is_async_output_supported(cls, enforce_eager: Optional[bool]) -> bool:
        """
        Check if the current platform supports async output.
        """
        raise NotImplementedError

    @classmethod
    def inference_mode(cls):
        """A device-specific wrapper of `torch.inference_mode`.

        This wrapper is recommended because some hardware backends such as TPU
        do not support `torch.inference_mode`. In such a case, they will fall
        back to `torch.no_grad` by overriding this method.
        """
        return torch.inference_mode(mode=True)

    @classmethod
    def seed_everything(cls, seed: Optional[int] = None) -> None:
        """
        Set the seed of each random module.
        `torch.manual_seed` will set seed on all devices.

        Loosely based on: https://github.com/Lightning-AI/pytorch-lightning/blob/2.4.0/src/lightning/fabric/utilities/seed.py#L20
        """
        if seed is not None:
            random.seed(seed)
            np.random.seed(seed)
            torch.manual_seed(seed)

    @classmethod
    def pre_register_and_update(cls,
                                parser: Optional[FlexibleArgumentParser] = None
                                ) -> None:
        """
        Do some pre-registration or update action for the current platform.

        This function is called before global VllmConfig is initialized or cli
        arguments are parsed. It's used for out-of-tree platforms to register or
        update the configuration.

        For example, the out-of-tree quantization config can be imported and
        registered here dynamically.
        """
        pass

    @classmethod
    def check_and_update_config(cls, vllm_config: VllmConfig) -> None:
        """
        Check and update the configuration for the current platform.

        It can raise an exception if the configuration is not compatible with
        the current platform, or it can update the configuration to make it
        compatible with the current platform.

        The config is passed by reference, so it can be modified in place.
        """
        pass

    @classmethod
    def verify_model_arch(cls, model_arch: str) -> None:
        """
        Verify whether the current platform supports the specified model
        architecture.

        - This will raise an Error or Warning based on the model support on
        the current platform.
        - By default all models are considered supported.
        """
        pass

    @classmethod
    def verify_quantization(cls, quant: str) -> None:
        """
        Verify whether the quantization is supported by the current platform.
        """
        if cls.supported_quantization and \
            quant not in cls.supported_quantization:
            raise ValueError(
                f"{quant} quantization is currently not supported in "
                f"{cls.device_name}.")

    @classmethod
    def get_cpu_architecture(cls) -> CpuArchEnum:
        """
        Determine the CPU architecture of the current system.
        Returns CpuArchEnum indicating the architecture type.
        """
        machine = platform.machine().lower()

        if machine in ("x86_64", "amd64", "i386", "i686"):
            return CpuArchEnum.X86
        elif machine.startswith("arm") or machine.startswith("aarch"):
            return CpuArchEnum.ARM
        elif machine.startswith("ppc"):
            return CpuArchEnum.POWERPC

        return CpuArchEnum.OTHER if machine else CpuArchEnum.UNKNOWN

    @classmethod
    def is_pin_memory_available(cls) -> bool:
        """Checks whether pin memory is available on the current platform."""
        if in_wsl():
            # Pinning memory in WSL is not supported.
            # https://docs.nvidia.com/cuda/wsl-user-guide/index.html#known-limitations-for-linux-cuda-applications
            logger.warning("Using 'pin_memory=False' as WSL is detected. "
                           "This may slow down the performance.")
            return False
        return True

    @classmethod
    def get_current_memory_usage(cls,
                                 device: Optional[torch.types.Device] = None
                                 ) -> float:
        """
        Return the memory usage in bytes.
        """
        raise NotImplementedError

    @classmethod
    def get_punica_wrapper(cls) -> str:
        """
        Return the punica wrapper for current platform.
        """
        raise NotImplementedError

    @classmethod
    def get_device_communicator_cls(cls) -> str:
        """
        Get device specific communicator class for distributed communication.
        """
        return "vllm.distributed.device_communicators.base_device_communicator.DeviceCommunicatorBase"  # noqa

    @classmethod
    def supports_fp8(cls) -> bool:
        """
        Returns whether the current platform supports FP8 types.
        """
        return False

    @classmethod
    def is_fp8_fnuz(cls) -> bool:
        """
        Returns whether the preferred FP8 type is FNUZ on the current platform.

        There are two representations of FP8, OCP FP8 and FNUZ FP8.
        The OCP specification can be found at https://tinyurl.com/b7jvwpft.
        The FNUZ specification can be found at https://tinyurl.com/5n6hwwu5.

        AMD's MI300 and MI325 have native hardware support for FNUZ. All other
        hardware has converged on the OCP FP8 standard.
        """
        return False

    @classmethod
    def fp8_dtype(cls) -> torch.dtype:
        """
        Returns the preferred FP8 type on the current platform.

        See the documentation for is_fp8_fnuz for details.
        """
        return torch.float8_e4m3fn

    @classmethod
    def use_all_gather(cls) -> bool:
        """
        Whether to use allgather in LogitsProcessor to gather the logits.
        """
        import vllm.envs as envs
        from vllm.config import get_current_vllm_config

        parallel_config = get_current_vllm_config().parallel_config
        return (envs.VLLM_USE_V1
                or parallel_config.distributed_executor_backend
                == "external_launcher")

    @classmethod
    def supports_v1(cls, model_config: ModelConfig) -> bool:
        """Returns whether the current platform can support v1 for the supplied
        model configuration.
        """
        return False

    @classmethod
    def use_custom_allreduce(cls) -> bool:
        """
        Returns if custom allreduce is supported on the current platform
        """
        return False

    @classmethod
    def validate_request(
        cls,
        prompt: PromptType,
        params: Union[SamplingParams, PoolingParams],
        processed_inputs: ProcessorInputs,
    ) -> None:
        """Raises if this request is unsupported on this platform"""

<<<<<<< HEAD
    @classmethod
    def get_cu_count(cls, device_id: int = 0) -> int:
        """
        Returns the total number of compute units (CU) on single GPU.
        """
        raise NotImplementedError
=======
    def __getattr__(self, key: str):
        device = getattr(torch, self.device_name, None)
        if device is not None and hasattr(device, key):
            return getattr(device, key)
        else:
            logger.warning("Current platform %s doesn't has '%s' attribute.",
                           self.device_name, key)
            return None
>>>>>>> 55d6d3fd


class UnspecifiedPlatform(Platform):
    _enum = PlatformEnum.UNSPECIFIED
    device_type = ""<|MERGE_RESOLUTION|>--- conflicted
+++ resolved
@@ -404,14 +404,6 @@
     ) -> None:
         """Raises if this request is unsupported on this platform"""
 
-<<<<<<< HEAD
-    @classmethod
-    def get_cu_count(cls, device_id: int = 0) -> int:
-        """
-        Returns the total number of compute units (CU) on single GPU.
-        """
-        raise NotImplementedError
-=======
     def __getattr__(self, key: str):
         device = getattr(torch, self.device_name, None)
         if device is not None and hasattr(device, key):
@@ -420,7 +412,13 @@
             logger.warning("Current platform %s doesn't has '%s' attribute.",
                            self.device_name, key)
             return None
->>>>>>> 55d6d3fd
+
+    @classmethod
+    def get_cu_count(cls, device_id: int = 0) -> int:
+        """
+        Returns the total number of compute units (CU) on single GPU.
+        """
+        raise NotImplementedError
 
 
 class UnspecifiedPlatform(Platform):
