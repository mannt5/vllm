# SPDX-License-Identifier: Apache-2.0

import enum
import platform
import random
from platform import uname
from typing import TYPE_CHECKING, NamedTuple, Optional, Tuple, Union

import numpy as np
import torch

from vllm.logger import init_logger

if TYPE_CHECKING:
    from vllm.config import ModelConfig, VllmConfig
    from vllm.utils import FlexibleArgumentParser
else:
    ModelConfig = None
    VllmConfig = None
    FlexibleArgumentParser = None

logger = init_logger(__name__)


def in_wsl() -> bool:
    # Reference: https://github.com/microsoft/WSL/issues/4071
    return "microsoft" in " ".join(uname()).lower()


class _Backend(enum.Enum):
    FLASH_ATTN = enum.auto()
    FLASH_ATTN_VLLM_V1 = enum.auto()
    TRITON_ATTN_VLLM_V1 = enum.auto()
    XFORMERS = enum.auto()
    ROCM_FLASH = enum.auto()
    TORCH_SDPA = enum.auto()
    FLASHINFER = enum.auto()
    TRITON_MLA = enum.auto()  # Supported by V1
    FLASHMLA = enum.auto()  # Supported by V1
    HPU_ATTN = enum.auto()
    PALLAS = enum.auto()
    PALLAS_VLLM_V1 = enum.auto()
    IPEX = enum.auto()
    BLOCK_SPARSE_FLASH_ATTN = enum.auto()
    NO_ATTENTION = enum.auto()


class PlatformEnum(enum.Enum):
    CUDA = enum.auto()
    ROCM = enum.auto()
    TPU = enum.auto()
    HPU = enum.auto()
    XPU = enum.auto()
    CPU = enum.auto()
    NEURON = enum.auto()
    OOT = enum.auto()
    UNSPECIFIED = enum.auto()


class CpuArchEnum(enum.Enum):
    X86 = enum.auto()
    ARM = enum.auto()
    POWERPC = enum.auto()
    OTHER = enum.auto()
    UNKNOWN = enum.auto()


class DeviceCapability(NamedTuple):
    major: int
    minor: int

    def as_version_str(self) -> str:
        return f"{self.major}.{self.minor}"

    def to_int(self) -> int:
        """
        Express device capability as an integer ``<major><minor>``.

        It is assumed that the minor version is always a single digit.
        """
        assert 0 <= self.minor < 10
        return self.major * 10 + self.minor


class Platform:
    _enum: PlatformEnum
    device_name: str
    device_type: str

    # available dispatch keys:
    # check https://github.com/pytorch/pytorch/blob/313dac6c1ca0fa0cde32477509cce32089f8532a/torchgen/model.py#L134 # noqa
    # use "CPU" as a fallback for platforms not registered in PyTorch
    dispatch_key: str = "CPU"

    # available ray device keys:
    # https://github.com/ray-project/ray/blob/10ba5adadcc49c60af2c358a33bb943fb491a171/python/ray/_private/ray_constants.py#L438 # noqa
    # empty string means the device does not support ray
    ray_device_key: str = ""

    # platform-agnostic way to specify the device control environment variable,
    # .e.g. CUDA_VISIBLE_DEVICES for CUDA.
    # hint: search for "get_visible_accelerator_ids_env_var" in
    # https://github.com/ray-project/ray/tree/master/python/ray/_private/accelerators # noqa
    device_control_env_var: str = "VLLM_DEVICE_CONTROL_ENV_VAR_PLACEHOLDER"

    # The torch.compile backend for compiling simple and
    # standalone functions. The default value is "inductor" to keep
    # the same behavior as PyTorch.
    # NOTE: for the forward part of the model, vLLM has another separate
    # compilation strategy.
    simple_compile_backend: str = "inductor"

    supported_quantization: list[str] = []

    additional_env_vars: list[str] = []

    def is_cuda(self) -> bool:
        return self._enum == PlatformEnum.CUDA

    def is_rocm(self) -> bool:
        return self._enum == PlatformEnum.ROCM

    def is_tpu(self) -> bool:
        return self._enum == PlatformEnum.TPU

    def is_hpu(self) -> bool:
        return self._enum == PlatformEnum.HPU

    def is_xpu(self) -> bool:
        return self._enum == PlatformEnum.XPU

    def is_cpu(self) -> bool:
        return self._enum == PlatformEnum.CPU

    def is_neuron(self) -> bool:
        return self._enum == PlatformEnum.NEURON

    def is_out_of_tree(self) -> bool:
        return self._enum == PlatformEnum.OOT

    def is_cuda_alike(self) -> bool:
        """Stateless version of :func:`torch.cuda.is_available`."""
        return self._enum in (PlatformEnum.CUDA, PlatformEnum.ROCM)

    @classmethod
    def get_attn_backend_cls(cls, selected_backend: _Backend, head_size: int,
                             dtype: torch.dtype, kv_cache_dtype: Optional[str],
                             block_size: int, use_v1: bool,
                             use_mla: bool) -> str:
        """Get the attention backend class of a device."""
        return ""

    @classmethod
    def get_device_capability(
        cls,
        device_id: int = 0,
    ) -> Optional[DeviceCapability]:
        """Stateless version of :func:`torch.cuda.get_device_capability`."""
        return None

    @classmethod
    def has_device_capability(
        cls,
        capability: Union[Tuple[int, int], int],
        device_id: int = 0,
    ) -> bool:
        """
        Test whether this platform is compatible with a device capability.

        The ``capability`` argument can either be:

        - A tuple ``(major, minor)``.
        - An integer ``<major><minor>``. (See :meth:`DeviceCapability.to_int`)
        """
        current_capability = cls.get_device_capability(device_id=device_id)
        if current_capability is None:
            return False

        if isinstance(capability, tuple):
            return current_capability >= capability

        return current_capability.to_int() >= capability

    @classmethod
    def get_device_name(cls, device_id: int = 0) -> str:
        """Get the name of a device."""
        raise NotImplementedError

    @classmethod
    def get_device_uuid(cls, device_id: int = 0) -> str:
        """Get the uuid of a device, e.g. the PCI bus ID."""
        raise NotImplementedError

    @classmethod
    def get_device_total_memory(cls, device_id: int = 0) -> int:
        """Get the total memory of a device in bytes."""
        raise NotImplementedError

    @classmethod
    def is_async_output_supported(cls, enforce_eager: Optional[bool]) -> bool:
        """
        Check if the current platform supports async output.
        """
        raise NotImplementedError

    @classmethod
    def inference_mode(cls):
        """A device-specific wrapper of `torch.inference_mode`.

        This wrapper is recommended because some hardware backends such as TPU
        do not support `torch.inference_mode`. In such a case, they will fall
        back to `torch.no_grad` by overriding this method.
        """
        return torch.inference_mode(mode=True)

    @classmethod
    def seed_everything(cls, seed: Optional[int] = None) -> None:
        """
        Set the seed of each random module.
        `torch.manual_seed` will set seed on all devices.

        Loosely based on: https://github.com/Lightning-AI/pytorch-lightning/blob/2.4.0/src/lightning/fabric/utilities/seed.py#L20
        """
        if seed is not None:
            random.seed(seed)
            np.random.seed(seed)
            torch.manual_seed(seed)

    @classmethod
    def pre_register_and_update(cls,
                                parser: Optional[FlexibleArgumentParser] = None
                                ) -> None:
        """
        Do some pre-registeration or update action for the current platform.

        This function is called before global VllmConfig is initialized or cli
        arguments are parsed. It's used for out-of-tree platforms to register or
        update the configuration.

        For example, the out-of-tree quantization config can be imported and
        registered here dynamically.
        """
        pass

    @classmethod
    def check_and_update_config(cls, vllm_config: VllmConfig) -> None:
        """
        Check and update the configuration for the current platform.

        It can raise an exception if the configuration is not compatible with
        the current platform, or it can update the configuration to make it
        compatible with the current platform.

        The config is passed by reference, so it can be modified in place.
        """
        pass

    @classmethod
    def verify_model_arch(cls, model_arch: str) -> None:
        """
        Verify whether the current platform supports the specified model
        architecture.

        - This will raise an Error or Warning based on the model support on
        the current platform.
        - By default all models are considered supported.
        """
        pass

    @classmethod
    def verify_quantization(cls, quant: str) -> None:
        """
        Verify whether the quantization is supported by the current platform.
        """
        if cls.supported_quantization and \
            quant not in cls.supported_quantization:
            raise ValueError(
                f"{quant} quantization is currently not supported in "
                f"{cls.device_name}.")

    @classmethod
    def get_cpu_architecture(cls) -> CpuArchEnum:
        """
        Determine the CPU architecture of the current system.
        Returns CpuArchEnum indicating the architecture type.
        """
        machine = platform.machine().lower()

        if machine in ("x86_64", "amd64", "i386", "i686"):
            return CpuArchEnum.X86
        elif machine.startswith("arm") or machine.startswith("aarch"):
            return CpuArchEnum.ARM
        elif machine.startswith("ppc"):
            return CpuArchEnum.POWERPC

        return CpuArchEnum.OTHER if machine else CpuArchEnum.UNKNOWN

    @classmethod
    def is_pin_memory_available(cls) -> bool:
        """Checks whether pin memory is available on the current platform."""
        if in_wsl():
            # Pinning memory in WSL is not supported.
            # https://docs.nvidia.com/cuda/wsl-user-guide/index.html#known-limitations-for-linux-cuda-applications
            logger.warning("Using 'pin_memory=False' as WSL is detected. "
                           "This may slow down the performance.")
            return False
        return True

    @classmethod
    def get_current_memory_usage(cls,
                                 device: Optional[torch.types.Device] = None
                                 ) -> float:
        """
        Return the memory usage in bytes.
        """
        raise NotImplementedError

    @classmethod
    def get_punica_wrapper(cls) -> str:
        """
        Return the punica wrapper for current platform.
        """
        raise NotImplementedError

    @classmethod
    def get_device_communicator_cls(cls) -> str:
        """
        Get device specific communicator class for distributed communication.
        """
        return "vllm.distributed.device_communicators.base_device_communicator.DeviceCommunicatorBase"  # noqa

    @classmethod
    def supports_fp8(cls) -> bool:
        """
        Returns whether the current platform supports FP8 types.
        """
        return False

    @classmethod
    def is_fp8_fnuz(cls) -> bool:
        """
        Returns whether the preferred FP8 type is FNUZ on the current platform.

        There are two representations of FP8, OCP FP8 and FNUZ FP8.
        The OCP specification can be found at https://tinyurl.com/b7jvwpft.
        The FNUZ specification can be found at https://tinyurl.com/5n6hwwu5.

        AMD's MI300 and MI325 have native hardware support for FNUZ. All other
        hardware has converged on the OCP FP8 standard.
        """
        return False

    @classmethod
    def fp8_dtype(cls) -> torch.dtype:
        """
        Returns the preferred FP8 type on the current platform.

        See the documentation for is_fp8_fnuz for details.
        """
        return torch.float8_e4m3fn

    @classmethod
    def use_all_gather(cls) -> bool:
        """
        Whether to use allgather in LogitsProcessor to gather the logits.
        """
        import vllm.envs as envs
        from vllm.config import get_current_vllm_config

        parallel_config = get_current_vllm_config().parallel_config
        return (envs.VLLM_USE_V1
                or parallel_config.distributed_executor_backend
                == "external_launcher")

    @classmethod
    def supports_v1(cls, model_config: ModelConfig) -> bool:
        """Returns whether the current platform can support v1 for the supplied
        model configuration.
        """
        return False

    @classmethod
<<<<<<< HEAD
    def is_rocm_skinny_gemm_enabled(cls) -> bool:
        """
        Return if skinny gemms enabled on rocm
        """
        raise NotImplementedError

    @classmethod
    def get_cu_count(cls, device_id: int = 0) -> int:
        """
        Returns the total number of compute units (CU) on single GPU.
        """
        raise NotImplementedError
=======
    def supports_structured_output(cls) -> bool:
        """
        Returns whether the current platform can support structured output.
        """
        return False

    @classmethod
    def use_custom_allreduce(cls) -> bool:
        """
        Returns if custom allreduce is supported on the current platform
        """
        return False
>>>>>>> 90cb44eb


class UnspecifiedPlatform(Platform):
    _enum = PlatformEnum.UNSPECIFIED
    device_type = ""<|MERGE_RESOLUTION|>--- conflicted
+++ resolved
@@ -380,7 +380,20 @@
         return False
 
     @classmethod
-<<<<<<< HEAD
+    def supports_structured_output(cls) -> bool:
+        """
+        Returns whether the current platform can support structured output.
+        """
+        return False
+
+    @classmethod
+    def use_custom_allreduce(cls) -> bool:
+        """
+        Returns if custom allreduce is supported on the current platform
+        """
+        return False
+
+    @classmethod
     def is_rocm_skinny_gemm_enabled(cls) -> bool:
         """
         Return if skinny gemms enabled on rocm
@@ -393,20 +406,6 @@
         Returns the total number of compute units (CU) on single GPU.
         """
         raise NotImplementedError
-=======
-    def supports_structured_output(cls) -> bool:
-        """
-        Returns whether the current platform can support structured output.
-        """
-        return False
-
-    @classmethod
-    def use_custom_allreduce(cls) -> bool:
-        """
-        Returns if custom allreduce is supported on the current platform
-        """
-        return False
->>>>>>> 90cb44eb
 
 
 class UnspecifiedPlatform(Platform):
