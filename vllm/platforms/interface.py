# SPDX-License-Identifier: Apache-2.0
# SPDX-FileCopyrightText: Copyright contributors to the vLLM project
import enum
import os
import platform
import random
<<<<<<< HEAD
=======
import sys
>>>>>>> 110df743
from datetime import timedelta
from platform import uname
from typing import TYPE_CHECKING, NamedTuple, Optional, Union

import numpy as np
import torch
from torch.distributed import PrefixStore, ProcessGroup

from vllm.inputs import ProcessorInputs, PromptType
from vllm.logger import init_logger

if TYPE_CHECKING:
    from vllm.config import ModelConfig, VllmConfig
    from vllm.lora.request import LoRARequest
    from vllm.pooling_params import PoolingParams
    from vllm.sampling_params import SamplingParams
    from vllm.utils import FlexibleArgumentParser
else:
    ModelConfig = None
    VllmConfig = None
    LoRARequest = None
    PoolingParams = None
    SamplingParams = None
    FlexibleArgumentParser = None

logger = init_logger(__name__)


def in_wsl() -> bool:
    # Reference: https://github.com/microsoft/WSL/issues/4071
    return "microsoft" in " ".join(uname()).lower()


class _Backend(enum.Enum):
    FLASH_ATTN = enum.auto()
    FLASH_ATTN_VLLM_V1 = enum.auto()
    TRITON_ATTN_VLLM_V1 = enum.auto()
    XFORMERS = enum.auto()
    ROCM_FLASH = enum.auto()
    ROCM_AITER_MLA = enum.auto()  # Supported by V1
    ROCM_AITER_MLA_VLLM_V1 = enum.auto()
    TORCH_SDPA = enum.auto()
    FLASHINFER = enum.auto()
    FLASHINFER_VLLM_V1 = enum.auto()
    TRITON_MLA = enum.auto()  # Supported by V1
    TRITON_MLA_VLLM_V1 = enum.auto()
    FLASHMLA_VLLM_V1 = enum.auto()
    FLASHMLA = enum.auto()  # Supported by V1
    CUTLASS_MLA_VLLM_V1 = enum.auto()
    HPU_ATTN = enum.auto()
    PALLAS = enum.auto()
    PALLAS_VLLM_V1 = enum.auto()
    IPEX = enum.auto()
    BLOCK_SPARSE_FLASH_ATTN = enum.auto()
    DUAL_CHUNK_FLASH_ATTN = enum.auto()
    NO_ATTENTION = enum.auto()
    FLEX_ATTENTION = enum.auto()


class PlatformEnum(enum.Enum):
    CUDA = enum.auto()
    ROCM = enum.auto()
    TPU = enum.auto()
    HPU = enum.auto()
    XPU = enum.auto()
    CPU = enum.auto()
    NEURON = enum.auto()
    OOT = enum.auto()
    UNSPECIFIED = enum.auto()


class CpuArchEnum(enum.Enum):
    X86 = enum.auto()
    ARM = enum.auto()
    POWERPC = enum.auto()
    OTHER = enum.auto()
    UNKNOWN = enum.auto()


class DeviceCapability(NamedTuple):
    major: int
    minor: int

    def as_version_str(self) -> str:
        return f"{self.major}.{self.minor}"

    def to_int(self) -> int:
        """
        Express device capability as an integer `<major><minor>`.

        It is assumed that the minor version is always a single digit.
        """
        assert 0 <= self.minor < 10
        return self.major * 10 + self.minor


class Platform:
    _enum: PlatformEnum
    device_name: str
    device_type: str

    # available dispatch keys:
    # check https://github.com/pytorch/pytorch/blob/313dac6c1ca0fa0cde32477509cce32089f8532a/torchgen/model.py#L134 # noqa
    # use "CPU" as a fallback for platforms not registered in PyTorch
    dispatch_key: str = "CPU"

    # available ray device keys:
    # https://github.com/ray-project/ray/blob/10ba5adadcc49c60af2c358a33bb943fb491a171/python/ray/_private/ray_constants.py#L438 # noqa
    # empty string means the device does not support ray
    ray_device_key: str = ""

    # platform-agnostic way to specify the device control environment variable,
    # .e.g. CUDA_VISIBLE_DEVICES for CUDA.
    # hint: search for "get_visible_accelerator_ids_env_var" in
    # https://github.com/ray-project/ray/tree/master/python/ray/_private/accelerators # noqa
    device_control_env_var: str = "VLLM_DEVICE_CONTROL_ENV_VAR_PLACEHOLDER"

    # The torch.compile backend for compiling simple and
    # standalone functions. The default value is "inductor" to keep
    # the same behavior as PyTorch.
    # NOTE: for the forward part of the model, vLLM has another separate
    # compilation strategy.
    simple_compile_backend: str = "inductor"

    # The backend used for distributed communication.
    dist_backend: str = ""

    supported_quantization: list[str] = []

    additional_env_vars: list[str] = []

    @property
    def supported_dtypes(self) -> list[torch.dtype]:
        """Returns the supported dtypes for the current platform."""
        # Be careful with the order of the dtypes. The first dtype will
        # be used as the default dtype fallback for the current platform,
        # when encountering unsupported dtypes in "auto" dtype.
        return [torch.bfloat16, torch.float16, torch.float32]

    def is_cuda(self) -> bool:
        return self._enum == PlatformEnum.CUDA

    def is_rocm(self) -> bool:
        return self._enum == PlatformEnum.ROCM

    def is_tpu(self) -> bool:
        return self._enum == PlatformEnum.TPU

    def is_hpu(self) -> bool:
        return self._enum == PlatformEnum.HPU

    def is_xpu(self) -> bool:
        return self._enum == PlatformEnum.XPU

    def is_cpu(self) -> bool:
        return self._enum == PlatformEnum.CPU

    def is_neuron(self) -> bool:
        return self._enum == PlatformEnum.NEURON

    def is_out_of_tree(self) -> bool:
        return self._enum == PlatformEnum.OOT

    def get_max_output_tokens(self, prompt_len: int) -> int:
        return sys.maxsize

    def is_cuda_alike(self) -> bool:
        """Stateless version of [torch.cuda.is_available][]."""
        return self._enum in (PlatformEnum.CUDA, PlatformEnum.ROCM)

    def is_sleep_mode_available(self) -> bool:
        return self._enum == PlatformEnum.CUDA

    @classmethod
    def device_id_to_physical_device_id(cls, device_id: int):
<<<<<<< HEAD
        if cls.device_control_env_var in os.environ:
            device_ids = os.environ[cls.device_control_env_var].split(",")
            if device_ids == [""]:
                msg = (f"{cls.device_control_env_var} is set to empty string, "
                       "which means current platform support is disabled. If "
                       "you are using ray, please unset the environment "
                       f"variable `{cls.device_control_env_var}` inside the "
                       "worker/actor. Check "
                       "https://github.com/vllm-project/vllm/issues/8402 for "
                       "more information.")
                raise RuntimeError(msg)
=======
        # Treat empty device control env var as unset. This is a valid
        # configuration in Ray setups where the engine is launched in
        # a CPU-only placement group located on a GPU node.
        if cls.device_control_env_var in os.environ and os.environ[
                cls.device_control_env_var] != "":
            device_ids = os.environ[cls.device_control_env_var].split(",")
>>>>>>> 110df743
            physical_device_id = device_ids[device_id]
            return int(physical_device_id)
        else:
            return device_id

    @classmethod
    def get_attn_backend_cls(cls, selected_backend: _Backend, head_size: int,
                             dtype: torch.dtype, kv_cache_dtype: Optional[str],
                             block_size: int, use_v1: bool,
                             use_mla: bool) -> str:
        """Get the attention backend class of a device."""
        return ""

    @classmethod
    def get_device_capability(
        cls,
        device_id: int = 0,
    ) -> Optional[DeviceCapability]:
        """Stateless version of [torch.cuda.get_device_capability][]."""
        return None

    @classmethod
    def has_device_capability(
        cls,
        capability: Union[tuple[int, int], int],
        device_id: int = 0,
    ) -> bool:
        """
        Test whether this platform is compatible with a device capability.

        The `capability` argument can either be:

        - A tuple `(major, minor)`.
        - An integer `<major><minor>`. (See
        [`DeviceCapability.to_int`][vllm.platforms.interface.DeviceCapability.to_int])
        """
        current_capability = cls.get_device_capability(device_id=device_id)
        if current_capability is None:
            return False

        if isinstance(capability, tuple):
            return current_capability >= capability

        return current_capability.to_int() >= capability

    @classmethod
    def is_device_capability(
        cls,
        capability: Union[tuple[int, int], int],
        device_id: int = 0,
    ) -> bool:
        """
        Test whether this platform has exactly the specified device capability.

        The `capability` argument can either be:

        - A tuple `(major, minor)`.
        - An integer `<major><minor>`. (See
        [`DeviceCapability.to_int`][vllm.platforms.interface.DeviceCapability.to_int])
        """
        current_capability = cls.get_device_capability(device_id=device_id)
        if current_capability is None:
            return False

        if isinstance(capability, tuple):
            return current_capability == capability

        return current_capability.to_int() == capability

    @classmethod
    def get_device_name(cls, device_id: int = 0) -> str:
        """Get the name of a device."""
        raise NotImplementedError

    @classmethod
    def get_device_uuid(cls, device_id: int = 0) -> str:
        """Get the uuid of a device, e.g. the PCI bus ID."""
        raise NotImplementedError

    @classmethod
    def get_device_total_memory(cls, device_id: int = 0) -> int:
        """Get the total memory of a device in bytes."""
        raise NotImplementedError

    @classmethod
    def is_async_output_supported(cls, enforce_eager: Optional[bool]) -> bool:
        """
        Check if the current platform supports async output.
        """
        raise NotImplementedError

    @classmethod
    def inference_mode(cls):
        """A device-specific wrapper of `torch.inference_mode`.

        This wrapper is recommended because some hardware backends such as TPU
        do not support `torch.inference_mode`. In such a case, they will fall
        back to `torch.no_grad` by overriding this method.
        """
        return torch.inference_mode(mode=True)

    @classmethod
    def seed_everything(cls, seed: Optional[int] = None) -> None:
        """
        Set the seed of each random module.
        `torch.manual_seed` will set seed on all devices.

        Loosely based on: https://github.com/Lightning-AI/pytorch-lightning/blob/2.4.0/src/lightning/fabric/utilities/seed.py#L20
        """
        if seed is not None:
            random.seed(seed)
            np.random.seed(seed)
            torch.manual_seed(seed)

    @classmethod
    def set_device(cls, device: torch.device) -> None:
        """
        Set the device for the current platform.
        """
        torch.cuda.set_device(device)

    @classmethod
    def pre_register_and_update(cls,
                                parser: Optional[FlexibleArgumentParser] = None
                                ) -> None:
        """
        Do some pre-registration or update action for the current platform.

        This function is called before global VllmConfig is initialized or cli
        arguments are parsed. It's used for out-of-tree platforms to register or
        update the configuration.

        For example, the out-of-tree quantization config can be imported and
        registered here dynamically.
        """
        pass

    @classmethod
    def check_and_update_config(cls, vllm_config: VllmConfig) -> None:
        """
        Check and update the configuration for the current platform.

        It can raise an exception if the configuration is not compatible with
        the current platform, or it can update the configuration to make it
        compatible with the current platform.

        The config is passed by reference, so it can be modified in place.
        """
        pass

    @classmethod
    def verify_model_arch(cls, model_arch: str) -> None:
        """
        Verify whether the current platform supports the specified model
        architecture.

        - This will raise an Error or Warning based on the model support on
        the current platform.
        - By default all models are considered supported.
        """
        pass

    @classmethod
    def verify_quantization(cls, quant: str) -> None:
        """
        Verify whether the quantization is supported by the current platform.
        """
        if cls.supported_quantization and \
            quant not in cls.supported_quantization:
            raise ValueError(
                f"{quant} quantization is currently not supported in "
                f"{cls.device_name}.")

    @classmethod
    def get_cpu_architecture(cls) -> CpuArchEnum:
        """
        Determine the CPU architecture of the current system.
        Returns CpuArchEnum indicating the architecture type.
        """
        machine = platform.machine().lower()

        if machine in ("x86_64", "amd64", "i386", "i686"):
            return CpuArchEnum.X86
        elif machine.startswith("arm") or machine.startswith("aarch"):
            return CpuArchEnum.ARM
        elif machine.startswith("ppc"):
            return CpuArchEnum.POWERPC

        return CpuArchEnum.OTHER if machine else CpuArchEnum.UNKNOWN

    @classmethod
    def is_pin_memory_available(cls) -> bool:
        """Checks whether pin memory is available on the current platform."""
        if in_wsl():
            # Pinning memory in WSL is not supported.
            # https://docs.nvidia.com/cuda/wsl-user-guide/index.html#known-limitations-for-linux-cuda-applications
            logger.warning("Using 'pin_memory=False' as WSL is detected. "
                           "This may slow down the performance.")
            return False
        return True

    @classmethod
    def get_current_memory_usage(cls,
                                 device: Optional[torch.types.Device] = None
                                 ) -> float:
        """
        Return the memory usage in bytes.
        """
        raise NotImplementedError

    @classmethod
    def get_punica_wrapper(cls) -> str:
        """
        Return the punica wrapper for current platform.
        """
        raise NotImplementedError

    @classmethod
    def get_infinity_values(cls, dtype: torch.dtype) -> tuple[float, float]:
        """
        Return the platform specific values for (-inf, inf)
        """
        return float("-inf"), float("inf")

    @classmethod
    def can_update_inplace(cls) -> bool:
        """
        Checks if the platform allows inplace memory updates
        """
        return True

    @classmethod
    def get_lora_vocab_padding_size(cls) -> int:
        """
        Returns how much padding the LoRA logits need for kernels
        """
        return 256

    @classmethod
    def get_device_communicator_cls(cls) -> str:
        """
        Get device specific communicator class for distributed communication.
        """
        return "vllm.distributed.device_communicators.base_device_communicator.DeviceCommunicatorBase"  # noqa

    @classmethod
    def supports_mx(cls) -> bool:
        """
        Returns whether the current platform supports MX types.
        """
        return False

    @classmethod
    def supports_fp8(cls) -> bool:
        """
        Returns whether the current platform supports FP8 types.
        """
        return False

    @classmethod
    def is_fp8_fnuz(cls) -> bool:
        """
        Returns whether the preferred FP8 type is FNUZ on the current platform.

        There are two representations of FP8, OCP FP8 and FNUZ FP8.
        The OCP specification can be found at https://tinyurl.com/b7jvwpft.
        The FNUZ specification can be found at https://tinyurl.com/5n6hwwu5.

        AMD's MI300 and MI325 have native hardware support for FNUZ. All other
        hardware has converged on the OCP FP8 standard.
        """
        return False

    @classmethod
    def fp8_dtype(cls) -> torch.dtype:
        """
        Returns the preferred FP8 type on the current platform.

        See the documentation for is_fp8_fnuz for details.
        """
        return torch.float8_e4m3fn

    @classmethod
    def use_all_gather(cls) -> bool:
        """
        Whether to use allgather in LogitsProcessor to gather the logits.
        """
        import vllm.envs as envs
        from vllm.config import get_current_vllm_config

        parallel_config = get_current_vllm_config().parallel_config
        return (envs.VLLM_USE_V1
                or parallel_config.distributed_executor_backend
                == "external_launcher")

    @classmethod
    def supports_v1(cls, model_config: ModelConfig) -> bool:
        """Returns whether the current platform can support v1 for the supplied
        model configuration.
        """
        return False

    @classmethod
    def default_v1(cls, model_config: ModelConfig) -> bool:
        """
        Returns whether the current platform supports v1 by default.
        """
        return cls.supports_v1(model_config)

    @classmethod
    def use_custom_allreduce(cls) -> bool:
        """
        Returns if custom allreduce is supported on the current platform
        """
        return False

    @classmethod
    def validate_request(
        cls,
        prompt: PromptType,
        params: Union[SamplingParams, PoolingParams],
        processed_inputs: ProcessorInputs,
    ) -> None:
        """Raises if this request is unsupported on this platform"""

    def __getattr__(self, key: str):
        device = getattr(torch, self.device_type, None)
        if device is not None and hasattr(device, key):
            return getattr(device, key)
        else:
            logger.warning("Current platform %s does not have '%s'" \
            " attribute.", self.device_type, key)
            return None

    @classmethod
    def get_cu_count(cls, device_id: int = 0) -> int:
        """
        Returns the total number of compute units (CU) on single GPU.
        """
        raise NotImplementedError

    @classmethod
    def get_piecewise_backend_cls(cls) -> str:
        """
        Get piecewise backend class for piecewise graph.
        """
        return "vllm.compilation.base_piecewise_backend.AbstractPiecewiseBackend"  # noqa

    @classmethod
    def stateless_init_device_torch_dist_pg(
        cls,
        backend: str,
        prefix_store: PrefixStore,
        group_rank: int,
        group_size: int,
        timeout: timedelta,
    ) -> ProcessGroup:
        """
        Init platform-specific torch distributed process group.
        """
        raise RuntimeError(f"Unsupported torch distributed backend: {backend}")


class UnspecifiedPlatform(Platform):
    _enum = PlatformEnum.UNSPECIFIED
    device_type = ""<|MERGE_RESOLUTION|>--- conflicted
+++ resolved
@@ -4,10 +4,7 @@
 import os
 import platform
 import random
-<<<<<<< HEAD
-=======
 import sys
->>>>>>> 110df743
 from datetime import timedelta
 from platform import uname
 from typing import TYPE_CHECKING, NamedTuple, Optional, Union
@@ -183,26 +180,12 @@
 
     @classmethod
     def device_id_to_physical_device_id(cls, device_id: int):
-<<<<<<< HEAD
-        if cls.device_control_env_var in os.environ:
-            device_ids = os.environ[cls.device_control_env_var].split(",")
-            if device_ids == [""]:
-                msg = (f"{cls.device_control_env_var} is set to empty string, "
-                       "which means current platform support is disabled. If "
-                       "you are using ray, please unset the environment "
-                       f"variable `{cls.device_control_env_var}` inside the "
-                       "worker/actor. Check "
-                       "https://github.com/vllm-project/vllm/issues/8402 for "
-                       "more information.")
-                raise RuntimeError(msg)
-=======
         # Treat empty device control env var as unset. This is a valid
         # configuration in Ray setups where the engine is launched in
         # a CPU-only placement group located on a GPU node.
         if cls.device_control_env_var in os.environ and os.environ[
                 cls.device_control_env_var] != "":
             device_ids = os.environ[cls.device_control_env_var].split(",")
->>>>>>> 110df743
             physical_device_id = device_ids[device_id]
             return int(physical_device_id)
         else:
