from .interface import Platform, PlatformEnum, UnspecifiedPlatform

current_platform: Platform

# NOTE: we don't use `torch.version.cuda` / `torch.version.hip` because
# they only indicate the build configuration, not the runtime environment.
# For example, people can install a cuda build of pytorch but run on tpu.

is_tpu = False
try:
    # While it's technically possible to install libtpu on a non-TPU machine,
    # this is a very uncommon scenario. Therefore, we assume that libtpu is
    # installed if and only if the machine has TPUs.
    import libtpu  # noqa: F401
    is_tpu = True
except Exception:
    pass

is_cuda = False

try:
    import pynvml
    pynvml.nvmlInit()
    try:
        if pynvml.nvmlDeviceGetCount() > 0:
            is_cuda = True
    finally:
        pynvml.nvmlShutdown()
except Exception:
    pass

is_rocm = False

try:
    import amdsmi
    amdsmi.amdsmi_init()
    try:
        if len(amdsmi.amdsmi_get_processor_handles()) > 0:
            is_rocm = True
    finally:
        amdsmi.amdsmi_shut_down()
except Exception:
    pass

is_hpu = False
try:
    from importlib import util
<<<<<<< HEAD
    is_hpu = util.find_spec('habana_frameworks') is not None
=======
    is_hpu = util.find_spec('habana_frameworks') is not None or os.environ.get(
        'VLLM_USE_FAKE_HPU', '0') != '0'
except Exception:
    pass
>>>>>>> 38e60f40

is_xpu = False

try:
    import torch
    if hasattr(torch, 'xpu') and torch.xpu.is_available():
        is_xpu = True
except Exception:
    pass

is_cpu = False
try:
    from importlib.metadata import version
    is_cpu = "cpu" in version("vllm")
except Exception:
    pass

if is_tpu:
    # people might install pytorch built with cuda but run on tpu
    # so we need to check tpu first
    from .tpu import TpuPlatform
    current_platform = TpuPlatform()
elif is_cuda:
    from .cuda import CudaPlatform
    current_platform = CudaPlatform()
elif is_rocm:
    from .rocm import RocmPlatform
    current_platform = RocmPlatform()
elif is_hpu:
    from .hpu import HpuPlatform
    current_platform = HpuPlatform()
elif is_xpu:
    from .xpu import XPUPlatform
    current_platform = XPUPlatform()
elif is_cpu:
    from .cpu import CpuPlatform
    current_platform = CpuPlatform()
else:
    current_platform = UnspecifiedPlatform()

__all__ = ['Platform', 'PlatformEnum', 'current_platform']<|MERGE_RESOLUTION|>--- conflicted
+++ resolved
@@ -45,14 +45,9 @@
 is_hpu = False
 try:
     from importlib import util
-<<<<<<< HEAD
     is_hpu = util.find_spec('habana_frameworks') is not None
-=======
-    is_hpu = util.find_spec('habana_frameworks') is not None or os.environ.get(
-        'VLLM_USE_FAKE_HPU', '0') != '0'
 except Exception:
     pass
->>>>>>> 38e60f40
 
 is_xpu = False
 
