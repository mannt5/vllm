# SPDX-License-Identifier: Apache-2.0

import logging
import traceback
from itertools import chain
from typing import TYPE_CHECKING, Optional

from vllm.plugins import load_plugins_by_group
from vllm.utils import resolve_obj_by_qualname

from .interface import _Backend  # noqa: F401
from .interface import CpuArchEnum, Platform, PlatformEnum

logger = logging.getLogger(__name__)


def vllm_version_matches_substr(substr: str) -> bool:
    """
    Check to see if the vLLM version matches a substring.
    """
    from importlib.metadata import PackageNotFoundError, version
    try:
        vllm_version = version("vllm")
    except PackageNotFoundError as e:
        logger.warning(
            "The vLLM package was not found, so its version could not be "
            "inspected. This may cause platform detection to fail.")
        raise e
    return substr in vllm_version


def tpu_platform_plugin() -> Optional[str]:
    is_tpu = False
    logger.debug("Checking if TPU platform is available.")
    try:
        # While it's technically possible to install libtpu on a
        # non-TPU machine, this is a very uncommon scenario. Therefore,
        # we assume that libtpu is installed if and only if the machine
        # has TPUs.
        import libtpu  # noqa: F401
        is_tpu = True
        logger.debug("Confirmed TPU platform is available.")
    except Exception as e:
        logger.debug("TPU platform is not available because: %s", str(e))
        pass

    return "vllm.platforms.tpu.TpuPlatform" if is_tpu else None


def cuda_platform_plugin() -> Optional[str]:
    is_cuda = False
    logger.debug("Checking if CUDA platform is available.")
    try:
        from vllm.utils import import_pynvml
        pynvml = import_pynvml()
        pynvml.nvmlInit()
        try:
            # NOTE: Edge case: vllm cpu build on a GPU machine.
            # Third-party pynvml can be imported in cpu build,
            # we need to check if vllm is built with cpu too.
            # Otherwise, vllm will always activate cuda plugin
            # on a GPU machine, even if in a cpu build.
            is_cuda = (pynvml.nvmlDeviceGetCount() > 0
                       and not vllm_version_matches_substr("cpu"))
            if pynvml.nvmlDeviceGetCount() <= 0:
                logger.debug(
                    "CUDA platform is not available because no GPU is found.")
            if vllm_version_matches_substr("cpu"):
                logger.debug("CUDA platform is not available because"
                             " vLLM is built with CPU.")
            if is_cuda:
                logger.debug("Confirmed CUDA platform is available.")
        finally:
            pynvml.nvmlShutdown()
    except Exception as e:
        logger.debug("Exception happens when checking CUDA platform: %s",
                     str(e))
        if "nvml" not in e.__class__.__name__.lower():
            # If the error is not related to NVML, re-raise it.
            raise e

        # CUDA is supported on Jetson, but NVML may not be.
        import os

        def cuda_is_jetson() -> bool:
            return os.path.isfile("/etc/nv_tegra_release") \
                or os.path.exists("/sys/class/tegra-firmware")

        if cuda_is_jetson():
            logger.debug("Confirmed CUDA platform is available on Jetson.")
            is_cuda = True
        else:
            logger.debug("CUDA platform is not available because: %s", str(e))

    return "vllm.platforms.cuda.CudaPlatform" if is_cuda else None


def rocm_platform_plugin() -> Optional[str]:
    is_rocm = False
    logger.debug("Checking if ROCm platform is available.")
    try:
        import amdsmi
        amdsmi.amdsmi_init()
        try:
            if len(amdsmi.amdsmi_get_processor_handles()) > 0:
                is_rocm = True
                logger.debug("Confirmed ROCm platform is available.")
            else:
                logger.debug("ROCm platform is not available because"
                             " no GPU is found.")
        finally:
            amdsmi.amdsmi_shut_down()
    except Exception as e:
        logger.debug("ROCm platform is not available because: %s", str(e))
        pass

    return "vllm.platforms.rocm.RocmPlatform" if is_rocm else None


def hpu_platform_plugin() -> Optional[str]:
    is_hpu = False
    logger.debug("Checking if HPU platform is available.")
    try:
        from importlib import util
        is_hpu = util.find_spec('habana_frameworks') is not None
        if is_hpu:
            logger.debug("Confirmed HPU platform is available.")
        else:
            logger.debug("HPU platform is not available because "
                         "habana_frameworks is not found.")
    except Exception as e:
        logger.debug("HPU platform is not available because: %s", str(e))
        pass

    return "vllm.platforms.hpu.HpuPlatform" if is_hpu else None


def xpu_platform_plugin() -> Optional[str]:
    is_xpu = False
    logger.debug("Checking if XPU platform is available.")
    try:
        # installed IPEX if the machine has XPUs.
        import intel_extension_for_pytorch  # noqa: F401
        import oneccl_bindings_for_pytorch  # noqa: F401
        import torch
        if hasattr(torch, 'xpu') and torch.xpu.is_available():
            is_xpu = True
            logger.debug("Confirmed XPU platform is available.")
    except Exception as e:
        logger.debug("XPU platform is not available because: %s", str(e))
        pass

    return "vllm.platforms.xpu.XPUPlatform" if is_xpu else None


def cpu_platform_plugin() -> Optional[str]:
    is_cpu = False
    logger.debug("Checking if CPU platform is available.")
    try:
        is_cpu = vllm_version_matches_substr("cpu")
        if is_cpu:
            logger.debug("Confirmed CPU platform is available because"
                         " vLLM is built with CPU.")
        if not is_cpu:
            import sys
            is_cpu = sys.platform.startswith("darwin")
            if is_cpu:
                logger.debug("Confirmed CPU platform is available"
                             " because the machine is MacOS.")

    except Exception as e:
        logger.debug("CPU platform is not available because: %s", str(e))
        pass

    return "vllm.platforms.cpu.CpuPlatform" if is_cpu else None


def neuron_platform_plugin() -> Optional[str]:
<<<<<<< HEAD
    tnx_installed = False
    nxd_installed = False
    try:
        import transformers_neuronx  # noqa: F401
        tnx_installed = True
    except ImportError:
=======
    is_neuron = False
    logger.debug("Checking if Neuron platform is available.")
    try:
        import transformers_neuronx  # noqa: F401
        is_neuron = True
        logger.debug("Confirmed Neuron platform is available because"
                     " transformers_neuronx is found.")
    except ImportError as e:
        logger.debug("Neuron platform is not available because: %s", str(e))
>>>>>>> 098900d7
        pass

    try:
        import neuronx_distributed_inference  # noqa: F401
        nxd_installed = True
    except ImportError:
        pass

    is_neuron = tnx_installed or nxd_installed
    return "vllm.platforms.neuron.NeuronPlatform" if is_neuron else None


builtin_platform_plugins = {
    'tpu': tpu_platform_plugin,
    'cuda': cuda_platform_plugin,
    'rocm': rocm_platform_plugin,
    'hpu': hpu_platform_plugin,
    'xpu': xpu_platform_plugin,
    'cpu': cpu_platform_plugin,
    'neuron': neuron_platform_plugin,
}


def resolve_current_platform_cls_qualname() -> str:
    platform_plugins = load_plugins_by_group('vllm.platform_plugins')

    activated_plugins = []

    for name, func in chain(builtin_platform_plugins.items(),
                            platform_plugins.items()):
        try:
            assert callable(func)
            platform_cls_qualname = func()
            if platform_cls_qualname is not None:
                activated_plugins.append(name)
        except Exception:
            pass

    activated_builtin_plugins = list(
        set(activated_plugins) & set(builtin_platform_plugins.keys()))
    activated_oot_plugins = list(
        set(activated_plugins) & set(platform_plugins.keys()))

    if len(activated_oot_plugins) >= 2:
        raise RuntimeError(
            "Only one platform plugin can be activated, but got: "
            f"{activated_oot_plugins}")
    elif len(activated_oot_plugins) == 1:
        platform_cls_qualname = platform_plugins[activated_oot_plugins[0]]()
        logger.info("Platform plugin %s is activated",
                    activated_oot_plugins[0])
    elif len(activated_builtin_plugins) >= 2:
        raise RuntimeError(
            "Only one platform plugin can be activated, but got: "
            f"{activated_builtin_plugins}")
    elif len(activated_builtin_plugins) == 1:
        platform_cls_qualname = builtin_platform_plugins[
            activated_builtin_plugins[0]]()
        logger.info("Automatically detected platform %s.",
                    activated_builtin_plugins[0])
    else:
        platform_cls_qualname = "vllm.platforms.interface.UnspecifiedPlatform"
        logger.info(
            "No platform detected, vLLM is running on UnspecifiedPlatform")
    return platform_cls_qualname


_current_platform = None
_init_trace: str = ''

if TYPE_CHECKING:
    current_platform: Platform


def __getattr__(name: str):
    if name == 'current_platform':
        # lazy init current_platform.
        # 1. out-of-tree platform plugins need `from vllm.platforms import
        #    Platform` so that they can inherit `Platform` class. Therefore,
        #    we cannot resolve `current_platform` during the import of
        #    `vllm.platforms`.
        # 2. when users use out-of-tree platform plugins, they might run
        #    `import vllm`, some vllm internal code might access
        #    `current_platform` during the import, and we need to make sure
        #    `current_platform` is only resolved after the plugins are loaded
        #    (we have tests for this, if any developer violate this, they will
        #    see the test failures).
        global _current_platform
        if _current_platform is None:
            platform_cls_qualname = resolve_current_platform_cls_qualname()
            _current_platform = resolve_obj_by_qualname(
                platform_cls_qualname)()
            global _init_trace
            _init_trace = "".join(traceback.format_stack())
        return _current_platform
    elif name in globals():
        return globals()[name]
    else:
        raise AttributeError(
            f"No attribute named '{name}' exists in {__name__}.")


__all__ = [
    'Platform', 'PlatformEnum', 'current_platform', 'CpuArchEnum',
    "_init_trace"
]<|MERGE_RESOLUTION|>--- conflicted
+++ resolved
@@ -176,29 +176,22 @@
 
 
 def neuron_platform_plugin() -> Optional[str]:
-<<<<<<< HEAD
     tnx_installed = False
     nxd_installed = False
+    logger.debug("Checking if Neuron platform is available.")
     try:
         import transformers_neuronx  # noqa: F401
         tnx_installed = True
-    except ImportError:
-=======
-    is_neuron = False
-    logger.debug("Checking if Neuron platform is available.")
-    try:
-        import transformers_neuronx  # noqa: F401
-        is_neuron = True
         logger.debug("Confirmed Neuron platform is available because"
                      " transformers_neuronx is found.")
-    except ImportError as e:
-        logger.debug("Neuron platform is not available because: %s", str(e))
->>>>>>> 098900d7
+    except ImportError:
         pass
 
     try:
         import neuronx_distributed_inference  # noqa: F401
         nxd_installed = True
+        logger.debug("Confirmed Neuron platform is available because"
+                     " neuronx_distributed_inference is found.")
     except ImportError:
         pass
 
