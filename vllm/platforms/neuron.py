# SPDX-License-Identifier: Apache-2.0

from functools import lru_cache
from typing import TYPE_CHECKING, Optional

from vllm import envs
from vllm.logger import init_logger

from .interface import Platform, PlatformEnum

if TYPE_CHECKING:
    from vllm.config import VllmConfig
else:
    VllmConfig = None

logger = init_logger(__name__)


class NeuronPlatform(Platform):
    _enum = PlatformEnum.NEURON
    device_name: str = "neuron"
    device_type: str = "neuron"
    ray_device_key: str = "neuron_cores"
    supported_quantization: list[str] = ["neuron_quant"]
    device_control_env_var: str = "NEURON_RT_VISIBLE_CORES"

    @classmethod
    def get_device_name(cls, device_id: int = 0) -> str:
        return "neuron"

    @classmethod
    def is_async_output_supported(cls, enforce_eager: Optional[bool]) -> bool:
        return False

    @classmethod
    def check_and_update_config(cls, vllm_config: VllmConfig) -> None:
        parallel_config = vllm_config.parallel_config
        if parallel_config.worker_cls == "auto":
            parallel_config.worker_cls = \
                "vllm.worker.neuron_worker.NeuronWorker"

        if parallel_config.world_size > 1:
            parallel_config.distributed_executor_backend = "uni"

        assert (vllm_config.lora_config
                is None), "LoRA is not supported for Neuron backend."

        cache_config = vllm_config.cache_config
        if cache_config:
            # neuron needs block_size = max_model_len
            vllm_config.cache_config.block_size = \
                vllm_config.model_config.max_model_len

    @classmethod
    def is_pin_memory_available(cls) -> bool:
        logger.warning("Pin memory is not supported on Neuron.")
        return False

    @classmethod
<<<<<<< HEAD
    def get_device_communicator_cls(cls) -> str:
        if envs.VLLM_USE_V1:
            return "vllm.distributed.device_communicators.neuron_communicator.NeuronCommunicator"  # noqa
        else:
            return Platform.get_device_communicator_cls()

    @classmethod
    def use_all_gather(cls) -> bool:
        return True
=======
    @lru_cache
    def is_neuronx_distributed_inference(cls) -> bool:
        try:
            import neuronx_distributed_inference
        except ImportError:
            neuronx_distributed_inference = None
        return neuronx_distributed_inference is not None

    @classmethod
    @lru_cache
    def is_transformers_neuronx(cls) -> bool:
        try:
            import transformers_neuronx
        except ImportError:
            transformers_neuronx = None
        return transformers_neuronx is not None
>>>>>>> 5b81ba75
<|MERGE_RESOLUTION|>--- conflicted
+++ resolved
@@ -57,7 +57,6 @@
         return False
 
     @classmethod
-<<<<<<< HEAD
     def get_device_communicator_cls(cls) -> str:
         if envs.VLLM_USE_V1:
             return "vllm.distributed.device_communicators.neuron_communicator.NeuronCommunicator"  # noqa
@@ -67,7 +66,8 @@
     @classmethod
     def use_all_gather(cls) -> bool:
         return True
-=======
+
+    @classmethod
     @lru_cache
     def is_neuronx_distributed_inference(cls) -> bool:
         try:
@@ -83,5 +83,4 @@
             import transformers_neuronx
         except ImportError:
             transformers_neuronx = None
-        return transformers_neuronx is not None
->>>>>>> 5b81ba75
+        return transformers_neuronx is not None