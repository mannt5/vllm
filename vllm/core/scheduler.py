import enum
import os
import random
import time
from collections import deque
from dataclasses import dataclass, field
from typing import (Callable, Deque, Dict, Iterable, List, Optional, Set,
                    Tuple, Union)

from vllm.config import CacheConfig, LoRAConfig, SchedulerConfig
from vllm.core.interfaces import AllocStatus, BlockSpaceManager
from vllm.logger import init_logger
from vllm.lora.request import LoRARequest
from vllm.prompt_adapter.request import PromptAdapterRequest
from vllm.sequence import (Sequence, SequenceData, SequenceGroup,
                           SequenceGroupMetadata, SequenceGroupMetadataDelta,
                           SequenceStatus)
from vllm.utils import Device, PyObjectCache

logger = init_logger(__name__)

# Test-only. If configured, decode is preempted with
# ARTIFICIAL_PREEMPTION_PROB% probability.
ENABLE_ARTIFICIAL_PREEMPT = bool(
    os.getenv("VLLM_TEST_ENABLE_ARTIFICIAL_PREEMPT", False))  # noqa
ARTIFICIAL_PREEMPTION_PROB = 0.5
ARTIFICIAL_PREEMPTION_MAX_CNT = 500


class PreemptionMode(enum.Enum):
    """Preemption modes.

    1. Swapping: Swap out the blocks of the preempted sequences to CPU memory
    and swap them back in when the sequences are resumed.
    2. Recomputation: Discard the blocks of the preempted sequences and
    recompute them when the sequences are resumed, treating the sequences as
    new prompts.
    """
    SWAP = enum.auto()
    RECOMPUTE = enum.auto()


@dataclass
class SchedulingBudget:
    """The available slots for scheduling.

    TODO(sang): Right now, the budget is request_id-aware meaning it can ignore
    budget update from the same request_id. It is because in normal scheduling
    path, we update RUNNING num_seqs ahead of time, meaning it could be
    updated more than once when scheduling RUNNING requests. Since this won't
    happen if we only have chunked prefill scheduling, we can remove this
    feature from the API when chunked prefill is enabled by default.
    """
    token_budget: int
    max_num_seqs: int
    _request_ids_num_batched_tokens: Set[str] = field(default_factory=set)
    _request_ids_num_curr_seqs: Set[str] = field(default_factory=set)
    _num_batched_tokens: int = 0
    _num_curr_seqs: int = 0

    def can_schedule(self, *, num_new_tokens: int, num_new_seqs: int):
        assert num_new_tokens != 0
        assert num_new_seqs != 0
        return (self.num_batched_tokens + num_new_tokens <= self.token_budget
                and self.num_curr_seqs + num_new_seqs <= self.max_num_seqs)

    def remaining_token_budget(self):
        return self.token_budget - self.num_batched_tokens

    def add_num_batched_tokens(self, req_id: str, num_batched_tokens: int):
        if req_id in self._request_ids_num_batched_tokens:
            return

        self._request_ids_num_batched_tokens.add(req_id)
        self._num_batched_tokens += num_batched_tokens

    def subtract_num_batched_tokens(self, req_id: str,
                                    num_batched_tokens: int):
        if req_id in self._request_ids_num_batched_tokens:
            self._request_ids_num_batched_tokens.remove(req_id)
            self._num_batched_tokens -= num_batched_tokens

    def add_num_seqs(self, req_id: str, num_curr_seqs: int):
        if req_id in self._request_ids_num_curr_seqs:
            return

        self._request_ids_num_curr_seqs.add(req_id)
        self._num_curr_seqs += num_curr_seqs

    def subtract_num_seqs(self, req_id: str, num_curr_seqs: int):
        if req_id in self._request_ids_num_curr_seqs:
            self._request_ids_num_curr_seqs.remove(req_id)
            self._num_curr_seqs -= num_curr_seqs

    @property
    def num_batched_tokens(self):
        return self._num_batched_tokens

    @property
    def num_curr_seqs(self):
        return self._num_curr_seqs


@dataclass
class ScheduledSequenceGroup:
    # A sequence group that's scheduled.
    seq_group: SequenceGroup
    # The total chunk size (number of tokens) to process for next iteration.
    # 1 for decoding. Same as prompt tokens for prefill, but if prefill is
    # chunked, it can be smaller than that.
    token_chunk_size: int


@dataclass
class SchedulerOutputs:
    """The scheduling decision made from a scheduler."""
    # Scheduled sequence groups.
    scheduled_seq_groups: Iterable[ScheduledSequenceGroup]
    # Number of prefill groups scheduled.
    num_prefill_groups: int
    # Total number of batched tokens.
    num_batched_tokens: int
    # Blocks to swap in. List of CPU -> GPU block number.
    blocks_to_swap_in: List[Tuple[int, int]]
    # Blocks to swap out. List of GPU -> CPU block number.
    blocks_to_swap_out: List[Tuple[int, int]]
    # Blocks to copy. Source to dest block.
    blocks_to_copy: List[Tuple[int, int]]
    # Sequence groups that are going to be ignored.
    ignored_seq_groups: List[SequenceGroup]
    # The number of slots for lookahead decoding.
    num_lookahead_slots: int
    # The number of requests in the running queue
    running_queue_size: int
    preempted: int

    def __post_init__(self):
        # Swap in and swap out should never happen at the same time.
        assert not (self.blocks_to_swap_in and self.blocks_to_swap_out)

        self.num_loras: int = len(self.lora_requests)
        if self.num_loras > 0:
            self._sort_by_lora_ids()

        self.num_prompt_adapters: int = len(self.prompt_adapter_requests)

    def is_empty(self) -> bool:
        # NOTE: We do not consider the ignored sequence groups.
        return (not self.scheduled_seq_groups and not self.blocks_to_swap_in
                and not self.blocks_to_swap_out and not self.blocks_to_copy)

    def _sort_by_lora_ids(self):
        self.scheduled_seq_groups = sorted(
            self.scheduled_seq_groups,
            key=lambda g: (g.seq_group.lora_int_id, g.seq_group.request_id))

    @property
    def lora_requests(self) -> Set[LoRARequest]:
        return {
            g.seq_group.lora_request
            for g in self.scheduled_seq_groups
            if g.seq_group.lora_request is not None
        }

    @property
    def prompt_adapter_requests(self) -> Set[PromptAdapterRequest]:
        return {
            g.seq_group.prompt_adapter_request
            for g in self.scheduled_seq_groups
            if g.seq_group.prompt_adapter_request is not None
        }


@dataclass
class SchedulerRunningOutputs:
    """The requests that are scheduled from a running queue.

    Could contain prefill (prefill that's chunked) or decodes. If there's not
    enough memory, it can be preempted (for recompute) or swapped out.
    """
    # Selected sequences that are running and in a decoding phase.
    decode_seq_groups: List[ScheduledSequenceGroup]
    # Selected sequences that are running and in a prefill phase.
    # I.e., it means the prefill has been chunked.
    prefill_seq_groups: List[ScheduledSequenceGroup]
    # The preempted sequences.
    preempted: List[SequenceGroup]
    # Sequences that are swapped out.
    swapped_out: List[SequenceGroup]
    # The blocks to swap out.
    blocks_to_swap_out: List[Tuple[int, int]]
    # The blocks to copy.
    blocks_to_copy: List[Tuple[int, int]]
    # The number of slots for lookahead decoding.
    num_lookahead_slots: int

    # Optimization for fast-access to seq_group lists
    decode_seq_groups_list: List[SequenceGroup]
    prefill_seq_groups_list: List[SequenceGroup]

    @classmethod
    def create_empty(cls) -> "SchedulerRunningOutputs":
        return SchedulerRunningOutputs(
            decode_seq_groups=[],
            prefill_seq_groups=[],
            preempted=[],
            swapped_out=[],
            blocks_to_swap_out=[],
            blocks_to_copy=[],
            num_lookahead_slots=0,
            decode_seq_groups_list=[],
            prefill_seq_groups_list=[],
        )


@dataclass
class SchedulerSwappedInOutputs:
    """The requests that are scheduled from a swap queue.

    Could contain prefill (prefill that's chunked) or decodes.
    """
    # Selected sequences that are going to be swapped in and is in a
    # decoding phase.
    decode_seq_groups: List[ScheduledSequenceGroup]
    # Selected sequences that are going to be swapped in and in a prefill
    # phase. I.e., it means the prefill has been chunked.
    prefill_seq_groups: List[ScheduledSequenceGroup]
    # The blocks to swap in.
    blocks_to_swap_in: List[Tuple[int, int]]
    # The blocks to copy.
    blocks_to_copy: List[Tuple[int, int]]
    # The number of slots for lookahead decoding.
    num_lookahead_slots: int
    # Infeasible sequence groups.
    infeasible_seq_groups: List[SequenceGroup]

    @classmethod
    def create_empty(cls) -> "SchedulerSwappedInOutputs":
        return SchedulerSwappedInOutputs(
            decode_seq_groups=[],
            prefill_seq_groups=[],
            blocks_to_swap_in=[],
            blocks_to_copy=[],
            num_lookahead_slots=0,
            infeasible_seq_groups=[],
        )


@dataclass
class SchedulerPrefillOutputs:
    """The requests that are scheduled from a waiting queue.

    Could contain a fresh prefill requests or preempted requests that need
    to be recomputed from scratch.
    """
    # Selected sequences for prefill.
    seq_groups: List[ScheduledSequenceGroup]
    # Ignored sequence groups.
    ignored_seq_groups: List[SequenceGroup]
    num_lookahead_slots: int

    @classmethod
    def create_empty(cls) -> "SchedulerPrefillOutputs":
        return SchedulerPrefillOutputs(
            seq_groups=[],
            ignored_seq_groups=[],
            num_lookahead_slots=0,
        )


def seq_group_metadata_builder():
    return SequenceGroupMetadata(request_id="",
                                 is_prompt=False,
                                 seq_data={},
                                 sampling_params=None,
                                 block_tables={})


def scheduler_running_outputs_builder():
    return SchedulerRunningOutputs(decode_seq_groups=[],
                                   prefill_seq_groups=[],
                                   preempted=[],
                                   swapped_out=[],
                                   blocks_to_swap_out=[],
                                   blocks_to_copy=[],
                                   num_lookahead_slots=0,
                                   prefill_seq_groups_list=[],
                                   decode_seq_groups_list=[])


def scheduled_seq_group_builder():
    return ScheduledSequenceGroup(SequenceGroup("", [], -1),
                                  token_chunk_size=0)
    # return ScheduledSequenceGroup(seq_group=None, token_chunk_size=0)


class Scheduler:

    def __init__(
        self,
        scheduler_config: SchedulerConfig,
        cache_config: CacheConfig,
        lora_config: Optional[LoRAConfig],
        pipeline_parallel_size: int = 1,
        output_proc_callback: Optional[Callable] = None,
    ) -> None:
        self.scheduler_config = scheduler_config
        self.cache_config = cache_config
        # Note for LoRA scheduling: the current policy is extremely
        # simple and NOT fair. It can lead to starvation of some
        # LoRAs. This should be improved in the future.
        self.lora_config = lora_config

        version = "v1"
        if self.scheduler_config.use_v2_block_manager:
            version = "v2"
        if self.scheduler_config.embedding_mode:
            version = "embedding"

        # Get class
        # This is just a factory method
        BlockSpaceManagerImpl = BlockSpaceManager.get_block_space_manager_class(
            version)

        num_gpu_blocks = cache_config.num_gpu_blocks
        if num_gpu_blocks:
            num_gpu_blocks //= pipeline_parallel_size

        num_cpu_blocks = cache_config.num_cpu_blocks
        if num_cpu_blocks:
            num_cpu_blocks //= pipeline_parallel_size

        # Create the block space manager.
        self.block_manager = BlockSpaceManagerImpl(
            block_size=self.cache_config.block_size,
            num_gpu_blocks=num_gpu_blocks,
            num_cpu_blocks=num_cpu_blocks,
            sliding_window=self.cache_config.sliding_window,
            enable_caching=self.cache_config.enable_prefix_caching)

        # Sequence groups in the WAITING state.
        # Contain new prefill or preempted requests.
        self.waiting: Deque[SequenceGroup] = deque()
        # Sequence groups in the RUNNING state.
        # Contain decode requests.
        self.running: Deque[SequenceGroup] = deque()
        # Sequence groups in the SWAPPED state.
        # Contain decode requests that are swapped out.
        self.swapped: Deque[SequenceGroup] = deque()
        # Sequence groups finished requests ids since last step iteration.
        # It lets the model know that any state associated with these requests
        # can and must be released after the current step.
        # This is used to evict the finished requests from the Mamba cache.
        self._finished_requests_ids: List[str] = list()
        # Time at previous scheduling step
        self.prev_time = 0.0
        # Did we schedule a prompt at previous step?
        self.prev_prompt = False
        # Latency of the last prompt step
        self.last_prompt_latency = 0.0
        # preemption mode, RECOMPUTE or SWAP
        self.user_specified_preemption_mode = scheduler_config.preemption_mode

        # The following field is test-only. It is used to inject artificial
        # preemption.
        self.enable_artificial_preemption = ENABLE_ARTIFICIAL_PREEMPT
        self.artificial_preempt_cnt = (ARTIFICIAL_PREEMPTION_MAX_CNT
                                       if self.enable_artificial_preemption
                                       else 0)
        self.num_cumulative_preemption: int = 0

        # Used to cache python objects
        self._seq_group_metadata_cache: List[PyObjectCache] = []
        self._scheduler_running_outputs_cache: List[PyObjectCache] = []
        self._scheduled_seq_group_cache: List[PyObjectCache] = []

        # For async output processing, we need to swap cache buffers between
        # iterations. I.e. since the output processing is lagged one step,
        # we cannot reuse the cached objects immediately when the schedule()
        # is called again, but only when schedule() is called the second time.
        self.output_proc_callback = output_proc_callback
        self.use_async_output_proc = self.output_proc_callback is not None
        self.num_cache_iters = 2 if self.use_async_output_proc else 1

        self.cache_id = 0
        for i in range(self.num_cache_iters):
            self._seq_group_metadata_cache.append(
                PyObjectCache(seq_group_metadata_builder))
            self._scheduler_running_outputs_cache.append(
                PyObjectCache(scheduler_running_outputs_builder))
            self._scheduled_seq_group_cache.append(
                PyObjectCache(scheduled_seq_group_builder))

        # For async postprocessor, the extra decode run cannot be done
        # when the request reaches max_model_len. In this case, the request
        # will be stopped during schedule() call and added to this stop list
        # for processing and deallocation by the free_finished_seq_groups()
        self._async_stopped: List[SequenceGroup] = []

    @property
    def next_cache_id(self):
        return (self.cache_id + 1) % self.num_cache_iters

    @property
    def lora_enabled(self) -> bool:
        return bool(self.lora_config)

    @property
    def num_decoding_tokens_per_seq(self) -> int:
        """The number of new tokens."""
        return 1

    def add_seq_group(self, seq_group: SequenceGroup) -> None:
        # Add sequence groups to the waiting queue.
        self.waiting.append(seq_group)

    def _add_seq_group_to_running(self, seq_group: SequenceGroup) -> None:
        # Add sequence groups to the running queue.
        # Only for testing purposes.
        self.running.append(seq_group)

    def _add_seq_group_to_swapped(self, seq_group: SequenceGroup) -> None:
        # Add sequence groups to the swapped queue.
        # Only for testing purposes.
        self.swapped.append(seq_group)

    def abort_seq_group(self, request_id: Union[str, Iterable[str]]) -> None:
        """Aborts a sequence group with the given ID.

        Check if the sequence group with the given ID
            is present in any of the state queue.
        If present, remove the sequence group from the state queue.
            Also, if any of the sequences in the sequence group is not finished,
                free the sequence with status `FINISHED_ABORTED`.
        Otherwise, do nothing.

        Args:
            request_id: The ID(s) of the sequence group to abort.
        """
        if isinstance(request_id, str):
            request_id = (request_id, )
        request_ids = set(request_id)
        for state_queue in [self.waiting, self.running, self.swapped]:
            aborted_groups: List[SequenceGroup] = []
            for seq_group in state_queue:
                if not request_ids:
                    # Using 'break' here may add two extra iterations,
                    # but is acceptable to reduce complexity.
                    break
                if seq_group.request_id in request_ids:
                    # Appending aborted group into pending list.
                    aborted_groups.append(seq_group)
                    request_ids.remove(seq_group.request_id)
            for aborted_group in aborted_groups:
                # Remove the sequence group from the state queue.
                state_queue.remove(aborted_group)
                # Remove the aborted request from the Mamba cache.
                self._finished_requests_ids.append(aborted_group.request_id)
                for seq in aborted_group.get_seqs():
                    if seq.is_finished():
                        continue
                    seq.status = SequenceStatus.FINISHED_ABORTED
                    self.free_seq(seq)

                self._free_seq_group_cross_attn_blocks(aborted_group)

    def _free_seq_group_cross_attn_blocks(
        self,
        seq_group: SequenceGroup,
    ) -> None:
        """
        Free a sequence group from a cross-attention block table.
        Has no effect on decoder-only models.
        """
        if seq_group.is_encoder_decoder():
            self.block_manager.free_cross(seq_group)

    def has_unfinished_seqs(self) -> bool:
        return len(self.waiting) != 0 or len(self.running) != 0 or len(
            self.swapped) != 0

    def get_prefix_cache_hit_rate(self, device: Device) -> float:
        return self.block_manager.get_prefix_cache_hit_rate(device)

    def get_num_unfinished_seq_groups(self) -> int:
        return len(self.waiting) + len(self.running) + len(self.swapped)

    def get_and_reset_finished_requests_ids(self) -> List[str]:
        """Flushes the list of request ids of previously finished seq_groups."""
        finished_requests_ids = self._finished_requests_ids
        self._finished_requests_ids = list()
        return finished_requests_ids

    def _schedule_running(
        self,
        budget: SchedulingBudget,
        curr_loras: Optional[Set[int]],
        enable_chunking: bool = False,
    ) -> SchedulerRunningOutputs:
        """Schedule sequence groups that are running.

        Running queue should include decode and chunked prefill requests.

        Args:
            budget: The scheduling budget. The argument is in-place updated
                when any decodes are preempted.
            curr_loras: Currently batched lora request ids. The argument is
                in-place updated when any decodes are preempted.
            enable_chunking: If True, seq group can be chunked and only a
                chunked number of tokens are scheduled  if
                `budget.num_batched_tokens` has not enough capacity to schedule
                all tokens.
    
        Returns:
            SchedulerRunningOutputs.
        """
        ret: SchedulerRunningOutputs = \
            self._scheduler_running_outputs_cache[self.cache_id].get_object()
        ret.blocks_to_swap_out.clear()
        ret.blocks_to_copy.clear()
        ret.decode_seq_groups.clear()
        ret.prefill_seq_groups.clear()
        ret.preempted.clear()
        ret.swapped_out.clear()
<<<<<<< HEAD

        ret.num_lookahead_slots = self._get_num_lookahead_slots(
            is_prefill=False)

        ret.decode_seq_groups_list.clear()
        ret.prefill_seq_groups_list.clear()

        # Blocks that need to be swapped or copied before model execution.
        blocks_to_swap_out: List[Tuple[int, int]] = ret.blocks_to_swap_out
        blocks_to_copy: List[Tuple[int, int]] = ret.blocks_to_copy

        decode_seq_groups: List[ScheduledSequenceGroup] = ret.decode_seq_groups
        prefill_seq_groups: List[
            ScheduledSequenceGroup] = ret.prefill_seq_groups
        preempted: List[SequenceGroup] = ret.preempted
        swapped_out: List[SequenceGroup] = ret.swapped_out
=======

        ret.num_lookahead_slots = self._get_num_lookahead_slots(
            is_prefill=False)
>>>>>>> 9ba0817f

        ret.decode_seq_groups_list.clear()
        ret.prefill_seq_groups_list.clear()

<<<<<<< HEAD
        # Store original running requests for the case of async + preemption
        if self.use_async_output_proc:
            orig_running = self.running.copy()
=======
        # Blocks that need to be swapped or copied before model execution.
        blocks_to_swap_out: List[Tuple[int, int]] = ret.blocks_to_swap_out
        blocks_to_copy: List[Tuple[int, int]] = ret.blocks_to_copy

        decode_seq_groups: List[ScheduledSequenceGroup] = ret.decode_seq_groups
        prefill_seq_groups: List[
            ScheduledSequenceGroup] = ret.prefill_seq_groups
        preempted: List[SequenceGroup] = ret.preempted
        swapped_out: List[SequenceGroup] = ret.swapped_out
>>>>>>> 9ba0817f

        running_queue = self.running
        assert len(self._async_stopped) == 0
        while running_queue:
            seq_group = running_queue[0]
            num_running_tokens = self._get_num_new_tokens(
                seq_group, SequenceStatus.RUNNING, enable_chunking, budget)

            if num_running_tokens == 0:
                # No budget => Stop
                break

            running_queue.popleft()

            # With async postprocessor, an extra decode run is done
            # to process the final tokens. The check below avoids this extra
            # decode run when the model max len is reached, in order to avoid
            # a memory overflow.
            if self.use_async_output_proc and seq_group.seqs[0].get_len(
            ) > self.scheduler_config.max_model_len:
                self._async_stopped.append(seq_group)
                continue

<<<<<<< HEAD
            # With async postprocessor, when preemption kicks in, we need
            # first to drain the async postprocessor, so that all async
            # block_table freeing is applied before the preemption freeing
            # is applied.
            if self.use_async_output_proc and not self._can_append_slots(
                    seq_group):
                tmp = self.running
                self.running = orig_running
                assert self.output_proc_callback is not None
                self.output_proc_callback()
                self.running = tmp

=======
            # NOTE(woosuk): Preemption happens only when there is no available
            # slot to keep all the sequence groups in the RUNNING state.
>>>>>>> 9ba0817f
            while not self._can_append_slots(seq_group):
                budget.subtract_num_batched_tokens(seq_group.request_id,
                                                   num_running_tokens)
                num_running_seqs = seq_group.get_max_num_running_seqs()
                budget.subtract_num_seqs(seq_group.request_id,
                                         num_running_seqs)

                if (curr_loras is not None and seq_group.lora_int_id > 0
                        and seq_group.lora_int_id in curr_loras):
                    curr_loras.remove(seq_group.lora_int_id)

                # Determine victim sequence
                cont_loop = True
                if running_queue:
                    # Preempt the lowest-priority sequence group.
                    victim_seq_group = running_queue.pop()
                else:
                    # No other sequence group can be preempted.
                    # Preempt the current sequence group.
                    # Note: This is also where we stop this loop
                    # (since there is nothing else to preempt)
                    victim_seq_group = seq_group
                    cont_loop = False

                # With async postprocessor, before preempting a sequence
                # we need to ensure it has no pending async postprocessor
                do_preempt = True
                if self.use_async_output_proc:
                    assert self.output_proc_callback is not None
                    self.output_proc_callback(
                        request_id=victim_seq_group.request_id)

                    # It may be that the async pending "victim_seq_group"
                    # becomes finished, in which case we simply free it.
                    if victim_seq_group.is_finished():
                        self._free_finished_seq_group(victim_seq_group)
                        do_preempt = False

                # Do preemption
                if do_preempt:
                    preempted_mode = self._preempt(victim_seq_group,
                                                   blocks_to_swap_out)
                    if preempted_mode == PreemptionMode.RECOMPUTE:
                        preempted.append(victim_seq_group)
                    else:
                        swapped_out.append(victim_seq_group)

                if not cont_loop:
                    break
            else:
                self._append_slots(seq_group, blocks_to_copy)
                is_prefill = seq_group.is_prefill()

                scheduled_seq_group: ScheduledSequenceGroup = \
                    self._scheduled_seq_group_cache[self.cache_id].get_object()
                scheduled_seq_group.seq_group = seq_group
                if is_prefill:
                    scheduled_seq_group.token_chunk_size = num_running_tokens
                    prefill_seq_groups.append(scheduled_seq_group)
                    ret.prefill_seq_groups_list.append(seq_group)
                else:
                    scheduled_seq_group.token_chunk_size = 1
                    decode_seq_groups.append(scheduled_seq_group)
                    ret.decode_seq_groups_list.append(seq_group)

                budget.add_num_batched_tokens(seq_group.request_id,
                                              num_running_tokens)
                # OPTIMIZATION:  Note that get_max_num_running_seqs is
                # expensive. For the default scheduling chase where
                # enable_chunking is False, num_seqs are updated before running
                # this method, so we don't have to update it again here.
                if enable_chunking:
                    num_running_seqs = seq_group.get_max_num_running_seqs()
                    budget.add_num_seqs(seq_group.request_id, num_running_seqs)
                if curr_loras is not None and seq_group.lora_int_id > 0:
                    curr_loras.add(seq_group.lora_int_id)

        self._scheduler_running_outputs_cache[self.next_cache_id].reset()
        self._scheduled_seq_group_cache[self.next_cache_id].reset()

        return ret

    def _schedule_swapped(
        self,
        budget: SchedulingBudget,
        curr_loras: Optional[Set[int]],
        enable_chunking: bool = False,
    ) -> SchedulerSwappedInOutputs:
        """Schedule sequence groups that are swapped out.

        It schedules swapped requests as long as it fits `budget` and
        curr_loras <= max_lora from the scheduling config. The input arguments
        `budget` and `curr_loras` are updated based on scheduled seq_groups.

        Args:
            budget: The scheduling budget. The argument is in-place updated
                when any requests are swapped in.
            curr_loras: Currently batched lora request ids. The argument is
                in-place updated when any requests are swapped in.
            enable_chunking: If True, seq group can be chunked and only a
                chunked number of tokens are scheduled  if
                `budget.num_batched_tokens` has not enough capacity to schedule
                all tokens.

        Returns:
            SchedulerSwappedInOutputs.
        """
        # Blocks that need to be swapped or copied before model execution.
        blocks_to_swap_in: List[Tuple[int, int]] = []
        blocks_to_copy: List[Tuple[int, int]] = []
        decode_seq_groups: List[ScheduledSequenceGroup] = []
        prefill_seq_groups: List[ScheduledSequenceGroup] = []
        infeasible_seq_groups: List[SequenceGroup] = []

        swapped_queue = self.swapped

        leftover_swapped: Deque[SequenceGroup] = deque()
        while swapped_queue:
            seq_group = swapped_queue[0]

            # If the sequence group cannot be swapped in, stop.
            is_prefill = seq_group.is_prefill()
            alloc_status = self.block_manager.can_swap_in(
                seq_group, self._get_num_lookahead_slots(is_prefill))
            if alloc_status == AllocStatus.LATER:
                break
            elif alloc_status == AllocStatus.NEVER:
                logger.warning(
                    "Failing the request %s because there's not enough kv "
                    "cache blocks to run the entire sequence.",
                    seq_group.request_id)
                for seq in seq_group.get_seqs():
                    seq.status = SequenceStatus.FINISHED_IGNORED
                infeasible_seq_groups.append(seq_group)
                swapped_queue.popleft()
                continue

            lora_int_id = 0
            if self.lora_enabled:
                lora_int_id = seq_group.lora_int_id
                assert curr_loras is not None
                assert self.lora_config is not None
                if (lora_int_id > 0 and (lora_int_id not in curr_loras)
                        and len(curr_loras) >= self.lora_config.max_loras):
                    # We don't have a space for another LoRA, so
                    # we ignore this request for now.
                    leftover_swapped.appendleft(seq_group)
                    swapped_queue.popleft()
                    continue

            # The total number of sequences in the RUNNING state should not
            # exceed the maximum number of sequences.
            num_new_seqs = seq_group.get_max_num_running_seqs()
            num_new_tokens = self._get_num_new_tokens(seq_group,
                                                      SequenceStatus.SWAPPED,
                                                      enable_chunking, budget)

            if (num_new_tokens == 0
                    or not budget.can_schedule(num_new_tokens=num_new_tokens,
                                               num_new_seqs=num_new_seqs)):
                break

            if lora_int_id > 0 and curr_loras is not None:
                curr_loras.add(lora_int_id)
            swapped_queue.popleft()
            self._swap_in(seq_group, blocks_to_swap_in)
            self._append_slots(seq_group, blocks_to_copy)
            is_prefill = seq_group.is_prefill()
            if is_prefill:
                prefill_seq_groups.append(
                    ScheduledSequenceGroup(seq_group,
                                           token_chunk_size=num_new_tokens))
            else:
                decode_seq_groups.append(
                    ScheduledSequenceGroup(seq_group, token_chunk_size=1))
            budget.add_num_batched_tokens(seq_group.request_id, num_new_tokens)
            budget.add_num_seqs(seq_group.request_id, num_new_seqs)

        swapped_queue.extendleft(leftover_swapped)

        return SchedulerSwappedInOutputs(
            decode_seq_groups=decode_seq_groups,
            prefill_seq_groups=prefill_seq_groups,
            blocks_to_swap_in=blocks_to_swap_in,
            blocks_to_copy=blocks_to_copy,
            num_lookahead_slots=self._get_num_lookahead_slots(
                is_prefill=False),
            infeasible_seq_groups=infeasible_seq_groups,
        )

    def _get_prompt_limit(self, seq_group: SequenceGroup) -> int:
        if self.scheduler_config.chunked_prefill_enabled:
            prompt_limit = self.scheduler_config.max_model_len
        else:
            prompt_limit = min(self.scheduler_config.max_model_len,
                               self.scheduler_config.max_num_batched_tokens)

        # Model is fine tuned with long context. Return the fine tuned max_len.
        if (seq_group.lora_request
                and seq_group.lora_request.long_lora_max_len):
            assert prompt_limit <= seq_group.lora_request.long_lora_max_len
            return seq_group.lora_request.long_lora_max_len
        else:
            return prompt_limit

    def _schedule_prefills(
        self,
        budget: SchedulingBudget,
        curr_loras: Optional[Set[int]],
        enable_chunking: bool = False,
    ) -> SchedulerPrefillOutputs:
        """Schedule sequence groups that are in prefill stage.

        Note that the current scheduler treats PREEMPTED_FOR_RECOMPUTE
        as a new prefill (that starts from beginning -> most recently generated
        tokens).

        It schedules waiting requests as long as it fits `budget` and
        curr_loras <= max_lora from the scheduling config. The input arguments
        `budget` and `curr_loras` are updated based on scheduled seq_groups.

        Args:
            budget: The scheduling budget. The argument is in-place updated
                when any requests are scheduled.
            curr_loras: Currently batched lora request ids. The argument is
                in-place updated when any requests are scheduled.
            enable_chunking: If True, seq group can be chunked and only a
                chunked number of tokens are scheduled  if
                `budget.num_batched_tokens` has not enough capacity to schedule
                all tokens.

        Returns:
            SchedulerPrefillOutputs.
        """
        ignored_seq_groups: List[SequenceGroup] = []
        seq_groups: List[ScheduledSequenceGroup] = []

        waiting_queue = self.waiting

        leftover_waiting_sequences: Deque[SequenceGroup] = deque()
        while self._passed_delay(time.time()) and waiting_queue:
            seq_group = waiting_queue[0]

            waiting_seqs = seq_group.get_seqs(status=SequenceStatus.WAITING)
            assert len(waiting_seqs) == 1, (
                "Waiting sequence group should have only one prompt "
                "sequence.")
            num_new_tokens = self._get_num_new_tokens(seq_group,
                                                      SequenceStatus.WAITING,
                                                      enable_chunking, budget)
            if not enable_chunking:
                num_prompt_tokens = waiting_seqs[0].get_len()
                assert num_new_tokens == num_prompt_tokens

            prompt_limit = self._get_prompt_limit(seq_group)
            if num_new_tokens > prompt_limit:
                logger.warning(
                    "Input prompt (%d tokens) is too long"
                    " and exceeds limit of %d", num_new_tokens, prompt_limit)
                for seq in waiting_seqs:
                    seq.status = SequenceStatus.FINISHED_IGNORED
                ignored_seq_groups.append(seq_group)
                waiting_queue.popleft()
                continue

            # If the sequence group cannot be allocated, stop.
            can_allocate = self.block_manager.can_allocate(seq_group)
            if can_allocate == AllocStatus.LATER:
                break
            elif can_allocate == AllocStatus.NEVER:
                logger.warning(
                    "Input prompt (%d tokens) is too long"
                    " and exceeds the capacity of block_manager",
                    num_new_tokens)
                for seq in waiting_seqs:
                    seq.status = SequenceStatus.FINISHED_IGNORED
                ignored_seq_groups.append(seq_group)
                waiting_queue.popleft()
                continue

            lora_int_id = 0
            if self.lora_enabled:
                lora_int_id = seq_group.lora_int_id
                assert curr_loras is not None
                assert self.lora_config is not None
                if (self.lora_enabled and lora_int_id > 0
                        and lora_int_id not in curr_loras
                        and len(curr_loras) >= self.lora_config.max_loras):
                    # We don't have a space for another LoRA, so
                    # we ignore this request for now.
                    leftover_waiting_sequences.appendleft(seq_group)
                    waiting_queue.popleft()
                    continue

            num_new_seqs = seq_group.get_max_num_running_seqs()
            if (num_new_tokens == 0
                    or not budget.can_schedule(num_new_tokens=num_new_tokens,
                                               num_new_seqs=num_new_seqs)):
                break

            # Can schedule this request.
            if curr_loras is not None and lora_int_id > 0:
                curr_loras.add(lora_int_id)
            waiting_queue.popleft()
            self._allocate_and_set_running(seq_group)
            seq_group.init_multi_step(
                num_scheduler_steps=self._get_num_lookahead_slots(
                    is_prefill=True) + 1)
            seq_groups.append(
                ScheduledSequenceGroup(seq_group=seq_group,
                                       token_chunk_size=num_new_tokens))
            budget.add_num_batched_tokens(seq_group.request_id, num_new_tokens)
            budget.add_num_seqs(seq_group.request_id, num_new_seqs)

        # Queue requests that couldn't be scheduled.
        waiting_queue.extendleft(leftover_waiting_sequences)
        if len(seq_groups) > 0:
            self.prev_prompt = True

        return SchedulerPrefillOutputs(
            seq_groups=seq_groups,
            ignored_seq_groups=ignored_seq_groups,
            num_lookahead_slots=self._get_num_lookahead_slots(is_prefill=True))

    def _schedule_default(self) -> SchedulerOutputs:
        """Schedule queued requests.
        
        The current policy is designed to optimize the throughput. First,
        it batches as many prefill requests as possible. And it schedules
        decodes. If there's a pressure on GPU memory, decode requests can
        be swapped or preempted.
        """
        # Include running requests to the budget.
        budget = SchedulingBudget(
            token_budget=self.scheduler_config.max_num_batched_tokens,
            max_num_seqs=self.scheduler_config.max_num_seqs,
        )
        # Make sure we include num running seqs before scheduling prefill,
        # so that we don't schedule beyond max_num_seqs for prefill.
        for seq_group in self.running:
            budget.add_num_seqs(seq_group.request_id,
                                seq_group.get_max_num_running_seqs())
        curr_loras = set(
            seq_group.lora_int_id for seq_group in self.running
            if seq_group.lora_int_id > 0) if self.lora_enabled else None

        prefills = SchedulerPrefillOutputs.create_empty()
        running_scheduled = SchedulerRunningOutputs.create_empty()
        swapped_in = SchedulerSwappedInOutputs.create_empty()

        # If any requests are swapped, prioritized swapped requests.
        if not self.swapped:
            prefills = self._schedule_prefills(budget,
                                               curr_loras,
                                               enable_chunking=False)

        # Don't schedule decodes if prefills are scheduled.
        # NOTE: If `_schedule_prefills` doesn't enable chunking, self.running
        # only contains decode requests, not chunked prefills.
        if len(prefills.seq_groups) == 0:
            running_scheduled = self._schedule_running(budget,
                                                       curr_loras,
                                                       enable_chunking=False)

            # If any sequence group is preempted, do not swap in any sequence
            # group. because it means there's no slot for new running requests.
            if len(running_scheduled.preempted) + len(
                    running_scheduled.swapped_out) == 0:
                swapped_in = self._schedule_swapped(budget, curr_loras)

        assert (budget.num_batched_tokens <=
                self.scheduler_config.max_num_batched_tokens)
        assert budget.num_curr_seqs <= self.scheduler_config.max_num_seqs

        # Update waiting requests.
        self.waiting.extendleft(running_scheduled.preempted)
        # Update new running requests.
        if len(prefills.seq_groups) > 0:
            self.running.extend([s.seq_group for s in prefills.seq_groups])

        self.running.extend(running_scheduled.decode_seq_groups_list)

        if len(swapped_in.decode_seq_groups) > 0:
            self.running.extend(
                [s.seq_group for s in swapped_in.decode_seq_groups])

        # Update swapped requests.
        self.swapped.extend(running_scheduled.swapped_out)
        preempted = (len(running_scheduled.preempted) +
                     len(running_scheduled.swapped_out))

        # There should be no prefill from running queue because this policy
        # doesn't allow chunked prefills.
        assert len(running_scheduled.prefill_seq_groups) == 0
        assert len(swapped_in.prefill_seq_groups) == 0

        # Merge lists
        num_prefill_groups = len(prefills.seq_groups)
        if num_prefill_groups > 0:
            scheduled_seq_groups = prefills.seq_groups
            scheduled_seq_groups.extend(running_scheduled.decode_seq_groups)
        else:
            scheduled_seq_groups = running_scheduled.decode_seq_groups
        scheduled_seq_groups.extend(swapped_in.decode_seq_groups)

        blocks_to_copy = running_scheduled.blocks_to_copy
        blocks_to_copy.extend(swapped_in.blocks_to_copy)

        ignored_seq_groups = prefills.ignored_seq_groups
        ignored_seq_groups.extend(swapped_in.infeasible_seq_groups)

        return SchedulerOutputs(
            scheduled_seq_groups=scheduled_seq_groups,
            num_prefill_groups=num_prefill_groups,
            num_batched_tokens=budget.num_batched_tokens,
            blocks_to_swap_in=swapped_in.blocks_to_swap_in,
            blocks_to_swap_out=running_scheduled.blocks_to_swap_out,
            blocks_to_copy=blocks_to_copy,
            ignored_seq_groups=ignored_seq_groups,
            num_lookahead_slots=running_scheduled.num_lookahead_slots,
            running_queue_size=len(self.running),
            preempted=preempted,
        )

    def _schedule_chunked_prefill(self) -> SchedulerOutputs:
        """Schedule queued requests.
        
        Chunked prefill allows to chunk prefill requests, batch them together
        with decode requests. This policy 1. schedule as many decoding requests
        as possible. 2. schedule chunked prefill requests that are not
        finished. 3. schedule swapped request. 4. schedule new prefill
        requests.

        The policy can sustain the high GPU utilization because it can put
        prefill and decodes requests to the same batch, while it improves
        inter token latency because decodes requests don't need to be blocked
        by prefill requests.
        """
        budget = SchedulingBudget(
            token_budget=self.scheduler_config.max_num_batched_tokens,
            max_num_seqs=self.scheduler_config.max_num_seqs,
        )
        curr_loras: Set[int] = set()

        prefills = SchedulerPrefillOutputs.create_empty()
        swapped_in = SchedulerSwappedInOutputs.create_empty()

        # Decoding should be always scheduled first by fcfs.
        running_scheduled = self._schedule_running(budget,
                                                   curr_loras,
                                                   enable_chunking=True)

        # Schedule swapped out requests.
        # If preemption happens, it means we don't have space for swap-in.
        if len(running_scheduled.preempted) + len(
                running_scheduled.swapped_out) == 0:
            swapped_in = self._schedule_swapped(budget, curr_loras)

        # Schedule new prefills.
        prefills = self._schedule_prefills(budget,
                                           curr_loras,
                                           enable_chunking=True)

        assert (budget.num_batched_tokens <=
                self.scheduler_config.max_num_batched_tokens)
        assert budget.num_curr_seqs <= self.scheduler_config.max_num_seqs

        # Update waiting requests.
        self.waiting.extendleft(running_scheduled.preempted)

        # Update new running requests.
        # By default, vLLM scheduler prioritizes prefills.
        # Once chunked prefill is enabled,
        # the policy is changed to prioritize decode requests.
        self.running.extend(
            [s.seq_group for s in swapped_in.decode_seq_groups])
        self.running.extend(
            [s.seq_group for s in swapped_in.prefill_seq_groups])
        self.running.extend(
            [s.seq_group for s in running_scheduled.decode_seq_groups])
        self.running.extend(
            [s.seq_group for s in running_scheduled.prefill_seq_groups])
        self.running.extend([s.seq_group for s in prefills.seq_groups])

        # Update swapped requests.
        self.swapped.extend(running_scheduled.swapped_out)
        return SchedulerOutputs(
            scheduled_seq_groups=(prefills.seq_groups +
                                  running_scheduled.prefill_seq_groups +
                                  swapped_in.prefill_seq_groups +
                                  running_scheduled.decode_seq_groups +
                                  swapped_in.decode_seq_groups),
            num_prefill_groups=(len(prefills.seq_groups) +
                                len(swapped_in.prefill_seq_groups) +
                                len(running_scheduled.prefill_seq_groups)),
            num_batched_tokens=budget.num_batched_tokens,
            blocks_to_swap_in=swapped_in.blocks_to_swap_in,
            blocks_to_swap_out=running_scheduled.blocks_to_swap_out,
            blocks_to_copy=running_scheduled.blocks_to_copy +
            swapped_in.blocks_to_copy,
            ignored_seq_groups=prefills.ignored_seq_groups +
            swapped_in.infeasible_seq_groups,
            num_lookahead_slots=running_scheduled.num_lookahead_slots,
            running_queue_size=len(self.running),
            preempted=(len(running_scheduled.preempted) +
                       len(running_scheduled.swapped_out)),
        )

    def _schedule(self) -> SchedulerOutputs:
        """Schedule queued requests."""
        if self.scheduler_config.chunked_prefill_enabled:
            return self._schedule_chunked_prefill()
        else:
            return self._schedule_default()

    def _can_append_slots(self, seq_group: SequenceGroup) -> bool:
        """Determine whether or not we have enough space in the KV cache to
        continue generation of the sequence group.
        """
        # It is True only for testing case to trigger artificial preemption.
        if (self.enable_artificial_preemption
                and random.uniform(0, 1) < ARTIFICIAL_PREEMPTION_PROB
                and self.artificial_preempt_cnt > 0):
            self.artificial_preempt_cnt -= 1
            return False

        # Appending slots only occurs in decoding.
        is_prefill = False

        return self.block_manager.can_append_slots(
            seq_group=seq_group,
            num_lookahead_slots=self._get_num_lookahead_slots(is_prefill),
        )

    def _allow_async_output_proc(self, seq_group: SequenceGroup) -> bool:
        no_beam_search = seq_group.sampling_params is None or (
            seq_group.sampling_params.best_of == 1
            and not seq_group.sampling_params.use_beam_search)
        return no_beam_search

    def schedule(
            self
    ) -> Tuple[List[SequenceGroupMetadata], SchedulerOutputs, bool]:
        # Schedule sequence groups.
        # This function call changes the internal states of the scheduler
        # such as self.running, self.swapped, and self.waiting.
        scheduler_start_time = time.perf_counter()

        scheduler_outputs = self._schedule()
        now = time.time()

        if not self.cache_config.enable_prefix_caching:
            common_computed_block_nums = []

        allow_async_output_proc: bool = self.use_async_output_proc

        # Create input data structures.
        seq_group_metadata_list: List[SequenceGroupMetadata] = []
        for i, scheduled_seq_group in enumerate(
                scheduler_outputs.scheduled_seq_groups):
            seq_group = scheduled_seq_group.seq_group
            token_chunk_size = scheduled_seq_group.token_chunk_size
            seq_group.maybe_set_first_scheduled_time(now)

            seq_group_metadata = self._seq_group_metadata_cache[
                self.cache_id].get_object()
            seq_group_metadata.seq_data.clear()
            seq_group_metadata.block_tables.clear()

            # seq_id -> SequenceData
            seq_data: Dict[int, SequenceData] = {}
            # seq_id -> physical block numbers
            block_tables: Dict[int, List[int]] = {}

            if seq_group.is_encoder_decoder():
                # Encoder associated with SequenceGroup
                encoder_seq = seq_group.get_encoder_seq()
                assert encoder_seq is not None
                encoder_seq_data = encoder_seq.data
                # Block table for cross-attention
                # Also managed at SequenceGroup level
                cross_block_table = self.block_manager.get_cross_block_table(
                    seq_group)
            else:
                encoder_seq_data = None
                cross_block_table = None

            for seq in seq_group.get_seqs(status=SequenceStatus.RUNNING):
                seq_id = seq.seq_id
                seq_data[seq_id] = seq.data
                block_tables[seq_id] = self.block_manager.get_block_table(seq)
                self.block_manager.access_all_blocks_in_seq(seq, now)

            if self.cache_config.enable_prefix_caching:
                common_computed_block_nums = (
                    self.block_manager.get_common_computed_block_ids(
                        seq_group.get_seqs(status=SequenceStatus.RUNNING)))

            do_sample = True
            is_prompt = seq_group.is_prefill()
            # We should send the metadata to workers when the first prefill
            # is sent. Subsequent requests could be chunked prefill or decode.
            is_first_prefill = False
            if is_prompt:
                seqs = seq_group.get_seqs()
                # Prefill has only 1 sequence.
                assert len(seqs) == 1
                num_computed_tokens = seqs[0].data.get_num_computed_tokens()
                is_first_prefill = num_computed_tokens == 0
                # In the next iteration, all prompt tokens are not computed.
                # It means the prefill is chunked, and we don't need sampling.
                # NOTE: We use get_len instead of get_prompt_len because when
                # a sequence is preempted, prefill includes previous generated
                # output tokens.
                if (token_chunk_size + num_computed_tokens <
                        seqs[0].data.get_len()):
                    do_sample = False

            # It assumes the scheduled_seq_groups is ordered by
            # prefill < decoding.
            if is_first_prefill or not self.scheduler_config.send_delta_data:
                seq_group_metadata = SequenceGroupMetadata(
                    request_id=seq_group.request_id,
                    is_prompt=is_prompt,
                    seq_data=seq_data,
                    sampling_params=seq_group.sampling_params,
                    block_tables=block_tables,
                    do_sample=do_sample,
                    pooling_params=seq_group.pooling_params,
                    token_chunk_size=token_chunk_size,
                    lora_request=seq_group.lora_request,
                    computed_block_nums=common_computed_block_nums,
                    encoder_seq_data=encoder_seq_data,
                    cross_block_table=cross_block_table,
                    state=seq_group.state,
                    # `multi_modal_data` will only be present for the 1st comm
                    # between engine and worker.
                    # the subsequent comms can still use delta, but
                    # `multi_modal_data` will be None.
                    multi_modal_data=seq_group.multi_modal_data
                    if scheduler_outputs.num_prefill_groups > 0 else None,
                    prompt_adapter_request=seq_group.prompt_adapter_request,
                )
            else:
                # When SPMD mode is enabled, we only send delta data except for
                # the first request to reduce serialization cost.
                seq_data_delta = {}
                for id, data in seq_data.items():
                    seq_data_delta[id] = data.get_delta_and_reset()
                seq_group_metadata = SequenceGroupMetadataDelta(
                    seq_data_delta,
                    seq_group.request_id,
                    block_tables,
                    is_prompt,
                    do_sample=do_sample,
                    token_chunk_size=token_chunk_size,
                    computed_block_nums=common_computed_block_nums,
                )
            seq_group_metadata_list.append(seq_group_metadata)

            if allow_async_output_proc:
                allow_async_output_proc = self._allow_async_output_proc(
                    seq_group)

        # Now that the batch has been created, we can assume all blocks in the
        # batch will have been computed before the next scheduling invocation.
        # This is because the engine assumes that a failure in model execution
        # will crash the vLLM instance / will not retry.
        for scheduled_seq_group in scheduler_outputs.scheduled_seq_groups:
            self.block_manager.mark_blocks_as_computed(
                scheduled_seq_group.seq_group,
                scheduled_seq_group.token_chunk_size)

        self._seq_group_metadata_cache[self.next_cache_id].reset()
<<<<<<< HEAD

        scheduler_time = time.perf_counter() - scheduler_start_time
        # Add this to scheduler time to all the sequences that are currently
        # running. This will help estimate if the scheduler is a significant
        # component in the e2e latency.
        for seq_group in self.running:
            if seq_group is not None and seq_group.metrics is not None:
                if seq_group.metrics.scheduler_time is not None:
                    seq_group.metrics.scheduler_time += scheduler_time
                else:
                    seq_group.metrics.scheduler_time = scheduler_time

=======

        scheduler_time = time.perf_counter() - scheduler_start_time
        # Add this to scheduler time to all the sequences that are currently
        # running. This will help estimate if the scheduler is a significant
        # component in the e2e latency.
        for seq_group in self.running:
            if seq_group is not None and seq_group.metrics is not None:
                if seq_group.metrics.scheduler_time is not None:
                    seq_group.metrics.scheduler_time += scheduler_time
                else:
                    seq_group.metrics.scheduler_time = scheduler_time

>>>>>>> 9ba0817f
        # Move to next cache (if exists)
        self.cache_id = self.next_cache_id

        # Return results
        return (seq_group_metadata_list, scheduler_outputs,
                allow_async_output_proc)

    def fork_seq(self, parent_seq: Sequence, child_seq: Sequence) -> None:
        self.block_manager.fork(parent_seq, child_seq)

    def free_seq(self, seq: Sequence) -> None:
        """Free a sequence from a block table."""
        self.block_manager.free(seq)

    def _free_finished_seqs(self, seq_group: SequenceGroup) -> None:
        """Free finished seqs in a sequence group."""
        for seq in seq_group.get_seqs():
            if seq.is_finished():
                self.free_seq(seq)

<<<<<<< HEAD
    def free_finished_seq_groups(self) -> None:
        remaining: Deque[SequenceGroup] = deque()
        for seq_group in self.running:
            if seq_group.is_finished():
                # Free cross-attention block table, if it exists
                self._free_seq_group_cross_attn_blocks(seq_group)
                # Add the finished requests to the finished requests list.
                # This list will be used to update the Mamba cache in the
                # next step.
                self._finished_requests_ids.append(seq_group.request_id)
            else:
                remaining.append(seq_group)

            # Free finished seqs
            self._free_finished_seqs(seq_group)

=======
    def _free_finished_seq_group(self, seq_group: SequenceGroup) -> None:
        if seq_group.is_finished():
            # Free cross-attention block table, if it exists
            self._free_seq_group_cross_attn_blocks(seq_group)

            # Add the finished requests to the finished requests list.
            # This list will be used to update the Mamba cache in the
            # next step.
            self._finished_requests_ids.append(seq_group.request_id)

        # Free finished seqs
        self._free_finished_seqs(seq_group)

    def free_finished_seq_groups(self) -> None:
        remaining: Deque[SequenceGroup] = deque()
        for seq_group in self.running:
            self._free_finished_seq_group(seq_group)
            if not seq_group.is_finished():
                remaining.append(seq_group)

>>>>>>> 9ba0817f
        self.running = remaining

        # Handle async stopped sequence groups
        # (ones that reached max model len)
        if self._async_stopped:
            for seq_group in self._async_stopped:
                self._free_seq_group_cross_attn_blocks(seq_group)
                self._finished_requests_ids.append(seq_group.request_id)

                # Free finished seqs
                self._free_finished_seqs(seq_group)

            self._async_stopped.clear()

    def _allocate_and_set_running(self, seq_group: SequenceGroup) -> None:
        self.block_manager.allocate(seq_group)
        for seq in seq_group.get_seqs(status=SequenceStatus.WAITING):
            seq.status = SequenceStatus.RUNNING

    def _append_slots(
        self,
        seq_group: SequenceGroup,
        blocks_to_copy: List[Tuple[int, int]],
    ) -> None:
        """Appends new slots to the sequences in the given sequence group.

        Args:
            seq_group (SequenceGroup): The sequence group containing the
                sequences to append slots to.
            blocks_to_copy (List[Tuple[int, int]]): A list of tuple of two
                ints, the first int is the source block index, and the second
                int is the destination block index. This list is updated with
                the new source and destination block indices for the appended
                slots.
        """
        num_lookahead_slots = self._get_num_lookahead_slots(is_prefill=False)
        seq_group.init_multi_step(num_scheduler_steps=num_lookahead_slots + 1)

        for seq in seq_group.get_seqs(status=SequenceStatus.RUNNING):
            cows = self.block_manager.append_slots(seq, num_lookahead_slots)
            if len(cows) > 0:
                blocks_to_copy.extend(cows)

    def _preempt(
        self,
        seq_group: SequenceGroup,
        blocks_to_swap_out: List[Tuple[int, int]],
        preemption_mode: Optional[PreemptionMode] = None,
    ) -> PreemptionMode:
        # If preemption mode is not specified, we determine the mode as follows:
        # We use recomputation by default since it incurs lower overhead than
        # swapping. However, when the sequence group has multiple sequences
        # (e.g., beam search), recomputation is not currently supported. In
        # such a case, we use swapping instead.
        # FIXME(woosuk): This makes our scheduling policy a bit bizarre.
        # As swapped sequences are prioritized over waiting sequences,
        # sequence groups with multiple sequences are implicitly prioritized
        # over sequence groups with a single sequence.
        # TODO(woosuk): Support recomputation for sequence groups with multiple
        # sequences. This may require a more sophisticated CUDA kernel.
        if self.user_specified_preemption_mode is None:
            if seq_group.get_max_num_running_seqs() == 1:
                preemption_mode = PreemptionMode.RECOMPUTE
            else:
                preemption_mode = PreemptionMode.SWAP

        elif self.user_specified_preemption_mode == "swap":
            preemption_mode = PreemptionMode.SWAP
        else:
            preemption_mode = PreemptionMode.RECOMPUTE

        if self.num_cumulative_preemption % 50 == 0:
            logger.warning(
                "Sequence group %s is preempted by %s mode because there is "
                "not enough KV cache space. This can affect the end-to-end "
                "performance. Increase gpu_memory_utilization or "
                "tensor_parallel_size to provide more KV cache memory. "
                "total_num_cumulative_preemption=%d", seq_group.request_id,
                preemption_mode, self.num_cumulative_preemption + 1)
        self.num_cumulative_preemption += 1

        if preemption_mode == PreemptionMode.RECOMPUTE:
            self._preempt_by_recompute(seq_group)
        elif preemption_mode == PreemptionMode.SWAP:
            self._preempt_by_swap(seq_group, blocks_to_swap_out)
        else:
            raise AssertionError("Invalid preemption mode.")
        return preemption_mode

    def _preempt_by_recompute(
        self,
        seq_group: SequenceGroup,
    ) -> None:
        seqs = seq_group.get_seqs(status=SequenceStatus.RUNNING)
        assert len(seqs) == 1
        for seq in seqs:
            seq.status = SequenceStatus.WAITING
            self.free_seq(seq)
            seq.reset_state_for_recompute()

    def _preempt_by_swap(
        self,
        seq_group: SequenceGroup,
        blocks_to_swap_out: List[Tuple[int, int]],
    ) -> None:
        self._swap_out(seq_group, blocks_to_swap_out)

    def _swap_in(
        self,
        seq_group: SequenceGroup,
        blocks_to_swap_in: List[Tuple[int, int]],
    ) -> None:
        mapping = self.block_manager.swap_in(seq_group)
        blocks_to_swap_in.extend(mapping)
        for seq in seq_group.get_seqs(status=SequenceStatus.SWAPPED):
            seq.status = SequenceStatus.RUNNING

    def _swap_out(
        self,
        seq_group: SequenceGroup,
        blocks_to_swap_out: List[Tuple[int, int]],
    ) -> None:
        if not self.block_manager.can_swap_out(seq_group):
            # FIXME(woosuk): Abort the sequence group instead of aborting the
            # entire engine.
            raise RuntimeError(
                "Aborted due to the lack of CPU swap space. Please increase "
                "the swap space to avoid this error.")
        mapping = self.block_manager.swap_out(seq_group)
        blocks_to_swap_out.extend(mapping)
        for seq in seq_group.get_seqs(status=SequenceStatus.RUNNING):
            seq.status = SequenceStatus.SWAPPED

    def _passed_delay(self, now: float) -> bool:
        if self.prev_prompt:
            self.last_prompt_latency = now - self.prev_time
        self.prev_time, self.prev_prompt = now, False
        # Delay scheduling prompts to let waiting queue fill up
        if self.scheduler_config.delay_factor > 0 and self.waiting:
            earliest_arrival_time = min(
                [e.metrics.arrival_time for e in self.waiting])
            passed_delay = (
                (now - earliest_arrival_time) >
                (self.scheduler_config.delay_factor * self.last_prompt_latency)
                or not self.running)
        else:
            passed_delay = True
        return passed_delay

    def _get_num_lookahead_slots(self, is_prefill: bool) -> int:
        """The number of slots to allocate per sequence per step, beyond known
        token ids. Speculative decoding uses these slots to store KV activations
        of tokens which may or may not be accepted.

        Speculative decoding does not yet support prefill, so we do not perform
        lookahead allocation for prefill.
        """
        if is_prefill:
            return 0

        return self.scheduler_config.num_lookahead_slots

    def _get_num_new_tokens(self, seq_group: SequenceGroup,
                            status: SequenceStatus, enable_chunking: bool,
                            budget: SchedulingBudget) -> int:
        """Get the next new tokens to compute for a given sequence group
            that's in a given `status`.

        The API could chunk the number of tokens to compute based on `budget`
        if `enable_chunking` is True. If a sequence group has multiple
        sequences (e.g., running beam search), it means it is in decoding
        phase, so chunking doesn't happen.

        Returns 0 if the new token cannot be computed due to token budget.
        """
        num_new_tokens = 0
        seqs = seq_group.get_seqs(status=status)
        for seq in seqs:
            num_new_tokens += seq.get_num_new_tokens()
        assert num_new_tokens > 0
        # Chunk if a running request cannot fit in the given budget.
        # If number of seq > 1, it means it is doing beam search
        # in a decode phase. Do not chunk.
        if enable_chunking and len(seqs) == 1:
            remaining_token_budget = budget.remaining_token_budget()
            if self.cache_config.enable_prefix_caching:
                # When prefix caching is enabled, we always allocate
                # the number of new tokens that is dividable by the block size
                # to avoid partial block matching.
                block_size = self.cache_config.block_size
                reminder = budget.token_budget % block_size
                if reminder != 0:
                    raise ValueError("When enabling chunked prefill and "
                                     "prefix caching, max_num_batched_tokens "
                                     "(chunk size) must be dividable by "
                                     "block size, but got chunk_size "
                                     f"({budget.token_budget}) % block_size "
                                     f"({block_size}) = {reminder}")
                if remaining_token_budget < num_new_tokens:
                    num_new_tokens = (remaining_token_budget //
                                      block_size) * block_size
            else:
                num_new_tokens = min(num_new_tokens, remaining_token_budget)
        return num_new_tokens<|MERGE_RESOLUTION|>--- conflicted
+++ resolved
@@ -317,8 +317,6 @@
         if self.scheduler_config.embedding_mode:
             version = "embedding"
 
-        # Get class
-        # This is just a factory method
         BlockSpaceManagerImpl = BlockSpaceManager.get_block_space_manager_class(
             version)
 
@@ -522,7 +520,6 @@
         ret.prefill_seq_groups.clear()
         ret.preempted.clear()
         ret.swapped_out.clear()
-<<<<<<< HEAD
 
         ret.num_lookahead_slots = self._get_num_lookahead_slots(
             is_prefill=False)
@@ -539,30 +536,6 @@
             ScheduledSequenceGroup] = ret.prefill_seq_groups
         preempted: List[SequenceGroup] = ret.preempted
         swapped_out: List[SequenceGroup] = ret.swapped_out
-=======
-
-        ret.num_lookahead_slots = self._get_num_lookahead_slots(
-            is_prefill=False)
->>>>>>> 9ba0817f
-
-        ret.decode_seq_groups_list.clear()
-        ret.prefill_seq_groups_list.clear()
-
-<<<<<<< HEAD
-        # Store original running requests for the case of async + preemption
-        if self.use_async_output_proc:
-            orig_running = self.running.copy()
-=======
-        # Blocks that need to be swapped or copied before model execution.
-        blocks_to_swap_out: List[Tuple[int, int]] = ret.blocks_to_swap_out
-        blocks_to_copy: List[Tuple[int, int]] = ret.blocks_to_copy
-
-        decode_seq_groups: List[ScheduledSequenceGroup] = ret.decode_seq_groups
-        prefill_seq_groups: List[
-            ScheduledSequenceGroup] = ret.prefill_seq_groups
-        preempted: List[SequenceGroup] = ret.preempted
-        swapped_out: List[SequenceGroup] = ret.swapped_out
->>>>>>> 9ba0817f
 
         running_queue = self.running
         assert len(self._async_stopped) == 0
@@ -586,23 +559,8 @@
                 self._async_stopped.append(seq_group)
                 continue
 
-<<<<<<< HEAD
-            # With async postprocessor, when preemption kicks in, we need
-            # first to drain the async postprocessor, so that all async
-            # block_table freeing is applied before the preemption freeing
-            # is applied.
-            if self.use_async_output_proc and not self._can_append_slots(
-                    seq_group):
-                tmp = self.running
-                self.running = orig_running
-                assert self.output_proc_callback is not None
-                self.output_proc_callback()
-                self.running = tmp
-
-=======
             # NOTE(woosuk): Preemption happens only when there is no available
             # slot to keep all the sequence groups in the RUNNING state.
->>>>>>> 9ba0817f
             while not self._can_append_slots(seq_group):
                 budget.subtract_num_batched_tokens(seq_group.request_id,
                                                    num_running_tokens)
@@ -1277,7 +1235,6 @@
                 scheduled_seq_group.token_chunk_size)
 
         self._seq_group_metadata_cache[self.next_cache_id].reset()
-<<<<<<< HEAD
 
         scheduler_time = time.perf_counter() - scheduler_start_time
         # Add this to scheduler time to all the sequences that are currently
@@ -1290,20 +1247,6 @@
                 else:
                     seq_group.metrics.scheduler_time = scheduler_time
 
-=======
-
-        scheduler_time = time.perf_counter() - scheduler_start_time
-        # Add this to scheduler time to all the sequences that are currently
-        # running. This will help estimate if the scheduler is a significant
-        # component in the e2e latency.
-        for seq_group in self.running:
-            if seq_group is not None and seq_group.metrics is not None:
-                if seq_group.metrics.scheduler_time is not None:
-                    seq_group.metrics.scheduler_time += scheduler_time
-                else:
-                    seq_group.metrics.scheduler_time = scheduler_time
-
->>>>>>> 9ba0817f
         # Move to next cache (if exists)
         self.cache_id = self.next_cache_id
 
@@ -1324,24 +1267,6 @@
             if seq.is_finished():
                 self.free_seq(seq)
 
-<<<<<<< HEAD
-    def free_finished_seq_groups(self) -> None:
-        remaining: Deque[SequenceGroup] = deque()
-        for seq_group in self.running:
-            if seq_group.is_finished():
-                # Free cross-attention block table, if it exists
-                self._free_seq_group_cross_attn_blocks(seq_group)
-                # Add the finished requests to the finished requests list.
-                # This list will be used to update the Mamba cache in the
-                # next step.
-                self._finished_requests_ids.append(seq_group.request_id)
-            else:
-                remaining.append(seq_group)
-
-            # Free finished seqs
-            self._free_finished_seqs(seq_group)
-
-=======
     def _free_finished_seq_group(self, seq_group: SequenceGroup) -> None:
         if seq_group.is_finished():
             # Free cross-attention block table, if it exists
@@ -1362,7 +1287,6 @@
             if not seq_group.is_finished():
                 remaining.append(seq_group)
 
->>>>>>> 9ba0817f
         self.running = remaining
 
         # Handle async stopped sequence groups
