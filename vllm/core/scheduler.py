from collections import deque
import enum
import time
from typing import Deque, Dict, Iterable, List, Optional, Tuple, Union

from vllm.config import CacheConfig, SchedulerConfig
from vllm.core.block_manager import AllocStatus, BlockSpaceManager, BlockTable
from vllm.core.policy import PolicyFactory
from vllm.logger import init_logger
from vllm.sequence import (Sequence, SequenceData, SequenceGroup,
                           SequenceGroupMetadata, SequenceStatus)

logger = init_logger(__name__)


class PreemptionMode(enum.Enum):
    """Preemption modes.

    1. Swapping: Swap out the blocks of the preempted sequences to CPU memory
    and swap them back in when the sequences are resumed.
    2. Recomputation: Discard the blocks of the preempted sequences and
    recompute them when the sequences are resumed, treating the sequences as
    new prompts.
    """
    SWAP = enum.auto()
    RECOMPUTE = enum.auto()


class SchedulerOutputs:

    def __init__(
        self,
        scheduled_seq_groups: Iterable[SequenceGroup],
        prompt_run: bool,
        num_batched_tokens: int,
        blocks_to_swap_in: Dict[int, int],
        blocks_to_swap_out: Dict[int, int],
        blocks_to_copy: Dict[int, List[int]],
        ignored_seq_groups: List[SequenceGroup],
    ) -> None:
        self.scheduled_seq_groups = scheduled_seq_groups
        self.prompt_run = prompt_run
        self.num_batched_tokens = num_batched_tokens
        self.blocks_to_swap_in = blocks_to_swap_in
        self.blocks_to_swap_out = blocks_to_swap_out
        self.blocks_to_copy = blocks_to_copy
        # Swap in and swap out should never happen at the same time.
        assert not (blocks_to_swap_in and blocks_to_swap_out)
        self.ignored_seq_groups = ignored_seq_groups

    def is_empty(self) -> bool:
        # NOTE: We do not consider the ignored sequence groups.
        return (not self.scheduled_seq_groups and not self.blocks_to_swap_in
                and not self.blocks_to_swap_out and not self.blocks_to_copy)


class Scheduler:

    def __init__(
        self,
        scheduler_config: SchedulerConfig,
        cache_config: CacheConfig,
    ) -> None:
        self.scheduler_config = scheduler_config
        self.cache_config = cache_config

        self.prompt_limit = min(self.scheduler_config.max_model_len,
                                self.scheduler_config.max_num_batched_tokens)

        # Instantiate the scheduling policy.
        self.policy = PolicyFactory.get_policy(policy_name="fcfs")
        # Create the block space manager.
        self.block_manager = BlockSpaceManager(
            block_size=self.cache_config.block_size,
            num_gpu_blocks=self.cache_config.num_gpu_blocks,
            num_cpu_blocks=self.cache_config.num_cpu_blocks,
            sliding_window=self.cache_config.sliding_window)

        # Sequence groups in the WAITING state.
        self.waiting: Deque[SequenceGroup] = deque()
        # Sequence groups in the RUNNING state.
        self.running: Deque[SequenceGroup] = deque()
        # Sequence groups in the SWAPPED state.
<<<<<<< HEAD
        self.swapped: List[SequenceGroup] = []
        self.prefix_cache: Dict[str, SequenceGroup] = {}
=======
        self.swapped: Deque[SequenceGroup] = deque()
>>>>>>> 05921a9a

    def add_seq_group(self, seq_group: SequenceGroup) -> None:
        # Add sequence groups to the waiting queue.
        if seq_group.prefix_name in self.prefix_cache:
            prefix_seq = self.prefix_cache[seq_group.prefix_name].get_seqs()[0]
            if prefix_seq.is_finished():
                seq_group.set_prefix_seq(prefix_seq)
            else:
                prefix = prefix_seq.prompt
                prefix_token_ids = prefix_seq.data.prompt_token_ids
                seqs = seq_group.get_seqs()
                for seq in seqs:
                    seq_group.seqs_dict[seq.seq_id] = Sequence(
                        seq.seq_id, prefix + seq.prompt,
                        prefix_token_ids + seq.data.prompt_token_ids,
                        seq.block_size)
        self.waiting.append(seq_group)

    def add_prefix_seq_groups(self,
                              seq_group_map: Dict[str, SequenceGroup]) -> None:
        self.prefix_cache.update(seq_group_map)
        for seq_group in seq_group_map.values():
            self.waiting.append(seq_group)

    def abort_seq_group(self, request_id: Union[str, Iterable[str]]) -> None:
        if isinstance(request_id, str):
            request_id = (request_id, )
        request_ids = set(request_id)
        for state_queue in [self.waiting, self.running, self.swapped]:
            # We need to reverse the list as we are removing elements
            # from it as we iterate over it. If we don't do it,
            # indices will get messed up and we will skip over elements.
            for seq_group in reversed(state_queue):
                if seq_group.request_id in request_ids:
                    # Remove the sequence group from the state queue.
                    state_queue.remove(seq_group)
                    for seq in seq_group.get_seqs():
                        if seq.is_finished():
                            continue
                        seq.status = SequenceStatus.FINISHED_ABORTED
                        self.free_seq(seq)
                    request_ids.remove(seq_group.request_id)
                    if not request_ids:
                        return

    def has_unfinished_seqs(self) -> bool:
        return self.waiting or self.running or self.swapped

    def get_num_unfinished_seq_groups(self) -> int:
        return len(self.waiting) + len(self.running) + len(self.swapped)

    def _schedule(self) -> SchedulerOutputs:
        # Blocks that need to be swaped or copied before model execution.
        blocks_to_swap_in: Dict[int, int] = {}
        blocks_to_swap_out: Dict[int, int] = {}
        blocks_to_copy: Dict[int, List[int]] = {}

        # Fix the current time.
        now = time.monotonic()

        # Join waiting sequences if possible.
        if not self.swapped:
            ignored_seq_groups: List[SequenceGroup] = []
            scheduled: List[SequenceGroup] = []
            # The total number of sequences on the fly, including the
            # requests in the generation phase.
            num_curr_seqs = sum(seq_group.get_max_num_running_seqs()
                                for seq_group in self.running)
            seq_lens: List[int] = []

            # Optimization: We do not sort the waiting queue since the preempted
            # sequence groups are added to the front and the new sequence groups
            # are added to the back.
            while self.waiting:
                seq_group = self.waiting[0]

                waiting_seqs = seq_group.get_seqs(
                    status=SequenceStatus.WAITING)
                assert len(waiting_seqs) == 1, (
                    "Waiting sequence group should have only one prompt "
                    "sequence.")
                num_prompt_tokens = waiting_seqs[0].get_len()
                if num_prompt_tokens > self.prompt_limit:
                    logger.warning(
                        f"Input prompt ({num_prompt_tokens} tokens) is too long"
                        f" and exceeds limit of {self.prompt_limit}")
                    for seq in waiting_seqs:
                        seq.status = SequenceStatus.FINISHED_IGNORED
                    ignored_seq_groups.append(seq_group)
                    self.waiting.popleft()
                    continue

                # If the sequence group cannot be allocated, stop.
                can_allocate = self.block_manager.can_allocate(seq_group)
                if can_allocate == AllocStatus.LATER:
                    break
                elif can_allocate == AllocStatus.NEVER:
                    logger.warning(
                        f"Input prompt ({num_prompt_tokens} tokens) is too long"
                        f" and exceeds the capacity of block_manager")
                    for seq in waiting_seqs:
                        seq.status = SequenceStatus.FINISHED_IGNORED
                    ignored_seq_groups.append(seq_group)
                    self.waiting.popleft()
                    continue

                # If the number of batched tokens exceeds the limit, stop.
                new_seq_lens = seq_lens + [num_prompt_tokens]
                num_batched_tokens = len(new_seq_lens) * max(new_seq_lens)
                if (num_batched_tokens >
                        self.scheduler_config.max_num_batched_tokens):
                    break

                # The total number of sequences in the RUNNING state should not
                # exceed the maximum number of sequences.
                num_new_seqs = seq_group.get_max_num_running_seqs()
                if (num_curr_seqs + num_new_seqs >
                        self.scheduler_config.max_num_seqs):
                    break

                num_paddings = num_batched_tokens - sum(new_seq_lens)
                if num_paddings > self.scheduler_config.max_paddings:
                    break
                seq_lens = new_seq_lens

                seq_group = self.waiting.popleft()
                self._allocate(seq_group)
                self.running.append(seq_group)
                num_curr_seqs += num_new_seqs
                scheduled.append(seq_group)

            if scheduled or ignored_seq_groups:
                scheduler_outputs = SchedulerOutputs(
                    scheduled_seq_groups=scheduled,
                    prompt_run=True,
                    num_batched_tokens=len(seq_lens) *
                    max(seq_lens) if seq_lens else 0,
                    blocks_to_swap_in=blocks_to_swap_in,
                    blocks_to_swap_out=blocks_to_swap_out,
                    blocks_to_copy=blocks_to_copy,
                    ignored_seq_groups=ignored_seq_groups,
                )
                return scheduler_outputs

        # NOTE(woosuk): Preemption happens only when there is no available slot
        # to keep all the sequence groups in the RUNNING state.
        # In this case, the policy is responsible for deciding which sequence
        # groups to preempt.
        self.running = self.policy.sort_by_priority(now, self.running)

        # Reserve new token slots for the running sequence groups.
        running: Deque[SequenceGroup] = deque()
        preempted: List[SequenceGroup] = []
        while self.running:
            seq_group = self.running.popleft()
            while not self.block_manager.can_append_slot(seq_group):
                if self.running:
                    # Preempt the lowest-priority sequence groups.
                    victim_seq_group = self.running.pop()
                    self._preempt(victim_seq_group, blocks_to_swap_out)
                    preempted.append(victim_seq_group)
                else:
                    # No other sequence groups can be preempted.
                    # Preempt the current sequence group.
                    self._preempt(seq_group, blocks_to_swap_out)
                    preempted.append(seq_group)
                    break
            else:
                # Append new slots to the sequence group.
                self._append_slot(seq_group, blocks_to_copy)
                running.append(seq_group)
        self.running = running

        # Swap in the sequence groups in the SWAPPED state if possible.
        self.swapped = self.policy.sort_by_priority(now, self.swapped)
        if not preempted:
            num_curr_seqs = sum(seq_group.get_max_num_running_seqs()
                                for seq_group in self.running)

            while self.swapped:
                seq_group = self.swapped[0]
                # If the sequence group cannot be swapped in, stop.
                if not self.block_manager.can_swap_in(seq_group):
                    break

                # The total number of sequences in the RUNNING state should not
                # exceed the maximum number of sequences.
                num_new_seqs = seq_group.get_max_num_running_seqs()
                if (num_curr_seqs + num_new_seqs >
                        self.scheduler_config.max_num_seqs):
                    break

                seq_group = self.swapped.popleft()
                self._swap_in(seq_group, blocks_to_swap_in)
                self._append_slot(seq_group, blocks_to_copy)
                num_curr_seqs += num_new_seqs
                self.running.append(seq_group)

        # Each sequence in the generation phase only takes one token slot.
        # Therefore, the number of batched tokens is equal to the number of
        # sequences in the RUNNING state.
        num_batched_tokens = sum(
            seq_group.num_seqs(status=SequenceStatus.RUNNING)
            for seq_group in self.running)

        scheduler_outputs = SchedulerOutputs(
            scheduled_seq_groups=self.running,
            prompt_run=False,
            num_batched_tokens=num_batched_tokens,
            blocks_to_swap_in=blocks_to_swap_in,
            blocks_to_swap_out=blocks_to_swap_out,
            blocks_to_copy=blocks_to_copy,
            ignored_seq_groups=[],
        )
        return scheduler_outputs

    def schedule(self) -> Tuple[List[SequenceGroupMetadata], SchedulerOutputs]:
        # Schedule sequence groups.
        # This function call changes the internal states of the scheduler
        # such as self.running, self.swapped, and self.waiting.
        scheduler_outputs = self._schedule()

        # Create input data structures.
        seq_group_metadata_list: List[SequenceGroupMetadata] = []
        for seq_group in scheduler_outputs.scheduled_seq_groups:
            seq_data: Dict[int, SequenceData] = {}
            block_tables: Dict[int, List[int]] = {}
            for seq in seq_group.get_seqs(status=SequenceStatus.RUNNING):
                seq_id = seq.seq_id
                seq_data[seq_id] = seq.data
                block_tables[seq_id] = self.block_manager.get_block_table(seq)
                self._reuse_prefix_cache(
                    seq_group=seq_group,
                    block_table=block_tables[seq_id],
                    blocks_to_copy=scheduler_outputs.blocks_to_copy
                    if scheduler_outputs.prompt_run else None)

            seq_group_metadata = SequenceGroupMetadata(
                request_id=seq_group.request_id,
                is_prompt=scheduler_outputs.prompt_run,
                seq_data=seq_data,
                sampling_params=seq_group.sampling_params,
                block_tables=block_tables,
            )
            seq_group_metadata_list.append(seq_group_metadata)
        return seq_group_metadata_list, scheduler_outputs

    def fork_seq(self, parent_seq: Sequence, child_seq: Sequence) -> None:
        self.block_manager.fork(parent_seq, child_seq)

    def free_seq(self, seq: Sequence) -> None:
        # don't free prefix_table which has block_table.
        if not seq.block_table:
            self.block_manager.free(seq)

    def free_finished_seq_groups(self) -> None:
        self.running = [
            seq_group for seq_group in self.running
            if not seq_group.is_finished()
        ]

    def _allocate(self, seq_group: SequenceGroup) -> None:
        self.block_manager.allocate(seq_group)
        for seq in seq_group.get_seqs(status=SequenceStatus.WAITING):
            seq.status = SequenceStatus.RUNNING

    def _append_slot(
        self,
        seq_group: SequenceGroup,
        blocks_to_copy: Dict[int, List[int]],
    ) -> None:
        for seq in seq_group.get_seqs(status=SequenceStatus.RUNNING):
            ret = self.block_manager.append_slot(seq)
            if ret is not None:
                src_block, dst_block = ret
                if src_block in blocks_to_copy:
                    blocks_to_copy[src_block].append(dst_block)
                else:
                    blocks_to_copy[src_block] = [dst_block]

    def _preempt(
        self,
        seq_group: SequenceGroup,
        blocks_to_swap_out: Dict[int, int],
        preemption_mode: Optional[PreemptionMode] = None,
    ) -> None:
        # If preemption mode is not specified, we determine the mode as follows:
        # We use recomputation by default since it incurs lower overhead than
        # swapping. However, when the sequence group has multiple sequences
        # (e.g., beam search), recomputation is not currently supported. In
        # such a case, we use swapping instead.
        # FIXME(woosuk): This makes our scheduling policy a bit bizarre.
        # As swapped sequences are prioritized over waiting sequences,
        # sequence groups with multiple sequences are implicitly prioritized
        # over sequence groups with a single sequence.
        # TODO(woosuk): Support recomputation for sequence groups with multiple
        # sequences. This may require a more sophisticated CUDA kernel.
        if preemption_mode is None:
            if seq_group.get_max_num_running_seqs() == 1:
                preemption_mode = PreemptionMode.RECOMPUTE
            else:
                preemption_mode = PreemptionMode.SWAP
        if preemption_mode == PreemptionMode.RECOMPUTE:
            self._preempt_by_recompute(seq_group)
        elif preemption_mode == PreemptionMode.SWAP:
            self._preempt_by_swap(seq_group, blocks_to_swap_out)
        else:
            raise AssertionError("Invalid preemption mode.")

    def _preempt_by_recompute(
        self,
        seq_group: SequenceGroup,
    ) -> None:
        seqs = seq_group.get_seqs(status=SequenceStatus.RUNNING)
        assert len(seqs) == 1
        for seq in seqs:
            seq.status = SequenceStatus.WAITING
            self.block_manager.free(seq)
        # NOTE: For FCFS, we insert the preempted sequence group to the front
        # of the waiting queue.
        self.waiting.appendleft(seq_group)

    def _preempt_by_swap(
        self,
        seq_group: SequenceGroup,
        blocks_to_swap_out: Dict[int, int],
    ) -> None:
        self._swap_out(seq_group, blocks_to_swap_out)
        self.swapped.append(seq_group)

    def _swap_in(
        self,
        seq_group: SequenceGroup,
        blocks_to_swap_in: Dict[int, int],
    ) -> None:
        mapping = self.block_manager.swap_in(seq_group)
        blocks_to_swap_in.update(mapping)
        for seq in seq_group.get_seqs(status=SequenceStatus.SWAPPED):
            seq.status = SequenceStatus.RUNNING

    def _swap_out(
        self,
        seq_group: SequenceGroup,
        blocks_to_swap_out: Dict[int, int],
    ) -> None:
        if not self.block_manager.can_swap_out(seq_group):
            # FIXME(woosuk): Abort the sequence group instead of aborting the
            # entire engine.
            raise RuntimeError(
                "Aborted due to the lack of CPU swap space. Please increase "
                "the swap space to avoid this error.")
        mapping = self.block_manager.swap_out(seq_group)
        blocks_to_swap_out.update(mapping)
        for seq in seq_group.get_seqs(status=SequenceStatus.RUNNING):
            seq.status = SequenceStatus.SWAPPED

    def _reuse_prefix_cache(self, seq_group: SequenceGroup,
                            block_table: BlockTable,
                            blocks_to_copy: Dict[int, List[int]]) -> None:
        if seq_group.is_prefix:
            assert len(seq_group.get_seqs()
                       ) == 1, "prefix_seq_group only has one sequence."
            seq = seq_group.get_seqs()[0]
            seq.block_table = block_table  # cache prefix_block_table in prefix_seq
        elif seq_group.prefix_seq:
            # reuse prefix_block_table frome prefix_seq
            prefix_seq = seq_group.prefix_seq
            need_copy_last_block = prefix_seq.get_prompt_len(
            ) % prefix_seq.block_size > 0
            prefix_block_num = len(
                prefix_seq.block_table) - need_copy_last_block
            block_table[:
                        prefix_block_num] = prefix_seq.block_table[:
                                                                   prefix_block_num]
            if need_copy_last_block and blocks_to_copy is not None:
                src_block, dst_block = prefix_seq.block_table[-1], block_table[
                    prefix_block_num]
                if src_block in blocks_to_copy:
                    blocks_to_copy[src_block].append(dst_block)
                else:
                    blocks_to_copy[src_block] = [dst_block]<|MERGE_RESOLUTION|>--- conflicted
+++ resolved
@@ -81,12 +81,8 @@
         # Sequence groups in the RUNNING state.
         self.running: Deque[SequenceGroup] = deque()
         # Sequence groups in the SWAPPED state.
-<<<<<<< HEAD
-        self.swapped: List[SequenceGroup] = []
+        self.swapped: Deque[SequenceGroup] = deque()
         self.prefix_cache: Dict[str, SequenceGroup] = {}
-=======
-        self.swapped: Deque[SequenceGroup] = deque()
->>>>>>> 05921a9a
 
     def add_seq_group(self, seq_group: SequenceGroup) -> None:
         # Add sequence groups to the waiting queue.
