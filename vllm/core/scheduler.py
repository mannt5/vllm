--- conflicted
+++ resolved
@@ -169,12 +169,6 @@
                 and not self.blocks_to_swap_out and not self.blocks_to_copy)
 
     def _sort_by_lora_ids(self):
-<<<<<<< HEAD
-        self.scheduled_seq_groups = sorted(
-            self.scheduled_seq_groups,
-            key=lambda g: (g.seq_group.lora_int_id, g.seq_group.request_id),
-        )
-=======
         assert 0 <= self.num_prefill_groups <= len(self.scheduled_seq_groups)
 
         def key_fn(group: ScheduledSequenceGroup):
@@ -187,7 +181,6 @@
 
         self.scheduled_seq_groups = sorted(self.scheduled_seq_groups,
                                            key=key_fn)
->>>>>>> 60508ffd
 
     @property
     def lora_requests(self) -> Set[LoRARequest]:
