from collections import deque
import enum
import time
from typing import Deque, Dict, Iterable, List, Optional, Tuple, Union, Set

from vllm.config import CacheConfig, LoRAConfig, SchedulerConfig
from vllm.core.block_manager import AllocStatus, BlockSpaceManager
from vllm.core.policy import PolicyFactory
from vllm.lora.request import LoRARequest
from vllm.logger import init_logger
from vllm.sequence import (Sequence, SequenceData, SequenceGroup,
                           SequenceGroupMetadata, SequenceStatus)

logger = init_logger(__name__)


class PreemptionMode(enum.Enum):
    """Preemption modes.

    1. Swapping: Swap out the blocks of the preempted sequences to CPU memory
    and swap them back in when the sequences are resumed.
    2. Recomputation: Discard the blocks of the preempted sequences and
    recompute them when the sequences are resumed, treating the sequences as
    new prompts.
    """
    SWAP = enum.auto()
    RECOMPUTE = enum.auto()


class SchedulerOutputs:

    def __init__(
        self,
        scheduled_seq_groups: Iterable[SequenceGroup],
        prompt_run: bool,
        num_batched_tokens: int,
        blocks_to_swap_in: Dict[int, int],
        blocks_to_swap_out: Dict[int, int],
        blocks_to_copy: Dict[int, List[int]],
        ignored_seq_groups: List[SequenceGroup],
    ) -> None:
        self.scheduled_seq_groups = scheduled_seq_groups
        self.prompt_run = prompt_run
        self.num_batched_tokens = num_batched_tokens
        self.blocks_to_swap_in = blocks_to_swap_in
        self.blocks_to_swap_out = blocks_to_swap_out
        self.blocks_to_copy = blocks_to_copy
        # Swap in and swap out should never happen at the same time.
        assert not (blocks_to_swap_in and blocks_to_swap_out)
        self.ignored_seq_groups = ignored_seq_groups

        self.num_loras = len(self.lora_requests)
        if self.num_loras > 0:
            self._sort_by_lora_ids()

    def is_empty(self) -> bool:
        # NOTE: We do not consider the ignored sequence groups.
        return (not self.scheduled_seq_groups and not self.blocks_to_swap_in
                and not self.blocks_to_swap_out and not self.blocks_to_copy)

    def _sort_by_lora_ids(self) -> bool:
        self.scheduled_seq_groups = sorted(self.scheduled_seq_groups,
                                           key=lambda g:
                                           (g.lora_int_id, g.request_id))

    @property
    def lora_requests(self) -> Set[LoRARequest]:
        return {g.lora_request for g in self.scheduled_seq_groups}


class Scheduler:

    def __init__(
        self,
        scheduler_config: SchedulerConfig,
        cache_config: CacheConfig,
        lora_config: Optional[LoRAConfig],
    ) -> None:
        self.scheduler_config = scheduler_config
        self.cache_config = cache_config
        # Note for LoRA scheduling: the current policy is extremely
        # simple and NOT fair. It can lead to starvation of some
        # LoRAs. This should be improved in the future.
        self.lora_config = lora_config

        self.prompt_limit = min(self.scheduler_config.max_model_len,
                                self.scheduler_config.max_num_batched_tokens)

        # Instantiate the scheduling policy.
        self.policy = PolicyFactory.get_policy(policy_name="fcfs")
        # Create the block space manager.
        self.block_manager = BlockSpaceManager(
            block_size=self.cache_config.block_size,
            num_gpu_blocks=self.cache_config.num_gpu_blocks,
            num_cpu_blocks=self.cache_config.num_cpu_blocks,
            sliding_window=self.cache_config.sliding_window,
            enable_caching=self.cache_config.enable_prefix_caching)

        # Sequence groups in the WAITING state.
        self.waiting: Deque[SequenceGroup] = deque()
        # Sequence groups in the RUNNING state.
        self.running: Deque[SequenceGroup] = deque()
        # Sequence groups in the SWAPPED state.
        self.swapped: Deque[SequenceGroup] = deque()

    @property
    def lora_enabled(self) -> bool:
        return bool(self.lora_config)

    def add_seq_group(self, seq_group: SequenceGroup) -> None:
        # Add sequence groups to the waiting queue.
        self.waiting.append(seq_group)

    def abort_seq_group(self, request_id: Union[str, Iterable[str]]) -> None:
        """Aborts a sequence group with the given ID.

        Check if the sequence group with the given ID
            is present in any of the state queue.
        If present, remove the sequence group from the state queue.
            Also, if any of the sequences in the sequence group is not finished,
                free the sequence with status `FINISHED_ABORTED`.
        Otherwise, do nothing.

        Args:
            request_id: The ID(s) of the sequence group to abort.
        """
        if isinstance(request_id, str):
            request_id = (request_id, )
        request_ids = set(request_id)
        for state_queue in [self.waiting, self.running, self.swapped]:
            aborted_groups: List[SequenceGroup] = []
            for seq_group in state_queue:
                if not request_ids:
                    # Using 'break' here may add two extra iterations,
                    # but is acceptable to reduce complexity .
                    break
                if seq_group.request_id in request_ids:
                    # Appending aborted group into pending list.
                    aborted_groups.append(seq_group)
                    request_ids.remove(seq_group.request_id)
            for aborted_group in aborted_groups:
                # Remove the sequence group from the state queue.
                state_queue.remove(aborted_group)
                for seq in aborted_group.get_seqs():
                    if seq.is_finished():
                        continue
                    seq.status = SequenceStatus.FINISHED_ABORTED
                    self.free_seq(seq)

    def has_unfinished_seqs(self) -> bool:
        return self.waiting or self.running or self.swapped

    def get_num_unfinished_seq_groups(self) -> int:
        return len(self.waiting) + len(self.running) + len(self.swapped)

    def _schedule(self) -> SchedulerOutputs:
        # Blocks that need to be swapped or copied before model execution.
        blocks_to_swap_in: Dict[int, int] = {}
        blocks_to_swap_out: Dict[int, int] = {}
        blocks_to_copy: Dict[int, List[int]] = {}

        # Fix the current time.
        now = time.time()

        # Join waiting sequences if possible.
        if not self.swapped:
            ignored_seq_groups: List[SequenceGroup] = []
            scheduled: List[SequenceGroup] = []
            # The total number of sequences on the fly, including the
            # requests in the generation phase.
            num_curr_seqs = sum(seq_group.get_max_num_running_seqs()
                                for seq_group in self.running)
            curr_loras = set(
                seq_group.lora_int_id
                for seq_group in self.running) if self.lora_enabled else None

            # Optimization: We do not sort the waiting queue since the preempted
            # sequence groups are added to the front and the new sequence groups
            # are added to the back.
            leftover_waiting_sequences = deque()
            num_batched_tokens = 0
            while self.waiting:
                seq_group = self.waiting[0]
                waiting_seqs = seq_group.get_seqs(
                    status=SequenceStatus.WAITING)
                assert len(waiting_seqs) == 1, (
                    "Waiting sequence group should have only one prompt "
                    "sequence.")
                waiting_seq = waiting_seqs[0]
                num_prompt_tokens = waiting_seq.get_len()
                if num_prompt_tokens > self.prompt_limit:
                    logger.warning(
                        f"Input prompt ({num_prompt_tokens} tokens) is too long"
                        f" and exceeds limit of {self.prompt_limit}")
                    for seq in waiting_seqs:
                        seq.status = SequenceStatus.FINISHED_IGNORED
                    ignored_seq_groups.append(seq_group)
                    self.waiting.popleft()
                    continue

                # If the sequence group cannot be allocated, stop.
                can_allocate = self.block_manager.can_allocate(seq_group)
                if can_allocate == AllocStatus.LATER:
                    break
                elif can_allocate == AllocStatus.NEVER:
                    logger.warning(
                        f"Input prompt ({num_prompt_tokens} tokens) is too long"
                        f" and exceeds the capacity of block_manager")
                    waiting_seq.status = SequenceStatus.FINISHED_IGNORED
                    ignored_seq_groups.append(seq_group)
                    self.waiting.popleft()
                    continue

                lora_int_id = 0
                if self.lora_enabled:
                    lora_int_id = seq_group.lora_int_id
                    if (lora_int_id > 0 and lora_int_id not in curr_loras
                            and len(curr_loras) >= self.lora_config.max_loras):
                        # We don't have a space for another LoRA, so
                        # we ignore this request for now.
                        leftover_waiting_sequences.appendleft(seq_group)
                        self.waiting.popleft()
                        continue

                # If the number of batched tokens exceeds the limit, stop.
<<<<<<< HEAD
                num_computed_tokens = self.block_manager \
                    .get_num_computed_tokens(waiting_seq)
                # Exclude the computed tokens
                new_seq_lens = seq_lens + [
                    num_prompt_tokens - num_computed_tokens
                ]
                num_batched_tokens = len(new_seq_lens) * max(new_seq_lens)
=======
                num_batched_tokens += num_prompt_tokens
>>>>>>> 523e30ea
                if (num_batched_tokens >
                        self.scheduler_config.max_num_batched_tokens):
                    break

                # The total number of sequences in the RUNNING state should not
                # exceed the maximum number of sequences.
                num_new_seqs = seq_group.get_max_num_running_seqs()
                if (num_curr_seqs + num_new_seqs >
                        self.scheduler_config.max_num_seqs):
                    break

                if lora_int_id > 0:
                    curr_loras.add(lora_int_id)
                self.waiting.popleft()
                self._allocate(seq_group)
                self.running.append(seq_group)
                num_curr_seqs += num_new_seqs
                scheduled.append(seq_group)

            self.waiting.extendleft(leftover_waiting_sequences)

            if scheduled or ignored_seq_groups:
                scheduler_outputs = SchedulerOutputs(
                    scheduled_seq_groups=scheduled,
                    prompt_run=True,
                    num_batched_tokens=num_batched_tokens,
                    blocks_to_swap_in=blocks_to_swap_in,
                    blocks_to_swap_out=blocks_to_swap_out,
                    blocks_to_copy=blocks_to_copy,
                    ignored_seq_groups=ignored_seq_groups,
                )
                return scheduler_outputs

        # NOTE(woosuk): Preemption happens only when there is no available slot
        # to keep all the sequence groups in the RUNNING state.
        # In this case, the policy is responsible for deciding which sequence
        # groups to preempt.
        self.running = self.policy.sort_by_priority(now, self.running)

        # Reserve new token slots for the running sequence groups.
        running: Deque[SequenceGroup] = deque()
        preempted: List[SequenceGroup] = []
        while self.running:
            seq_group = self.running.popleft()
            while not self.block_manager.can_append_slot(seq_group):
                if self.running:
                    # Preempt the lowest-priority sequence groups.
                    victim_seq_group = self.running.pop()
                    self._preempt(victim_seq_group, blocks_to_swap_out)
                    preempted.append(victim_seq_group)
                else:
                    # No other sequence groups can be preempted.
                    # Preempt the current sequence group.
                    self._preempt(seq_group, blocks_to_swap_out)
                    preempted.append(seq_group)
                    break
            else:
                # Append new slots to the sequence group.
                self._append_slot(seq_group, blocks_to_copy)
                running.append(seq_group)
        self.running = running

        # Swap in the sequence groups in the SWAPPED state if possible.
        self.swapped = self.policy.sort_by_priority(now, self.swapped)
        if not preempted:
            num_curr_seqs = sum(seq_group.get_max_num_running_seqs()
                                for seq_group in self.running)
            curr_loras = set(
                seq_group.lora_int_id
                for seq_group in self.running) if self.lora_enabled else None

            leftover_swapped = deque()

            while self.swapped:
                seq_group = self.swapped[0]
                lora_int_id = 0
                if self.lora_enabled:
                    lora_int_id = seq_group.lora_int_id
                    if (lora_int_id > 0 and lora_int_id not in curr_loras
                            and len(curr_loras) >= self.lora_config.max_loras):
                        # We don't have a space for another LoRA, so
                        # we ignore this request for now.
                        leftover_swapped.appendleft(seq_group)
                        self.swapped.popleft()
                        continue

                # If the sequence group cannot be swapped in, stop.
                if not self.block_manager.can_swap_in(seq_group):
                    break

                # The total number of sequences in the RUNNING state should not
                # exceed the maximum number of sequences.
                num_new_seqs = seq_group.get_max_num_running_seqs()
                if (num_curr_seqs + num_new_seqs >
                        self.scheduler_config.max_num_seqs):
                    break

                if lora_int_id > 0:
                    curr_loras.add(lora_int_id)
                self.swapped.popleft()
                self._swap_in(seq_group, blocks_to_swap_in)
                self._append_slot(seq_group, blocks_to_copy)
                num_curr_seqs += num_new_seqs
                self.running.append(seq_group)

            self.swapped.extendleft(leftover_swapped)

        # Each sequence in the generation phase only takes one token slot.
        # Therefore, the number of batched tokens is equal to the number of
        # sequences in the RUNNING state.
        num_batched_tokens = sum(
            seq_group.num_seqs(status=SequenceStatus.RUNNING)
            for seq_group in self.running)

        scheduler_outputs = SchedulerOutputs(
            scheduled_seq_groups=self.running,
            prompt_run=False,
            num_batched_tokens=num_batched_tokens,
            blocks_to_swap_in=blocks_to_swap_in,
            blocks_to_swap_out=blocks_to_swap_out,
            blocks_to_copy=blocks_to_copy,
            ignored_seq_groups=[],
        )
        return scheduler_outputs

    def schedule(self) -> Tuple[List[SequenceGroupMetadata], SchedulerOutputs]:
        # Schedule sequence groups.
        # This function call changes the internal states of the scheduler
        # such as self.running, self.swapped, and self.waiting.
        scheduler_outputs = self._schedule()
        now = time.time()

        # Create input data structures.
        seq_group_metadata_list: List[SequenceGroupMetadata] = []
        for seq_group in scheduler_outputs.scheduled_seq_groups:
            seq_group.maybe_set_first_scheduled_time(now)

            seq_data: Dict[int, SequenceData] = {}
            block_tables: Dict[int, List[int]] = {}

            for seq in seq_group.get_seqs(status=SequenceStatus.RUNNING):
                seq_id = seq.seq_id
                seq_data[seq_id] = seq.data
                block_tables[seq_id] = self.block_manager.get_block_table(seq)
                self.block_manager.access_all_blocks_in_seq(seq, now)

            seq_group_metadata = SequenceGroupMetadata(
                request_id=seq_group.request_id,
                is_prompt=scheduler_outputs.prompt_run,
                seq_data=seq_data,
                sampling_params=seq_group.sampling_params,
                block_tables=block_tables,
                lora_request=seq_group.lora_request,
                computed_block_nums=self.block_manager.
                get_common_computed_block_ids(seq_group),
                state=seq_group.state,
            )
            seq_group_metadata_list.append(seq_group_metadata)
        return seq_group_metadata_list, scheduler_outputs

    def fork_seq(self, parent_seq: Sequence, child_seq: Sequence) -> None:
        self.block_manager.fork(parent_seq, child_seq)

    def free_seq(self, seq: Sequence) -> None:
        self.block_manager.free(seq)

    def free_finished_seq_groups(self) -> None:
        self.running = deque(seq_group for seq_group in self.running
                             if not seq_group.is_finished())

    def _allocate(self, seq_group: SequenceGroup) -> None:
        self.block_manager.allocate(seq_group)
        for seq in seq_group.get_seqs(status=SequenceStatus.WAITING):
            seq.status = SequenceStatus.RUNNING

    def _append_slot(
        self,
        seq_group: SequenceGroup,
        blocks_to_copy: Dict[int, List[int]],
    ) -> None:
        for seq in seq_group.get_seqs(status=SequenceStatus.RUNNING):
            ret = self.block_manager.append_slot(seq)
            if ret is not None:
                src_block, dst_block = ret
                if src_block in blocks_to_copy:
                    blocks_to_copy[src_block].append(dst_block)
                else:
                    blocks_to_copy[src_block] = [dst_block]

    def _preempt(
        self,
        seq_group: SequenceGroup,
        blocks_to_swap_out: Dict[int, int],
        preemption_mode: Optional[PreemptionMode] = None,
    ) -> None:
        # If preemption mode is not specified, we determine the mode as follows:
        # We use recomputation by default since it incurs lower overhead than
        # swapping. However, when the sequence group has multiple sequences
        # (e.g., beam search), recomputation is not currently supported. In
        # such a case, we use swapping instead.
        # FIXME(woosuk): This makes our scheduling policy a bit bizarre.
        # As swapped sequences are prioritized over waiting sequences,
        # sequence groups with multiple sequences are implicitly prioritized
        # over sequence groups with a single sequence.
        # TODO(woosuk): Support recomputation for sequence groups with multiple
        # sequences. This may require a more sophisticated CUDA kernel.
        if preemption_mode is None:
            if seq_group.get_max_num_running_seqs() == 1:
                preemption_mode = PreemptionMode.RECOMPUTE
            else:
                preemption_mode = PreemptionMode.SWAP
        if preemption_mode == PreemptionMode.RECOMPUTE:
            self._preempt_by_recompute(seq_group)
        elif preemption_mode == PreemptionMode.SWAP:
            self._preempt_by_swap(seq_group, blocks_to_swap_out)
        else:
            raise AssertionError("Invalid preemption mode.")

    def _preempt_by_recompute(
        self,
        seq_group: SequenceGroup,
    ) -> None:
        seqs = seq_group.get_seqs(status=SequenceStatus.RUNNING)
        assert len(seqs) == 1
        for seq in seqs:
            seq.status = SequenceStatus.WAITING
            self.block_manager.free(seq)
        # NOTE: For FCFS, we insert the preempted sequence group to the front
        # of the waiting queue.
        self.waiting.appendleft(seq_group)

    def _preempt_by_swap(
        self,
        seq_group: SequenceGroup,
        blocks_to_swap_out: Dict[int, int],
    ) -> None:
        self._swap_out(seq_group, blocks_to_swap_out)
        self.swapped.append(seq_group)

    def _swap_in(
        self,
        seq_group: SequenceGroup,
        blocks_to_swap_in: Dict[int, int],
    ) -> None:
        mapping = self.block_manager.swap_in(seq_group)
        blocks_to_swap_in.update(mapping)
        for seq in seq_group.get_seqs(status=SequenceStatus.SWAPPED):
            seq.status = SequenceStatus.RUNNING

    def _swap_out(
        self,
        seq_group: SequenceGroup,
        blocks_to_swap_out: Dict[int, int],
    ) -> None:
        if not self.block_manager.can_swap_out(seq_group):
            # FIXME(woosuk): Abort the sequence group instead of aborting the
            # entire engine.
            raise RuntimeError(
                "Aborted due to the lack of CPU swap space. Please increase "
                "the swap space to avoid this error.")
        mapping = self.block_manager.swap_out(seq_group)
        blocks_to_swap_out.update(mapping)
        for seq in seq_group.get_seqs(status=SequenceStatus.RUNNING):
            seq.status = SequenceStatus.SWAPPED

    def mark_blocks_as_computed(self, seq_group: SequenceGroup):
        self.block_manager.mark_blocks_as_computed(seq_group)<|MERGE_RESOLUTION|>--- conflicted
+++ resolved
@@ -223,17 +223,10 @@
                         continue
 
                 # If the number of batched tokens exceeds the limit, stop.
-<<<<<<< HEAD
                 num_computed_tokens = self.block_manager \
                     .get_num_computed_tokens(waiting_seq)
                 # Exclude the computed tokens
-                new_seq_lens = seq_lens + [
-                    num_prompt_tokens - num_computed_tokens
-                ]
-                num_batched_tokens = len(new_seq_lens) * max(new_seq_lens)
-=======
-                num_batched_tokens += num_prompt_tokens
->>>>>>> 523e30ea
+                num_batched_tokens += (num_prompt_tokens - num_computed_tokens)
                 if (num_batched_tokens >
                         self.scheduler_config.max_num_batched_tokens):
                     break
