--- conflicted
+++ resolved
@@ -382,11 +382,8 @@
                 seq_data=seq_data,
                 sampling_params=seq_group.sampling_params,
                 block_tables=block_tables,
-<<<<<<< HEAD
                 lora_request=seq_group.lora_request,
-=======
                 prefix=seq_group.prefix,
->>>>>>> 7e108113
             )
             seq_group_metadata_list.append(seq_group_metadata)
         return seq_group_metadata_list, scheduler_outputs
