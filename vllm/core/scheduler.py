import enum
import time
from collections import deque
from dataclasses import dataclass
from typing import Deque, Dict, Iterable, List, Optional, Set, Tuple, Union

from vllm.config import CacheConfig, LoRAConfig, SchedulerConfig
from vllm.core.interfaces import AllocStatus, BlockSpaceManager
from vllm.core.policy import PolicyFactory
from vllm.logger import init_logger
from vllm.lora.request import LoRARequest
from vllm.sequence import (Sequence, SequenceData, SequenceGroup,
                           SequenceGroupMetadata, SequenceStatus)

logger = init_logger(__name__)


class PreemptionMode(enum.Enum):
    """Preemption modes.

    1. Swapping: Swap out the blocks of the preempted sequences to CPU memory
    and swap them back in when the sequences are resumed.
    2. Recomputation: Discard the blocks of the preempted sequences and
    recompute them when the sequences are resumed, treating the sequences as
    new prompts.
    """
    SWAP = enum.auto()
    RECOMPUTE = enum.auto()


# seq_group: SequenceGroup to schedule.
# token_chunk_size: The number of prefill tokens to be processed in the next
# step.
@dataclass
class ScheduledSequenceGroup:
    # A sequence group that's scheduled.
    seq_group: SequenceGroup
    # The total chunk size (number of tokens) to process for next iteration.
    # 1 for decoding. Same as prompt tokens for prefill, but if prefill is
    # chunked, it can be smaller than that.
    token_chunk_size: int


class SchedulerOutputs:

    def __init__(
        self,
        scheduled_seq_groups: Iterable[ScheduledSequenceGroup],
        prompt_run: bool,
        num_batched_tokens: int,
        blocks_to_swap_in: Dict[int, int],
        blocks_to_swap_out: Dict[int, int],
        blocks_to_copy: Dict[int, List[int]],
        ignored_seq_groups: List[SequenceGroup],
        num_lookahead_slots: int,
    ) -> None:
        """A list of sequence groups to be scheduled as a single batch.

        Args:
            scheduled_seq_groups: A tuple of scheduled sequence group and its
                token chunk size.
            prompt_run: True if all sequence groups are in prefill phase.
                If False, all sequence groups are in decoding phase.
            num_batched_tokens: Total number of batched tokens.
            blocks_to_swap_in: Blocks to swap in. Dict of CPU -> GPU block
                number.
            blocks_to_swap_out: Blocks to swap out. Dict of GPU -> CPU block
                number.
            blocks_to_copy: Blocks to copy. Source to a list of dest blocks.
            ignored_seq_groups: Sequence groups that are going to be ignored.
        """
        # A tuple of scheduled sequence group and its chunk size.
        self.scheduled_seq_groups: ScheduledSequenceGroup = scheduled_seq_groups
        # True if all sequence groups are in prefill phase. If False, all
        # sequence groups are in decoding phase.
        self.prompt_run: bool = prompt_run
        # Total number of batched tokens.
        self.num_batched_tokens: int = num_batched_tokens
        # Blocks to swap in. Dict of CPU -> GPU block number.
        self.blocks_to_swap_in: Dict[int, int] = blocks_to_swap_in
        # Blocks to swap out. Dict of GPU -> CPU block number.
        self.blocks_to_swap_out: Dict[int, int] = blocks_to_swap_out
        # Blocks to copy. Source to a list of dest blocks.
        self.blocks_to_copy: Dict[int, List[int]] = blocks_to_copy
        # Sequence groups that are going to be ignored.
        self.ignored_seq_groups: List[SequenceGroup] = ignored_seq_groups

        # Swap in and swap out should never happen at the same time.
        assert not (blocks_to_swap_in and blocks_to_swap_out)
<<<<<<< HEAD
        self.ignored_seq_groups = ignored_seq_groups
        self.num_lookahead_slots = num_lookahead_slots
=======
>>>>>>> 1715056f

        self.num_loras: int = len(self.lora_requests)
        if self.num_loras > 0:
            self._sort_by_lora_ids()

    def is_empty(self) -> bool:
        # NOTE: We do not consider the ignored sequence groups.
        return (not self.scheduled_seq_groups and not self.blocks_to_swap_in
                and not self.blocks_to_swap_out and not self.blocks_to_copy)

    def _sort_by_lora_ids(self) -> bool:
        self.scheduled_seq_groups = sorted(
            self.scheduled_seq_groups,
            key=lambda g: (g.seq_group.lora_int_id, g.seq_group.request_id))

    @property
    def lora_requests(self) -> Set[LoRARequest]:
        return {g.seq_group.lora_request for g in self.scheduled_seq_groups}


class Scheduler:

    def __init__(
        self,
        scheduler_config: SchedulerConfig,
        cache_config: CacheConfig,
        lora_config: Optional[LoRAConfig],
    ) -> None:
        self.scheduler_config = scheduler_config
        self.cache_config = cache_config
        # Note for LoRA scheduling: the current policy is extremely
        # simple and NOT fair. It can lead to starvation of some
        # LoRAs. This should be improved in the future.
        self.lora_config = lora_config

        self.prompt_limit = min(self.scheduler_config.max_model_len,
                                self.scheduler_config.max_num_batched_tokens)

        # Instantiate the scheduling policy.
        self.policy = PolicyFactory.get_policy(policy_name="fcfs")

        BlockSpaceManagerImpl = BlockSpaceManager.get_block_space_manager_class(
            version="v2" if self.scheduler_config.
            use_v2_block_manager else "v1")

        # Create the block space manager.
        self.block_manager = BlockSpaceManagerImpl(
            block_size=self.cache_config.block_size,
            num_gpu_blocks=self.cache_config.num_gpu_blocks,
            num_cpu_blocks=self.cache_config.num_cpu_blocks,
            sliding_window=self.cache_config.sliding_window,
            enable_caching=self.cache_config.enable_prefix_caching)

        # Sequence groups in the WAITING state.
        self.waiting: Deque[SequenceGroup] = deque()
        # Sequence groups in the RUNNING state.
        self.running: Deque[SequenceGroup] = deque()
        # Sequence groups in the SWAPPED state.
        self.swapped: Deque[SequenceGroup] = deque()

        # Time at previous scheduling step
        self.prev_time = 0.0
        # Did we schedule a prompt at previous step?
        self.prev_prompt = False
        # Latency of the last prompt step
        self.last_prompt_latency = 0.0

    @property
    def lora_enabled(self) -> bool:
        return bool(self.lora_config)

    def add_seq_group(self, seq_group: SequenceGroup) -> None:
        # Add sequence groups to the waiting queue.
        self.waiting.append(seq_group)

    def abort_seq_group(self, request_id: Union[str, Iterable[str]]) -> None:
        """Aborts a sequence group with the given ID.

        Check if the sequence group with the given ID
            is present in any of the state queue.
        If present, remove the sequence group from the state queue.
            Also, if any of the sequences in the sequence group is not finished,
                free the sequence with status `FINISHED_ABORTED`.
        Otherwise, do nothing.

        Args:
            request_id: The ID(s) of the sequence group to abort.
        """
        if isinstance(request_id, str):
            request_id = (request_id, )
        request_ids = set(request_id)
        for state_queue in [self.waiting, self.running, self.swapped]:
            aborted_groups: List[SequenceGroup] = []
            for seq_group in state_queue:
                if not request_ids:
                    # Using 'break' here may add two extra iterations,
                    # but is acceptable to reduce complexity .
                    break
                if seq_group.request_id in request_ids:
                    # Appending aborted group into pending list.
                    aborted_groups.append(seq_group)
                    request_ids.remove(seq_group.request_id)
            for aborted_group in aborted_groups:
                # Remove the sequence group from the state queue.
                state_queue.remove(aborted_group)
                for seq in aborted_group.get_seqs():
                    if seq.is_finished():
                        continue
                    seq.status = SequenceStatus.FINISHED_ABORTED
                    self.free_seq(seq)

    def has_unfinished_seqs(self) -> bool:
        return self.waiting or self.running or self.swapped

    def get_num_unfinished_seq_groups(self) -> int:
        return len(self.waiting) + len(self.running) + len(self.swapped)

    def _schedule(self) -> SchedulerOutputs:
        # Blocks that need to be swapped or copied before model execution.
        blocks_to_swap_in: Dict[int, int] = {}
        blocks_to_swap_out: Dict[int, int] = {}
        blocks_to_copy: Dict[int, List[int]] = {}

        # Fix the current time.
        now = time.time()

        # Join waiting sequences if possible.
        if not self.swapped:
            ignored_seq_groups: List[SequenceGroup] = []
            scheduled: List[SequenceGroup] = []
            # The total number of sequences on the fly, including the
            # requests in the generation phase.
            num_curr_seqs = sum(seq_group.get_max_num_running_seqs()
                                for seq_group in self.running)
            curr_loras = set(
                seq_group.lora_int_id
                for seq_group in self.running) if self.lora_enabled else None

            # Optimization: We do not sort the waiting queue since the preempted
            # sequence groups are added to the front and the new sequence groups
            # are added to the back.
            leftover_waiting_sequences = deque()
            num_batched_tokens = 0
            while self._passed_delay(now) and self.waiting:
                seq_group = self.waiting[0]
                waiting_seqs = seq_group.get_seqs(
                    status=SequenceStatus.WAITING)
                assert len(waiting_seqs) == 1, (
                    "Waiting sequence group should have only one prompt "
                    "sequence.")
                # get_len includes output tokens if the request has been
                # preempted.
                num_prefill_tokens = waiting_seqs[0].get_len()
                if num_prefill_tokens > self.prompt_limit:
                    logger.warning(
                        f"Input prompt ({num_prefill_tokens} tokens) is too "
                        f"long and exceeds limit of {self.prompt_limit}")
                    for seq in waiting_seqs:
                        seq.status = SequenceStatus.FINISHED_IGNORED
                    ignored_seq_groups.append(seq_group)
                    self.waiting.popleft()
                    continue

                # If the sequence group cannot be allocated, stop.
                can_allocate = self.block_manager.can_allocate(seq_group)
                if can_allocate == AllocStatus.LATER:
                    break
                elif can_allocate == AllocStatus.NEVER:
                    logger.warning(
                        f"Input prompt ({num_prefill_tokens} tokens) is too "
                        f"long and exceeds the capacity of block_manager")
                    for seq in waiting_seqs:
                        seq.status = SequenceStatus.FINISHED_IGNORED
                    ignored_seq_groups.append(seq_group)
                    self.waiting.popleft()
                    continue

                lora_int_id = 0
                if self.lora_enabled:
                    lora_int_id = seq_group.lora_int_id
                    if (lora_int_id > 0 and lora_int_id not in curr_loras
                            and len(curr_loras) >= self.lora_config.max_loras):
                        # We don't have a space for another LoRA, so
                        # we ignore this request for now.
                        leftover_waiting_sequences.appendleft(seq_group)
                        self.waiting.popleft()
                        continue

                # If the number of batched tokens exceeds the limit, stop.
                num_batched_tokens += num_prefill_tokens
                if (num_batched_tokens >
                        self.scheduler_config.max_num_batched_tokens):
                    break

                # The total number of sequences in the RUNNING state should not
                # exceed the maximum number of sequences.
                num_new_seqs = seq_group.get_max_num_running_seqs()
                if (num_curr_seqs + num_new_seqs >
                        self.scheduler_config.max_num_seqs):
                    break

                if lora_int_id > 0:
                    curr_loras.add(lora_int_id)
                self.waiting.popleft()
                self._allocate(seq_group)
                self.running.append(seq_group)
                num_curr_seqs += num_new_seqs
                scheduled.append(
                    ScheduledSequenceGroup(
                        seq_group=seq_group,
                        token_chunk_size=num_prefill_tokens))
            self.waiting.extendleft(leftover_waiting_sequences)

            if scheduled or ignored_seq_groups:
                self.prev_prompt = True
                scheduler_outputs = SchedulerOutputs(
                    scheduled_seq_groups=scheduled,
                    prompt_run=True,
                    num_batched_tokens=num_batched_tokens,
                    blocks_to_swap_in=blocks_to_swap_in,
                    blocks_to_swap_out=blocks_to_swap_out,
                    blocks_to_copy=blocks_to_copy,
                    ignored_seq_groups=ignored_seq_groups,
                    num_lookahead_slots=self._get_num_lookahead_slots(
                        is_prefill=True),
                )
                return scheduler_outputs

        # NOTE(woosuk): Preemption happens only when there is no available slot
        # to keep all the sequence groups in the RUNNING state.
        # In this case, the policy is responsible for deciding which sequence
        # groups to preempt.
        self.running = self.policy.sort_by_priority(now, self.running)

        # Reserve new token slots for the running sequence groups.
        running: Deque[SequenceGroup] = deque()
        preempted: List[SequenceGroup] = []
        while self.running:
            seq_group = self.running.popleft()
            while not self._can_append_slots(seq_group):
                if self.running:
                    # Preempt the lowest-priority sequence groups.
                    victim_seq_group = self.running.pop()
                    self._preempt(victim_seq_group, blocks_to_swap_out)
                    preempted.append(victim_seq_group)
                else:
                    # No other sequence groups can be preempted.
                    # Preempt the current sequence group.
                    self._preempt(seq_group, blocks_to_swap_out)
                    preempted.append(seq_group)
                    break
            else:
                # Append new slots to the sequence group.
                self._append_slots(seq_group, blocks_to_copy)
                running.append(seq_group)
        self.running = running

        # Swap in the sequence groups in the SWAPPED state if possible.
        self.swapped = self.policy.sort_by_priority(now, self.swapped)
        if not preempted:
            num_curr_seqs = sum(seq_group.get_max_num_running_seqs()
                                for seq_group in self.running)
            curr_loras = set(
                seq_group.lora_int_id
                for seq_group in self.running) if self.lora_enabled else None

            leftover_swapped = deque()

            while self.swapped:
                seq_group = self.swapped[0]
                lora_int_id = 0
                if self.lora_enabled:
                    lora_int_id = seq_group.lora_int_id
                    if (lora_int_id > 0 and lora_int_id not in curr_loras
                            and len(curr_loras) >= self.lora_config.max_loras):
                        # We don't have a space for another LoRA, so
                        # we ignore this request for now.
                        leftover_swapped.appendleft(seq_group)
                        self.swapped.popleft()
                        continue

                # If the sequence group cannot be swapped in, stop.
                if not self._can_swap_in(seq_group):
                    break

                # The total number of sequences in the RUNNING state should not
                # exceed the maximum number of sequences.
                num_new_seqs = seq_group.get_max_num_running_seqs()
                if (num_curr_seqs + num_new_seqs >
                        self.scheduler_config.max_num_seqs):
                    break

                if lora_int_id > 0:
                    curr_loras.add(lora_int_id)
                self.swapped.popleft()
                self._swap_in(seq_group, blocks_to_swap_in)
                self._append_slots(seq_group, blocks_to_copy)
                num_curr_seqs += num_new_seqs
                self.running.append(seq_group)

            self.swapped.extendleft(leftover_swapped)

        # Each sequence in the generation phase only takes one token slot.
        # Therefore, the number of batched tokens is equal to the number of
        # sequences in the RUNNING state.
        num_batched_tokens = sum(
            seq_group.num_seqs(status=SequenceStatus.RUNNING)
            for seq_group in self.running)

        scheduler_outputs = SchedulerOutputs(
            scheduled_seq_groups=[
                ScheduledSequenceGroup(seq_group=running_group,
                                       token_chunk_size=1)
                for running_group in self.running
            ],
            prompt_run=False,
            num_batched_tokens=num_batched_tokens,
            blocks_to_swap_in=blocks_to_swap_in,
            blocks_to_swap_out=blocks_to_swap_out,
            blocks_to_copy=blocks_to_copy,
            ignored_seq_groups=[],
            num_lookahead_slots=self._get_num_lookahead_slots(
                is_prefill=False),
        )
        return scheduler_outputs

    def _can_append_slots(self, seq_group: SequenceGroup) -> bool:
        """Determine whether or not we have enough space in the KV cache to
        continue generation of the sequence group.
        """
        # Appending slots only occurs in decoding.
        is_prefill = False

        return self.block_manager.can_append_slots(
            seq_group=seq_group,
            num_lookahead_slots=self._get_num_lookahead_slots(is_prefill),
        )

    def _can_swap_in(self, seq_group: SequenceGroup) -> bool:
        # Swapping in is considered decode.
        is_prefill = False

        return self.block_manager.can_swap_in(
            seq_group=seq_group,
            num_lookahead_slots=self._get_num_lookahead_slots(is_prefill),
        )

    def schedule(self) -> Tuple[List[SequenceGroupMetadata], SchedulerOutputs]:
        # Schedule sequence groups.
        # This function call changes the internal states of the scheduler
        # such as self.running, self.swapped, and self.waiting.
        scheduler_outputs = self._schedule()
        now = time.time()

        # Create input data structures.
        seq_group_metadata_list: List[SequenceGroupMetadata] = []
        for scheduled_seq_group in scheduler_outputs.scheduled_seq_groups:
            seq_group = scheduled_seq_group.seq_group
            token_chunk_size = scheduled_seq_group.token_chunk_size
            seq_group.maybe_set_first_scheduled_time(now)

            # seq_id -> SequenceData
            seq_data: Dict[int, SequenceData] = {}
            # seq_id -> physical block numbers
            block_tables: Dict[int, List[int]] = {}

            for seq in seq_group.get_seqs(status=SequenceStatus.RUNNING):
                seq_id = seq.seq_id
                seq_data[seq_id] = seq.data
                block_tables[seq_id] = self.block_manager.get_block_table(seq)
                self.block_manager.access_all_blocks_in_seq(seq, now)

            common_computed_block_nums = (
                self.block_manager.get_common_computed_block_ids(
                    seq_group.get_seqs(status=SequenceStatus.RUNNING)))

            seq_group_metadata = SequenceGroupMetadata(
                request_id=seq_group.request_id,
                is_prompt=scheduler_outputs.prompt_run,
                seq_data=seq_data,
                sampling_params=seq_group.sampling_params,
                block_tables=block_tables,
                token_chunk_size=token_chunk_size,
                lora_request=seq_group.lora_request,
                computed_block_nums=common_computed_block_nums,
                state=seq_group.state,
                # `multi_modal_data` will only be present for the 1st comm
                # between engine and worker.
                # the subsequent comms can still use delta, but
                # `multi_modal_data` will be None.
                multi_modal_data=seq_group.multi_modal_data
                if scheduler_outputs.prompt_run else None,
            )
            seq_group_metadata_list.append(seq_group_metadata)

        # Now that the batch has been created, we can assume all blocks in the
        # batch will have been computed before the next scheduling invocation.
        # This is because the engine assumes that a failure in model execution
        # will crash the vLLM instance / will not retry.
        for scheduled_seq_group in scheduler_outputs.scheduled_seq_groups:
            self.block_manager.mark_blocks_as_computed(
                scheduled_seq_group.seq_group)

        return seq_group_metadata_list, scheduler_outputs

    def fork_seq(self, parent_seq: Sequence, child_seq: Sequence) -> None:
        self.block_manager.fork(parent_seq, child_seq)

    def free_seq(self, seq: Sequence) -> None:
        """Free a sequence from a block table."""
        self.block_manager.free(seq)

    def free_finished_seq_groups(self) -> None:
        self.running = deque(seq_group for seq_group in self.running
                             if not seq_group.is_finished())

    def _allocate(self, seq_group: SequenceGroup) -> None:
        self.block_manager.allocate(seq_group)
        for seq in seq_group.get_seqs(status=SequenceStatus.WAITING):
            seq.status = SequenceStatus.RUNNING

    def _append_slots(
        self,
        seq_group: SequenceGroup,
        blocks_to_copy: Dict[int, List[int]],
    ) -> None:
        """Appends new slots to the sequences in the given sequence group.

        Args:
            seq_group (SequenceGroup): The sequence group containing the
                sequences to append slots to.
            blocks_to_copy (Dict[int, List[int]]): A dictionary mapping source
                block indices to lists of destination block indices. This
                dictionary is updated with the new source and destination block
                indices for the appended slots.
        """
        num_lookahead_slots = self._get_num_lookahead_slots(is_prefill=False)

        for seq in seq_group.get_seqs(status=SequenceStatus.RUNNING):
            cows = self.block_manager.append_slots(seq, num_lookahead_slots)

            for src, dests in cows.items():
                if src not in blocks_to_copy:
                    blocks_to_copy[src] = []
                blocks_to_copy[src].extend(dests)

    def _preempt(
        self,
        seq_group: SequenceGroup,
        blocks_to_swap_out: Dict[int, int],
        preemption_mode: Optional[PreemptionMode] = None,
    ) -> None:
        # If preemption mode is not specified, we determine the mode as follows:
        # We use recomputation by default since it incurs lower overhead than
        # swapping. However, when the sequence group has multiple sequences
        # (e.g., beam search), recomputation is not currently supported. In
        # such a case, we use swapping instead.
        # FIXME(woosuk): This makes our scheduling policy a bit bizarre.
        # As swapped sequences are prioritized over waiting sequences,
        # sequence groups with multiple sequences are implicitly prioritized
        # over sequence groups with a single sequence.
        # TODO(woosuk): Support recomputation for sequence groups with multiple
        # sequences. This may require a more sophisticated CUDA kernel.
        if preemption_mode is None:
            if seq_group.get_max_num_running_seqs() == 1:
                preemption_mode = PreemptionMode.RECOMPUTE
            else:
                preemption_mode = PreemptionMode.SWAP
        if preemption_mode == PreemptionMode.RECOMPUTE:
            self._preempt_by_recompute(seq_group)
        elif preemption_mode == PreemptionMode.SWAP:
            self._preempt_by_swap(seq_group, blocks_to_swap_out)
        else:
            raise AssertionError("Invalid preemption mode.")

    def _preempt_by_recompute(
        self,
        seq_group: SequenceGroup,
    ) -> None:
        seqs = seq_group.get_seqs(status=SequenceStatus.RUNNING)
        assert len(seqs) == 1
        for seq in seqs:
            seq.status = SequenceStatus.WAITING
            self.free_seq(seq)
            seq.reset_state_for_recompute()
        # NOTE: For FCFS, we insert the preempted sequence group to the front
        # of the waiting queue.
        self.waiting.appendleft(seq_group)

    def _preempt_by_swap(
        self,
        seq_group: SequenceGroup,
        blocks_to_swap_out: Dict[int, int],
    ) -> None:
        self._swap_out(seq_group, blocks_to_swap_out)
        self.swapped.append(seq_group)

    def _swap_in(
        self,
        seq_group: SequenceGroup,
        blocks_to_swap_in: Dict[int, int],
    ) -> None:
        mapping = self.block_manager.swap_in(seq_group)
        blocks_to_swap_in.update(mapping)
        for seq in seq_group.get_seqs(status=SequenceStatus.SWAPPED):
            seq.status = SequenceStatus.RUNNING

    def _swap_out(
        self,
        seq_group: SequenceGroup,
        blocks_to_swap_out: Dict[int, int],
    ) -> None:
        if not self.block_manager.can_swap_out(seq_group):
            # FIXME(woosuk): Abort the sequence group instead of aborting the
            # entire engine.
            raise RuntimeError(
                "Aborted due to the lack of CPU swap space. Please increase "
                "the swap space to avoid this error.")
        mapping = self.block_manager.swap_out(seq_group)
        blocks_to_swap_out.update(mapping)
        for seq in seq_group.get_seqs(status=SequenceStatus.RUNNING):
            seq.status = SequenceStatus.SWAPPED

    def _passed_delay(self, now: float) -> bool:
        if self.prev_prompt:
            self.last_prompt_latency = now - self.prev_time
        self.prev_time, self.prev_prompt = now, False
        # Delay scheduling prompts to let waiting queue fill up
        if self.scheduler_config.delay_factor > 0 and self.waiting:
            earliest_arrival_time = min(
                [e.metrics.arrival_time for e in self.waiting])
            passed_delay = (
                (now - earliest_arrival_time) >
                (self.scheduler_config.delay_factor * self.last_prompt_latency)
                or not self.running)
        else:
            passed_delay = True
        return passed_delay

    def _get_num_lookahead_slots(self, is_prefill: bool) -> int:
        """The number of slots to allocate per sequence per step, beyond known
        token ids. Speculative decoding uses these slots to store KV activations
        of tokens which may or may not be accepted.

        Speculative decoding does not yet support prefill, so we do not perform
        lookahead allocation for prefill.
        """
        if is_prefill:
            return 0

        return self.scheduler_config.num_lookahead_slots<|MERGE_RESOLUTION|>--- conflicted
+++ resolved
@@ -87,11 +87,7 @@
 
         # Swap in and swap out should never happen at the same time.
         assert not (blocks_to_swap_in and blocks_to_swap_out)
-<<<<<<< HEAD
-        self.ignored_seq_groups = ignored_seq_groups
         self.num_lookahead_slots = num_lookahead_slots
-=======
->>>>>>> 1715056f
 
         self.num_loras: int = len(self.lora_requests)
         if self.num_loras > 0:
