--- conflicted
+++ resolved
@@ -171,13 +171,6 @@
             # Add blocks to the block table only if the sequence is non empty.
             block_table.allocate(token_ids=seq.get_token_ids(),
                                  extra_hash=extra_hash)
-
-        # If the block allocator is CpuOffloadingBlockAllocator, we need to
-        # tell the computed_blocks_tracker to invalidate the previous computed
-        # num cached tokens
-        if isinstance(self.block_allocator, CpuOffloadingBlockAllocator) and \
-                self.block_allocator.will_swap_in_cpu_blocks():
-            self._computed_blocks_tracker.on_swap_in_cpu_blocks(seq.seq_id)
 
         # If the block allocator is CpuOffloadingBlockAllocator, we need to
         # tell the computed_blocks_tracker to invalidate the previous computed
@@ -553,13 +546,9 @@
         return self._computed_blocks_tracker.get_num_cached_tokens(seq)
 
     def get_and_reset_swaps(self,
-<<<<<<< HEAD
                             now: float) -> \
             List[Tuple[int,
                        Tuple[List[Tuple[int, int]], List[Tuple[int, int]]]]]:
-=======
-                            now: float) -> Tuple[List[Tuple[int, int]], ...]:
->>>>>>> 278e1668
         """Returns and clears the mapping of source to destination block IDs.
         Will be called after every swapping operations for now, and after every
         schedule when BlockManagerV2 become default. 
@@ -573,11 +562,7 @@
             source to destination block IDs. The block IDs are physical block
             IDs and it's expected to be used by the cache engine directly.
         """
-<<<<<<< HEAD
         ret = self.blocks_to_swap_of_sequence_id
         self.block_allocator.access_cpu_hit_blocks(now)
         self.blocks_to_swap_of_sequence_id = []
-        return ret
-=======
-        return self.block_allocator.get_and_reset_swaps(now)
->>>>>>> 278e1668
+        return ret