--- conflicted
+++ resolved
@@ -351,24 +351,13 @@
                     # we need to wait until it is read by all readers
 
                     # Release the processor to other threads
-<<<<<<< HEAD
-                    os.sched_yield()
-
-                    # if we wait for a long time, we should warn the user
-                    if (time.monotonic() - start_time >
-                            VLLM_RINGBUFFER_WARNING_INTERVAL * n_warning):
-                        logger.warning(
-                            "No available shared memory broadcast block found in %s second.",
-                            VLLM_RINGBUFFER_WARNING_INTERVAL)
-=======
                     sched_yield()
 
                     # if we wait for a long time, log a message
                     if (time.monotonic() - start_time
                             > VLLM_RINGBUFFER_WARNING_INTERVAL * n_warning):
-                        logger.debug("No available block found in %s second. ",
+                        logger.debug("No available shared memory broadcast block found in %s second.",
                                      VLLM_RINGBUFFER_WARNING_INTERVAL)
->>>>>>> 437f9162
                         n_warning += 1
 
                     # if we time out, raise an exception
@@ -420,24 +409,13 @@
                     # we need to wait until it is written
 
                     # Release the processor to other threads
-<<<<<<< HEAD
-                    os.sched_yield()
-
-                    # if we wait for a long time, we should warn the user
-                    if (time.monotonic() - start_time >
-                            VLLM_RINGBUFFER_WARNING_INTERVAL * n_warning):
-                        logger.warning(
-                            "No available shared memory broadcast block found in %s second.",
-                            VLLM_RINGBUFFER_WARNING_INTERVAL)
-=======
                     sched_yield()
 
                     # if we wait for a long time, log a message
                     if (time.monotonic() - start_time
                             > VLLM_RINGBUFFER_WARNING_INTERVAL * n_warning):
-                        logger.debug("No available block found in %s second. ",
+                        logger.debug("No available shared memory broadcast block found in %s second.",
                                      VLLM_RINGBUFFER_WARNING_INTERVAL)
->>>>>>> 437f9162
                         n_warning += 1
 
                     # if we time out, raise an exception
