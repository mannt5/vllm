# SPDX-License-Identifier: Apache-2.0
# SPDX-FileCopyrightText: Copyright contributors to the vLLM project
import contextlib
import logging
import math
import queue
import threading
import time
import uuid
from collections import defaultdict
from collections.abc import Iterator
from concurrent.futures import Future, ThreadPoolExecutor
from dataclasses import dataclass
from typing import TYPE_CHECKING, Any, Optional

import msgspec
import torch
import zmq

from vllm import envs
from vllm.attention.selector import backend_name_to_enum, get_attn_backend
from vllm.config import VllmConfig
from vllm.distributed.kv_transfer.kv_connector.v1.base import (
    CopyBlocksOp, KVConnectorBase_V1, KVConnectorMetadata, KVConnectorRole)
from vllm.distributed.parallel_state import (
    get_tensor_model_parallel_rank, get_tensor_model_parallel_world_size,
    get_tp_group)
from vllm.distributed.utils import divide
from vllm.forward_context import ForwardContext
from vllm.logger import init_logger
from vllm.platforms import _Backend, current_platform
from vllm.utils import make_zmq_path, make_zmq_socket, round_down
from vllm.v1.core.sched.output import SchedulerOutput
from vllm.v1.request import RequestStatus

if TYPE_CHECKING:
    from vllm.attention.backends.abstract import AttentionMetadata
    from vllm.v1.core.kv_cache_manager import KVCacheBlocks
    from vllm.v1.request import Request

Transfer = tuple[int, float]  # (xfer_handle, start_time)
EngineId = str
ReqId = str

GET_META_MSG = b"get_meta_msg"

logger = init_logger(__name__)

# Lazy import nixl_wrapper to avoid loading nixl_bindings if nixl is not used
try:
    from nixl._api import nixl_agent as NixlWrapper
    logger.info("NIXL is available")
except ImportError:
    logger.warning("NIXL is not available")
    NixlWrapper = None


class _NIXL_SUPPORTED_XPU:
    """
    xPUs and the corresponding types of kv transfer buffer
    supported by NIXLConnector
    """
    # {xPU: tuple of supported kv buffer types}
    # TODO: "cpu" xfer buffer for cuda
    _support_dict = {
        "cuda": ("cuda", ),
        "tpu": ("cpu", ),
    }

    @classmethod
    def is_supported_xpu(cls, device_type: str) -> bool:
        return device_type in cls._support_dict

    @classmethod
    def is_supported_kv_buffer(cls, device_type: str,
                               kv_buffer_type: str) -> bool:
        return (device_type in cls._support_dict
                and kv_buffer_type in cls._support_dict[device_type])


class NixlAgentMetadata(
        msgspec.Struct,
        omit_defaults=True,  # type: ignore[call-arg]
        # required for @cached_property.
        dict=True):
    engine_id: str
    agent_metadata: bytes
    kv_caches_base_addr: list[int]
    num_blocks: int
    block_len: int
    attn_backend_name: str


@dataclass
class ReqMeta:
    local_block_ids: list[int]
    remote_block_ids: list[int]
    remote_host: str
    remote_port: int
    remote_engine_id: str
    tp_size: int
    do_remote_prefill: bool = False
    do_remote_decode: bool = False
    # NOTE: needed when use_host_buffer is true.
    do_save_to_host: bool = False
    do_load_to_device: bool = False


class NixlConnectorMetadata(KVConnectorMetadata):

    def __init__(self):
        self.requests: dict[ReqId, ReqMeta] = {}

    def add_new_req(
        self,
        request_id: ReqId,
        local_block_ids: list[int],
        kv_transfer_params: dict[str, Any],
        do_save_to_host: bool = False,
        do_load_to_device: bool = False,
    ):
        self.requests[request_id] = ReqMeta(
            local_block_ids=local_block_ids,
            remote_block_ids=kv_transfer_params["remote_block_ids"],
            remote_engine_id=kv_transfer_params["remote_engine_id"],
            remote_host=kv_transfer_params["remote_host"],
            remote_port=kv_transfer_params["remote_port"],
            # P workers don't need to receive tp_size from proxy here.
            tp_size=kv_transfer_params.get("tp_size", 1),
            do_remote_prefill=kv_transfer_params["do_remote_prefill"],
            do_remote_decode=kv_transfer_params["do_remote_decode"],
            do_save_to_host=do_save_to_host,
            do_load_to_device=do_load_to_device,
        )


class NixlConnector(KVConnectorBase_V1):

    def __init__(self, vllm_config: VllmConfig, role: KVConnectorRole):
        assert vllm_config.kv_transfer_config is not None
        assert vllm_config.kv_transfer_config.engine_id is not None
        self.engine_id: EngineId = vllm_config.kv_transfer_config.engine_id

        if role == KVConnectorRole.SCHEDULER:
            self.connector_scheduler: Optional[NixlConnectorScheduler] = \
                NixlConnectorScheduler(vllm_config, self.engine_id)
            self.connector_worker: Optional[NixlConnectorWorker] = None
        elif role == KVConnectorRole.WORKER:
            self.connector_scheduler = None
            self.connector_worker = NixlConnectorWorker(
                vllm_config, self.engine_id)

    ############################################################
    # Scheduler Side Methods
    ############################################################

    def get_num_new_matched_tokens(
            self, request: "Request",
            num_computed_tokens: int) -> tuple[int, bool]:
        assert self.connector_scheduler is not None
        return self.connector_scheduler.get_num_new_matched_tokens(
            request, num_computed_tokens)

    def update_state_after_alloc(self, request: "Request",
                                 blocks: "KVCacheBlocks",
                                 num_external_tokens: int):
        assert self.connector_scheduler is not None
        return self.connector_scheduler.update_state_after_alloc(
            request, blocks, num_external_tokens)

    def build_connector_meta(
        self,
        scheduler_output: SchedulerOutput,
    ) -> KVConnectorMetadata:
        assert self.connector_scheduler is not None
        return self.connector_scheduler.build_connector_meta(scheduler_output)

    def request_finished(
        self,
        request: "Request",
        block_ids: list[int],
    ) -> tuple[bool, Optional[dict[str, Any]]]:
        assert self.connector_scheduler is not None
        return self.connector_scheduler.request_finished(request, block_ids)

    ############################################################
    # Worker Side Methods
    ############################################################
    def register_kv_caches(self, kv_caches: dict[str, torch.Tensor]):
        assert self.connector_worker is not None
        self.connector_worker.register_kv_caches(kv_caches)

    def set_host_xfer_buffer_ops(self, copy_operation: CopyBlocksOp):
        assert self.connector_worker is not None
        self.connector_worker.set_host_xfer_buffer_ops(copy_operation)

    def get_finished(self,
                     finished_req_ids: set[str]) -> tuple[set[str], set[str]]:
        """Get the finished recving and sending requests."""
        assert self.connector_worker is not None
        return self.connector_worker.get_finished()

    def start_load_kv(self, forward_context: "ForwardContext",
                      **kwargs) -> None:
        assert self.connector_worker is not None
        assert isinstance(self._connector_metadata, NixlConnectorMetadata)
        self.connector_worker.start_load_kv(self._connector_metadata)

    def wait_for_layer_load(self, layer_name: str) -> None:
        """NixlConnector does not do layerwise saving."""
        pass

    def save_kv_layer(self, layer_name: str, kv_layer: torch.Tensor,
                      attn_metadata: "AttentionMetadata", **kwargs) -> None:
        """NixlConnector does not save explicitly."""
        pass

    def wait_for_save(self):
        assert self.connector_worker is not None
        assert isinstance(self._connector_metadata, NixlConnectorMetadata)
        self.connector_worker.save_kv_to_host(self._connector_metadata)
        return


class NixlConnectorScheduler:
    """Implementation of Scheduler side methods"""

    def __init__(self, vllm_config: VllmConfig, engine_id: str):
        self.vllm_config = vllm_config
        self.block_size = vllm_config.cache_config.block_size
        self.engine_id: EngineId = engine_id
        self.side_channel_host = envs.VLLM_NIXL_SIDE_CHANNEL_HOST
        self.side_channel_port = (
            envs.VLLM_NIXL_SIDE_CHANNEL_PORT +
            vllm_config.parallel_config.data_parallel_rank *
            vllm_config.parallel_config.tensor_parallel_size)
        self.use_host_buffer = \
            vllm_config.kv_transfer_config.kv_buffer_device == "cpu"
        logger.info("Initializing NIXL Scheduler %s", engine_id)

        # Requests that need to start recv.
        # New requests are added by update_state_after_alloc in
        # the scheduler. Used to make metadata passed to Worker.
        self._reqs_need_recv: dict[ReqId, tuple[Request, list[int]]] = {}
        self._reqs_need_save: dict[ReqId, tuple[Request, list[int]]] = {}

    def get_num_new_matched_tokens(
            self, request: "Request",
            num_computed_tokens: int) -> tuple[int, bool]:
        """
        For remote prefill, pull all prompt blocks from remote
        asynchronously relative to engine execution.
        
        Args:
            request (Request): the request object.
            num_computed_tokens (int): the number of locally
                computed tokens for this request
        Returns:
            * the number of tokens that can be loaded from the 
              external KV cache beyond what is already computed.
            * true if the external KV cache tokens will be loaded
              asynchronously (between scheduler steps).
        """

        params = request.kv_transfer_params
        logger.debug(
            "NIXLConnector get_num_new_matched_tokens: "
            "num_computed_tokens=%s, kv_transfer_params=%s",
            num_computed_tokens, params)

        if params is not None and params.get("do_remote_prefill"):
            # Remote prefill: get all prompt blocks from remote.
            assert num_computed_tokens % self.block_size == 0
            rounded_num_prompt_tokens = round_down(
                len(request.prompt_token_ids), self.block_size)
            count = max(rounded_num_prompt_tokens - num_computed_tokens, 0)
            if count > 0:
                return count, True

        # No remote prefill for this request.
        return 0, False

    def update_state_after_alloc(self, request: "Request",
                                 blocks: "KVCacheBlocks",
                                 num_external_tokens: int):

        params = request.kv_transfer_params
        logger.debug(
            "NIXLConnector update_state_after_alloc: "
            "num_external_tokens=%s, kv_transfer_params=%s",
            num_external_tokens, params)

        if not params:
            return
        if self.use_host_buffer and params.get("do_remote_decode"):
            # NOTE: when kv_buffer_device (e.) is not supported by Nixl,
            # prefilled blocks need to be saved to host memory before transfer.

            # figure out full computed blocks to save
            block_ids = blocks.get_block_ids()[0]
            all_full = request.num_tokens % self.block_size == 0
            full_block_ids = (block_ids if all_full else block_ids[:-1])
            # TODO: skip the blocks that are already in the host xfer buffer.
            # Currently, the host xfer buffer block is 1-to-1 mapped to device
            # kv blocks, so host blocks won't be flushed as long as its device
            # block is not overwritten; and it will be safe to skip saving them
            # to host xfer buffer.
            if full_block_ids:
                self._reqs_need_save[request.request_id] = \
                    (request, full_block_ids)
        elif params.get("do_remote_prefill"):
            if params.get("remote_block_ids"):
                if all(p in params for p in ("remote_engine_id", "remote_host",
                                             "remote_port")):
                    # If remote_blocks and num_external_tokens = 0, we have
                    # a full prefix cache hit on the D worker. We need to call
                    # send_notif in _read_blocks to free the memory on the P.
                    local_block_ids = (blocks.get_unhashed_block_ids()
                                       if num_external_tokens > 0 else [])
                    # Get unhashed blocks to pull from remote.
                    self._reqs_need_recv[request.request_id] = (
                        request, local_block_ids)

                else:
                    logger.warning(
                        "Got invalid KVTransferParams: %s. This "
                        "request will not utilize KVTransfer", params)
            else:
                assert num_external_tokens == 0
            # Only trigger 1 KV transfer per request.
            params["do_remote_prefill"] = False

    def build_connector_meta(
        self,
        scheduler_output: SchedulerOutput,
    ) -> KVConnectorMetadata:
        meta = NixlConnectorMetadata()

        # Loop through scheduled reqs and convert to ReqMeta.
        for req_id, (req, block_ids) in self._reqs_need_recv.items():
            assert req.kv_transfer_params is not None
            meta.add_new_req(
                request_id=req_id,
                local_block_ids=block_ids,
                kv_transfer_params=req.kv_transfer_params,
                do_load_to_device=self.use_host_buffer,
            )

        for req_id, (req, block_ids) in self._reqs_need_save.items():
            assert req.kv_transfer_params is not None
            meta.add_new_req(
                request_id=req_id,
                local_block_ids=block_ids,
                kv_transfer_params=req.kv_transfer_params,
                do_save_to_host=self.use_host_buffer,
            )

        # Clear the list once workers start the transfers
        self._reqs_need_recv.clear()
        self._reqs_need_save.clear()

        return meta

    def request_finished(
        self,
        request: "Request",
        block_ids: list[int],
    ) -> tuple[bool, Optional[dict[str, Any]]]:
        """
        Once a request is finished, determine whether request blocks
        should be freed now or will be sent asynchronously and freed later.
        """

        params = request.kv_transfer_params
        logger.debug(
            "NIXLConnector request_finished, request_status=%s, "
            "kv_transfer_params=%s", request.status, params)
        if not params:
            return False, None

        if params.get("do_remote_prefill"):
            # If do_remote_prefill is still True when the request is finished,
            # update_state_after_alloc must not have been called (the request
            # must have been aborted before it was scheduled).
            # To avoid stranding the prefill blocks in the prefill instance,
            # we must add empty block_ids to _reqs_need_recv so that our
            # worker side will notify and free blocks in the prefill instance.
            self._reqs_need_recv[request.request_id] = (request, [])
            params["do_remote_prefill"] = False
            return False, None

        if (not params.get("do_remote_decode")
                or request.status != RequestStatus.FINISHED_LENGTH_CAPPED):
            return False, None

        # Get computed blocks.
        all_full = request.num_computed_tokens % self.block_size == 0
        computed_block_ids = block_ids if all_full else block_ids[:-1]

        # If prompt < block_size, no xfer so free blocks immediately.
        delay_free_blocks = len(computed_block_ids) > 0

        return delay_free_blocks, dict(
            do_remote_prefill=True,
            do_remote_decode=False,
            remote_block_ids=computed_block_ids,
            remote_engine_id=self.engine_id,
            remote_host=self.side_channel_host,
            remote_port=self.side_channel_port,
            tp_size=self.vllm_config.parallel_config.tensor_parallel_size)


class NixlConnectorWorker:
    """Implementation of Worker side methods"""

    def __init__(self, vllm_config: VllmConfig, engine_id: str):
        if NixlWrapper is None:
            logger.error("NIXL is not available")
            raise RuntimeError("NIXL is not available")
        logger.info("Initializing NIXL wrapper")
        logger.info("Initializing NIXL worker %s", engine_id)

        self.device_type = current_platform.device_type
        if not _NIXL_SUPPORTED_XPU.is_supported_xpu(
                device_type=self.device_type):
            logger.error("%s is not supported.", self.device_type)
            raise RuntimeError(f"{self.device_type} is not supported.")

        # Config.
        self.vllm_config = vllm_config
        self.block_size = vllm_config.cache_config.block_size

        # Agent.
        self.nixl_wrapper = NixlWrapper(str(uuid.uuid4()), None)
        # Map of engine_id -> {rank0: agent_name0, rank1: agent_name1..}.
        self._remote_agents: dict[EngineId, dict[int, str]] = defaultdict(dict)

        # NIXL handshake port.
        # NOTE(rob): Within a DP group, each DP rank gets its own
        # base port (which is sent in the KVTransferParams).
        # Each TP rank listens/queries on the base_port + tp_rank.
        self.side_channel_port: int = (
            envs.VLLM_NIXL_SIDE_CHANNEL_PORT +
            vllm_config.parallel_config.data_parallel_rank *
            vllm_config.parallel_config.tensor_parallel_size)

        # Metadata.
        self.engine_id: EngineId = engine_id
        self.tp_rank = get_tensor_model_parallel_rank()
        self.world_size = get_tensor_model_parallel_world_size()
        self.tp_group = get_tp_group()
        self.num_blocks = 0

        # KV Caches and nixl tracking data.
        self.kv_buffer_device: str = \
            vllm_config.kv_transfer_config.kv_buffer_device
        if not _NIXL_SUPPORTED_XPU.is_supported_kv_buffer(
                device_type=self.device_type,
                kv_buffer_type=self.kv_buffer_device):
            raise RuntimeError(
                f"{self.device_type} with {self.kv_buffer_device} kv_buffer "
                "is not supported.")
        self.device_kv_caches: dict[str, torch.Tensor] = {}
        self.device: torch.device = None
        self.device_index: int = -1

        # cpu kv buffer for xfer
        # used when xPU memory can not be registered under nixl
        self.host_xfer_buffers: dict[str, torch.Tensor] = {}
        self.use_host_buffer = self.kv_buffer_device == "cpu"
        if self.kv_buffer_device == "cuda":
            self.nixl_memory_type = "VRAM"
        elif self.kv_buffer_device == "cpu":
            self.nixl_memory_type = "DRAM"
        else:
            raise RuntimeError(
                f"{self.device_type} with {self.kv_buffer_device} kv_buffer "
                "is not supported.")

        # Note: host xfer buffer ops when use_host_buffer is True
        self.copy_blocks: Optional[CopyBlocksOp] = None

        # Map of engine_id -> kv_caches_base_addr. For TP case, each local
        # rank will still only pull from a single remote TP worker.
        self.kv_caches_base_addr: dict[EngineId, list[int]] = {}

        # Number of NIXL regions. Currently one region per cache
        # (so 1 per layer for MLA, otherwise 2 per layer)
        self.num_regions = 0
        self.num_layers = 0

        # nixl_prepped_dlist_handle.
        self.src_xfer_side_handle: int = 0
        # Map of engine_id -> nixl_prepped_dlist_handle (int)].
        self.dst_xfer_side_handles: dict[EngineId, int] = {}

        # Map of engine_id -> num_blocks. All ranks in the same deployment will
        # have the same number of blocks.
        self.dst_num_blocks: dict[EngineId, int] = {}
        self._registered_descs: list[Any] = []

        # In progress transfers.
        # [req_id -> list[handle]]
        self._recving_metadata: dict[ReqId, ReqMeta] = {}
        self._recving_transfers = defaultdict[ReqId, list[Transfer]](list)

        # Complete transfer tracker. Used by the rank 0 to track finished
        # transactions on ranks 1 to N-1.
        # [req_id -> count]
        self._done_recving_count: defaultdict[ReqId,
                                              int] = defaultdict(lambda: 0)
        self._done_sending_count: defaultdict[ReqId,
                                              int] = defaultdict(lambda: 0)

        # Background thread for handling new handshake requests.
        self._nixl_handshake_listener_t: Optional[threading.Thread] = None
        # Background thread for initializing new NIXL handshakes.
        self._handshake_initiation_executor = ThreadPoolExecutor(
            # NIXL is not guaranteed to be thread-safe, limit 1 worker.
            max_workers=1,
            thread_name_prefix="vllm-nixl-handshake-initiator")
        self._ready_requests = queue.Queue[tuple[ReqId, ReqMeta]]()
        self._handshake_futures: dict[EngineId, Future[dict[int, str]]] = {}
        # Protects _handshake_futures and _remote_agents.
        self._handshake_lock = threading.RLock()

        self.vllm_config = vllm_config
        self.block_size = vllm_config.cache_config.block_size
        self.model_config = vllm_config.model_config
        self.cache_config = vllm_config.cache_config

        # TODO(mgoin): remove this once we have hybrid memory allocator
        # Optimization for models with local attention (Llama 4)
        # List of block window sizes for each layer for local attention
        self.block_window_per_layer: list[Optional[int]] = []
        self.use_mla = self.model_config.use_mla

        backend = get_attn_backend(self.model_config.get_head_size(),
                                   self.model_config.dtype,
                                   self.cache_config.cache_dtype,
                                   self.block_size,
                                   self.model_config.is_attention_free,
                                   use_mla=self.use_mla)
        self.backend_name = backend.get_name()
        attn_backend = backend_name_to_enum(self.backend_name)
        self._use_flashinfer = attn_backend == _Backend.FLASHINFER_VLLM_V1
        self._use_pallas_v1 = attn_backend == _Backend.PALLAS_VLLM_V1
        logger.debug("Detected attention backend %s", self.backend_name)

        self._tp_size: dict[EngineId, int] = {self.engine_id: self.world_size}
        # With heterogeneous TP, P must wait for all assigned D TP workers to
        # finish reading before safely freeing the blocks.
        self.consumer_notification_counts_by_req = defaultdict[ReqId, int](int)

    def __del__(self):
        """Cleanup background threads on destruction."""
        self._handshake_initiation_executor.shutdown(wait=False)
        if self._nixl_handshake_listener_t:
            self._nixl_handshake_listener_t.join(timeout=0)

    @staticmethod
    def _nixl_handshake_listener(metadata: NixlAgentMetadata,
                                 ready_event: threading.Event, base_port: int,
                                 tp_rank: int):
        """Background thread for getting new NIXL handshakes."""
        # NOTE(rob): this is a simple implementation. We will move
        # to a better approach via HTTP endpoint soon.

        encoder = msgspec.msgpack.Encoder()
        encoded_data = encoder.encode(metadata)
        size_in_bytes = len(encoded_data)
        logger.debug("Size of encoded NixlAgentMetadata: %s bytes",
                     str(size_in_bytes))

        # Listen for new requests for metadata.
        host = envs.VLLM_NIXL_SIDE_CHANNEL_HOST
        path = make_zmq_path("tcp", host, base_port + tp_rank)
        logger.debug("Starting listening on path: %s", path)
        with zmq_ctx(zmq.ROUTER, path) as sock:
            ready_event.set()
            while True:
                identity, _, msg = sock.recv_multipart()
                if msg != GET_META_MSG:
                    logger.warning(
                        "Connection listener got unexpected message %s", msg)
                sock.send_multipart((identity, b"", encoded_data))

    def _nixl_handshake(self, host: str, port: int,
                        remote_tp_size: int) -> dict[int, str]:
        """Do a NIXL handshake with a remote instance."""

        start_time = time.perf_counter()

        # NOTE(rob): we need each rank to have a unique port. This is
        # a hack to keep us moving. We will switch when moving to etcd
        # or where we have a single ZMQ socket in the scheduler.

        def handshake(path: str, rank: int) -> str:
            # Send query for the request.
            with zmq_ctx(zmq.REQ, path) as sock:
                sock.send(GET_META_MSG)
                metadata_bytes = sock.recv()
                decoder = msgspec.msgpack.Decoder(NixlAgentMetadata)
                metadata = decoder.decode(metadata_bytes)
                got_metadata_time = time.perf_counter()

                # Register Remote agent.
                remote_agent_name = self.add_remote_agent(
                    metadata, rank, remote_tp_size)
                setup_agent_time = time.perf_counter()

                logger.debug("NIXL handshake: get metadata took: %s",
                             got_metadata_time - start_time)
                logger.debug("NIXL handshake: add agent took: %s",
                             setup_agent_time - got_metadata_time)
                return remote_agent_name

        # Handshake only with the remote TP rank that current local rank will
        # pull from. With homogeneous TP it happens to be the same rank_i.
        tp_ratio = self._tp_size[self.engine_id] // remote_tp_size
        p_remote_rank = self.tp_rank // tp_ratio
        path = make_zmq_path("tcp", host, port + p_remote_rank)
        logger.debug("Querying metadata on path: %s at remote rank %s", path,
                     p_remote_rank)
        # Remote rank -> agent name.
        return {p_remote_rank: handshake(path, p_remote_rank)}

<<<<<<< HEAD
    def initialize_host_xfer_buffer(
            self, kv_caches: dict[str, torch.Tensor]) -> None:
        """
        Initialize transfer buffer in CPU mem for accelerators
        NOT directly supported by NIXL (e.g., tpu)
        """
        xfer_buffers: dict[str, torch.Tensor] = {}
        try:
            for layer_name, kv_cache in kv_caches.items():
                kv_shape = kv_cache.shape
                kv_dtype = kv_cache.dtype
                xfer_buffers[layer_name] = torch.empty(kv_shape,
                                                       dtype=kv_dtype,
                                                       device="cpu")
        except MemoryError as e:
            logger.error("NIXLConnectorWorker gets %s.", e)
            raise

        self.host_xfer_buffers = xfer_buffers

    def set_host_xfer_buffer_ops(self, copy_operation: CopyBlocksOp):
        """Assign copy (d2h, h2d) operations when host buffer is used."""
        assert self.use_host_buffer
        self.copy_blocks = copy_operation
=======
    def _background_nixl_handshake(self, req_id: str,
                                   remote_engine_id: EngineId, meta: ReqMeta):
        # Do NIXL handshake in background and add to _ready_requests when done.
        fut = self._handshake_futures.get(remote_engine_id)
        if fut is None:
            fut = self._handshake_initiation_executor.submit(
                self._nixl_handshake, meta.remote_host, meta.remote_port,
                meta.tp_size)
            self._handshake_futures[remote_engine_id] = fut

            def done_callback(f: Future[dict[int, str]], eid=remote_engine_id):
                with self._handshake_lock:
                    del self._handshake_futures[eid]
                    try:
                        self._remote_agents[eid] = f.result()
                    except Exception:
                        logger.exception("Handshake with %s failed", eid)

            fut.add_done_callback(done_callback)

        # TODO: handle failure state of future in the
        # callback, we want to fail the request in this case.
        def request_ready(_f: Future[Any], entry=(req_id, meta)):
            self._ready_requests.put(entry)

        fut.add_done_callback(request_ready)
>>>>>>> 7f280d69

    def register_kv_caches(self, kv_caches: dict[str, torch.Tensor]):
        """Register the KV Cache data in nixl."""

        _, first_kv_cache = next(iter(kv_caches.items()))
        kv_elem_size = first_kv_cache.element_size()

        if self.use_host_buffer:
            self.initialize_host_xfer_buffer(kv_caches=kv_caches)
            assert len(self.host_xfer_buffers) == len(kv_caches), (
                f"host_buffer: {len(self.host_xfer_buffers)}, "
                f"kv_caches: {len(kv_caches)}")
            xfer_buffers = self.host_xfer_buffers
        else:
            xfer_buffers = kv_caches
            assert not self.host_xfer_buffers, (
                "host_xfer_buffer should not be initialized when "
                f"kv_buffer_device is {self.kv_buffer_device}")

        # TODO(tms): Find a more robust way to detect and handle MLA
        # NOTE (NickLucche) To move blocks efficiently with NIXL, the expected
        # KV memory layout is HND, as opposed to the default NHD. Note that it
        # will only affects the strides. For MLA instead, we make require no
        # such thing and resort to the standard layout.
        use_mla = len(first_kv_cache.shape) == 3
        if self.device_type == "tpu":
            assert not use_mla, f"{self.kv_buffer_device} does not support MLA."
            assert self._use_pallas_v1, f"attn backend: {self.backend_name}"
            # tpu (v1) kv shape per layer:
            # (num_blocks, block_size, num_kv_heads * 2, head_size)
            self.num_blocks = first_kv_cache.shape[0]
            block_rank = 3  # [block_size, kv_heads, head_dim]
            block_shape = first_kv_cache.shape[-block_rank:]
            block_size, n_kv_heads_x_2, head_dim = block_shape
            self.slot_size_bytes = kv_elem_size * n_kv_heads_x_2 * head_dim
        elif self.device_type == "cuda":
            assert use_mla == self.use_mla
            # TODO (NickLucche) not compatible with hybrid allocator.
            # Enforce check once it goes live, as a single kv layout
            # is expected for xfers.
            if use_mla:
                # MLA case.
                self.num_blocks = first_kv_cache.shape[0]
                block_rank = 2  # [block_size, latent_dim]
                block_shape = first_kv_cache.shape[-block_rank:]
                block_size, kv_latent_dim = block_shape
                self.slot_size_bytes = kv_elem_size * kv_latent_dim
            else:
                # [2 (k and v), num_blocks, ...]
                if self._use_flashinfer:
                    # FlashInfer swaps 2<->num_blocks dimensions.
                    self.num_blocks = first_kv_cache.shape[0]
                    block_rank = 4  # [2, block_size, kv_heads, head_dim]
                else:
                    self.num_blocks = first_kv_cache.shape[1]
                    block_rank = 3  # [block_size, kv_heads, head_dim]
                block_shape = first_kv_cache.shape[-block_rank:]
                block_size, n_kv_heads, head_dim = block_shape[-3:]
                # head size in bytes.
                self.slot_size_bytes = kv_elem_size * n_kv_heads * head_dim
            assert block_size == self.block_size
        else:
            raise RuntimeError(
                f"{self.device_type} ({self.backend_name}) is not supported.")

        # TODO(tms): self.block_len needs to be per-layer for sliding window,
        # hybrid attn, etc
        # block size in bytes
        self.block_len = kv_elem_size * math.prod(block_shape)
        logger.info(
            "Registering KV_Caches. use_mla: %s, kv_buffer_device: %s, "
            "use_host_buffer: %s, num_blocks: %s, block_shape: %s, "
            "per_layer_kv_cache_shape: %s", use_mla, self.kv_buffer_device,
            self.use_host_buffer, self.num_blocks, block_shape,
            first_kv_cache.shape)
        self.dst_num_blocks[self.engine_id] = self.num_blocks
        self.device_kv_caches = kv_caches
        self.device = first_kv_cache.device
        # Note: non-CUDA devices may have a fixed device.index (0),
        # use its tp_rank instead
        self.device_index = (self.tp_rank if self.use_host_buffer or
                             self.device_type != "cuda" else self.device.index)

        assert self.device
        assert self.device_index >= 0, \
               f"cache device {self.device} index is invalid"

        kv_caches_base_addr = []
        caches_data = []

        # Note(tms): I modified this from the original region setup code.
        # K and V are now in different regions. Advantage is that we can
        # elegantly support MLA and any cases where the K and V tensors
        # are non-contiguous (it's not locally guaranteed that they will be)
        # Disadvantage is that the encoded NixlAgentMetadata is now larger
        # (roughly 8KB vs 5KB).
        # Conversely for FlashInfer, K and V are transferred in the same tensor
        # to better exploit the memory layout (ie num_blocks is the first dim).
        for cache_or_caches in xfer_buffers.values():
            # Normalize to always be a list of caches
            cache_list = [cache_or_caches] if use_mla \
                         or self._use_pallas_v1 or self._use_flashinfer \
                         else cache_or_caches
            for cache in cache_list:
                base_addr = cache.data_ptr()
                region_len = self.num_blocks * self.block_len
                # TODO: does device_id matter to DRAM?
                caches_data.append(
                    (base_addr, region_len, self.device_index, ""))
                kv_caches_base_addr.append(base_addr)
        self.kv_caches_base_addr[self.engine_id] = kv_caches_base_addr
        self.num_regions = len(caches_data)
        self.num_layers = len(xfer_buffers.keys())

        # TODO(mgoin): remove this once we have hybrid memory allocator
        # Optimization for models with local attention (Llama 4)
        if self.vllm_config.model_config.hf_config.model_type == "llama4":
            from transformers import Llama4TextConfig
            assert isinstance(self.vllm_config.model_config.hf_text_config,
                              Llama4TextConfig)
            llama4_config = self.vllm_config.model_config.hf_text_config
            no_rope_layers = llama4_config.no_rope_layers
            chunk_size = llama4_config.attention_chunk_size
            chunk_block_size = math.ceil(chunk_size / self.block_size)
            for layer_idx in range(self.num_layers):
                # no_rope_layers[layer_idx] == 0 means NoPE (global)
                # Any other value means RoPE (local chunked)
                is_local_attention = no_rope_layers[layer_idx] != 0
                block_window = chunk_block_size if is_local_attention else None
                self.block_window_per_layer.append(block_window)
            logger.debug("Llama 4 block window per layer mapping: %s",
                         self.block_window_per_layer)
            assert len(self.block_window_per_layer) == self.num_layers

        descs = self.nixl_wrapper.get_reg_descs(caches_data,
                                                self.nixl_memory_type)
        logger.debug("Registering descs: %s", caches_data)
        self.nixl_wrapper.register_memory(descs)
        logger.debug("Done registering descs")
        self._registered_descs.append(descs)

        # Register local/src descr for NIXL xfer.
        blocks_data = []
        for base_addr in self.kv_caches_base_addr[self.engine_id]:
            # NOTE With heter-TP, more blocks are prepared than what are
            # needed as self.num_blocks >= nixl_agent_meta.num_blocks. We
            # could create fewer, but then _get_block_descs_ids needs to
            # select agent_meta.num_blocks instead of self.num_blocks for
            # local descr, and that makes handling regular flow less clean.
            for block_id in range(self.num_blocks):
                block_offset = block_id * self.block_len
                addr = base_addr + block_offset
                # (addr, len, device id)
                # TODO: does device_id matter to DRAM?
                blocks_data.append((addr, self.block_len, self.device_index))
        logger.debug("Created %s blocks for src engine %s and rank %s",
                     len(blocks_data), self.engine_id, self.tp_rank)

        descs = self.nixl_wrapper.get_xfer_descs(blocks_data,
                                                 self.nixl_memory_type)
        # NIXL_INIT_AGENT to be used for preparations of local descs.
        self.src_xfer_side_handle = self.nixl_wrapper.prep_xfer_dlist(
            "NIXL_INIT_AGENT", descs)

        # After KV Caches registered, listen for new connections.
        metadata = NixlAgentMetadata(
            engine_id=self.engine_id,
            agent_metadata=self.nixl_wrapper.get_agent_metadata(),
            kv_caches_base_addr=self.kv_caches_base_addr[self.engine_id],
            num_blocks=self.num_blocks,
            block_len=self.block_len,
            attn_backend_name=self.backend_name)
        ready_event = threading.Event()
        self._nixl_handshake_listener_t = threading.Thread(
            target=self._nixl_handshake_listener,
            args=(metadata, ready_event, self.side_channel_port, self.tp_rank),
            daemon=True,
            name="nixl_handshake_listener")
        self._nixl_handshake_listener_t.start()
        ready_event.wait()  # Wait for listener ZMQ socket to be ready.

    def add_remote_agent(self,
                         nixl_agent_meta: NixlAgentMetadata,
                         remote_tp_rank: int = 0,
                         remote_tp_size: int = 1) -> str:
        """
        Add the remote NIXL agent and prepare the descriptors for reading cache
        blocks from remote.

        In particular, handle both homogeneous and heterogeneous TP. The former
        requires local rank_i to read from remote rank_i. 
        The latter, assuming D.world_size > P.world_size, requires that two or 
        more local TP worker share the xfer from a single TP worker.

        Here's an example:

        rank_offset     p_remote_tp_rank
        (kv split no)    
        --------------------------------
            0                 0      Worker0  ---- 1st half of KV ----> Worker0  [ KV Cache ]
                                                                        /
            1                 0      Worker1  ---- 2nd half of KV -----/

            0                 1      Worker2  ---- 1st half of KV ----> Worker1  [ KV Cache ]
                                                                        /
            1                 1      Worker3  ---- 2nd half of KV -----/


                                Decoder TP workers                     Prefix TP workers
                                  (world_size=4)                         (world_size=2)
                                                 tp_ratio = 4 // 2 = 2                  
                                
        Considering the KV Caches, if P-Worker_i has cache size [2, num_blocksP, kv_heads, block_size, head_dim]  
        then D-Worker_j has [2, num_blocksD, kv_heads//tp_ratio, block_size, head_dim]. Mind the "HND" layout format.
        Assuming num_blocksD >= num_blocksP, D-Worker0 reads from P-Worker0 by preparing the kv_heads//tp_ratio 
        first heads from all the slots of all the blocks. D-Worker1 will do the same, but reading the second split
        along the kv_heads dimension, and so forth until "tp_ratio" D TP workers have pulled from P-Worker0.   
        
        Note that the above will also hold true for the homogeneous TP case, where tp_ratio evaluates to 1.

        Regarding MLA case, the cache is replicated across TP workers so the rank_offset will just always be 0
        so that the whole cache is shared by "tp_ratio" D TP workers.
        """ # noqa: E501
        engine_id = nixl_agent_meta.engine_id
        # TODO re-evaluate refreshing for scaling/recovery
        if remote_tp_rank in self._remote_agents.get(engine_id, {}):
            return self._remote_agents[engine_id][remote_tp_rank]

        if engine_id in self._tp_size:
            assert self._tp_size[engine_id] == remote_tp_size
        else:
            self._tp_size[engine_id] = remote_tp_size
        # We may eventually enable this after asserting equality in cache
        # layout and close outputs.
        assert nixl_agent_meta.attn_backend_name == self.backend_name

        remote_agent_name = self.nixl_wrapper.add_remote_agent(
            nixl_agent_meta.agent_metadata)

        # Number of D TP workers reading from a single P TP worker. This is
        # 1 when P and D `--tensor-parallel-size` match.
        tp_ratio = divide(self._tp_size[self.engine_id],
                          self._tp_size[engine_id])
        assert tp_ratio > 0, "Decode TP cannot be smaller than prefill TP"
        assert not self._use_pallas_v1 or tp_ratio == 1, \
               "TPU (pallas_v1) DOES NOT support heterogeneous TP yet."

        # Handle tp_size>num_kv_heads: replicate KV cache.
        total_num_kv_heads = self.model_config.get_total_num_kv_heads()
        is_kv_replicated = self._tp_size[engine_id] // total_num_kv_heads >= 1

        if self.use_mla or is_kv_replicated:
            # With MLA the only difference is in the number of blocks.
            remote_block_size = nixl_agent_meta.block_len // (
                self.slot_size_bytes)
            assert self.block_len == nixl_agent_meta.block_len
        else:
            remote_block_size = nixl_agent_meta.block_len // (
                self.slot_size_bytes * tp_ratio)
            if self._use_flashinfer:
                # Account for joint KV in FlashInfer.
                remote_block_size //= 2

            assert nixl_agent_meta.block_len == self.block_len * tp_ratio, (
                "Remote P worker KV layer cache must be of shape [2, N, "
                "local_kv_heads*tp_ratio, block_size, head_dim] and same dtype."
            )

        assert self.block_size == remote_block_size, (
            "Remote P worker with different block size is not supported "
            f"{self.block_size=} {remote_block_size=}")

        # Create dst descs and xfer side handles. TP workers have same #blocks.
        if engine_id in self.dst_num_blocks:
            assert self.dst_num_blocks[engine_id] == nixl_agent_meta.num_blocks
        else:
            self.dst_num_blocks[engine_id] = nixl_agent_meta.num_blocks

        blocks_data = []
        # With homogeneous TP, D pulls the whole kv cache from corresponding
        # rank. With heterogeneous TP, prepare the descriptors by splitting the
        # P KV cache along kv_head dim, of D worker's kv_head size (D>P).
        # Eg. PTP1 DTP2 => P0 KV:[block0-KV_0 | block0-KV_1..].
        # Only register the remote's descriptors if current rank pulls from it.
        self.kv_caches_base_addr[
            engine_id] = nixl_agent_meta.kv_caches_base_addr
        rank_offset = self.tp_rank % tp_ratio * self.block_len \
            if not (self.use_mla or is_kv_replicated) else 0
        # Register all remote blocks, but only the corresponding kv heads.
        for base_addr in nixl_agent_meta.kv_caches_base_addr:
            for block_id in range(nixl_agent_meta.num_blocks):
                block_offset = block_id * nixl_agent_meta.block_len
                # For each block, grab the heads chunk belonging to rank_i
                # of size remote_nheads // tp_ratio, which correspond to
                # self.block_len == remote_block_len//tp_ratio bytes.
                addr = base_addr + block_offset + rank_offset
                # (addr, len, device id)
                blocks_data.append((addr, self.block_len, remote_tp_rank))
        logger.debug(
            "Created %s blocks for dst engine %s with remote rank %s and "
            "local rank %s", len(blocks_data), engine_id, remote_tp_rank,
            self.tp_rank)

        # Register with NIXL.
        descs = self.nixl_wrapper.get_xfer_descs(blocks_data,
                                                 self.nixl_memory_type)
        self.dst_xfer_side_handles[
            engine_id] = self.nixl_wrapper.prep_xfer_dlist(
                remote_agent_name, descs)

        return remote_agent_name

    def sync_recved_kv_to_device(self,
                                 req_id: str,
                                 meta: Optional[ReqMeta] = None):
        """copy recved kv from host buffer to device."""
        if not self.use_host_buffer:
            return
        assert self.copy_blocks is not None

        if meta is None:
            meta = self._recving_metadata.get(req_id)
        if meta and req_id not in self._recving_transfers:
            # local decode only
            if not meta.do_load_to_device:
                return
            local_block_ids = meta.local_block_ids
            self.copy_blocks(self.host_xfer_buffers, self.device_kv_caches,
                             local_block_ids, local_block_ids, "h2d")
            if logger.isEnabledFor(logging.DEBUG):
                logger.debug(
                    "synced recved kv of request[%s] to device kv buffer,"
                    "local_block_ids: %s. ", req_id,
                    ",".join(map(str, meta.local_block_ids)))
        return

    def save_kv_to_host(self, metadata: NixlConnectorMetadata):
        """copy kv from device to host buffer."""
        if not self.use_host_buffer:
            return
        assert self.copy_blocks is not None

        for req_id, meta in metadata.requests.items():
            # local prefill requests only
            if not meta.do_save_to_host:
                continue
            if logger.isEnabledFor(logging.DEBUG):
                logger.debug(
                    "save_load_kv for request[%s] to host xfer buffer."
                    "local_block_ids: %s. ", req_id,
                    ",".join(map(str, meta.local_block_ids)))
            # blocking
            self.copy_blocks(self.device_kv_caches, self.host_xfer_buffers,
                             meta.local_block_ids, meta.local_block_ids, "d2h")
        return

    def get_finished(self) -> tuple[set[str], set[str]]:
        """
        Get requests that are done sending or recving.

        In TP>1 setup, each rank exchanges KVs with its counterpart
        ranks independently. get_finished() runs in a worker creates
        the done_sending and done_recving sets that are sent to the
        scheduler via ModelRunnerOutput by Rank 0. To ensure trnxs
        are done before adding to finished, Ranks 1 to N-1 communicate
        to Rank 0 once their transaction is done + Rank 0 returns
        finished sets to Scheduler only once all ranks are done.
        """
        done_sending = self._get_new_notifs()
        done_recving = self._pop_done_transfers(self._recving_transfers)
        if len(done_sending) > 0 or len(done_recving) > 0:
            logger.debug(
                "Rank %s, get_finished: %s requests done sending "
                "and %s requests done recving", self.tp_rank,
                len(done_sending), len(done_recving))

        if self.use_host_buffer:
            for req_id in done_recving:
                meta = self._recving_metadata.pop(req_id)
                assert meta, (f"{req_id} not found in recving_metadata list")
                self.sync_recved_kv_to_device(req_id, meta)

        if self.world_size == 1:
            return done_sending, done_recving

        # Rank 0: get finished from all other ranks.
        if self.tp_rank == 0:
            for req_id in done_sending:
                self._done_sending_count[req_id] += 1
            for req_id in done_recving:
                self._done_recving_count[req_id] += 1

            # Keep track of how many other ranks have finished.
            other_ranks_finished_ids: list[str] = []
            for i in range(1, self.world_size):
                other_ranks_finished_ids.extend(
                    self.tp_group.recv_object(src=i))
            for req_id in other_ranks_finished_ids:
                if (req_id in self._done_recving_count
                        or req_id in self._recving_transfers):
                    self._done_recving_count[req_id] += 1
                else:
                    self._done_sending_count[req_id] += 1

            # Return ids that finished on all ranks to the scheduler.
            all_done_recving: set[str] = set()
            for req_id in list(self._done_recving_count.keys()):
                if self._done_recving_count[req_id] == self.world_size:
                    del self._done_recving_count[req_id]
                    all_done_recving.add(req_id)

            all_done_sending: set[str] = set()
            for req_id in list(self._done_sending_count.keys()):
                if self._done_sending_count[req_id] == self.world_size:
                    del self._done_sending_count[req_id]
                    all_done_sending.add(req_id)

            return all_done_sending, all_done_recving

        # Ranks 1 to N-1: send finished ids to Rank 0.
        else:
            finished_req_ids = list(done_recving.union(done_sending))
            self.tp_group.send_object(finished_req_ids, dst=0)

            # Unused as only Rank 0 results are sent to scheduler.
            return done_sending, done_recving

    def _get_new_notifs(self) -> set[str]:
        """
        Get req_ids which got a remote xfer message. When multiple consumers
        are reading from the same producer (heterogeneous TP scenario), wait
        for all consumers to be done pulling.
        """
        notified_req_ids: set[str] = set()
        for notifs in self.nixl_wrapper.get_new_notifs().values():
            for notif in notifs:
                req_id, tp_ratio = notif.decode("utf-8").rsplit(":", 1)
                self.consumer_notification_counts_by_req[req_id] += 1
                # Wait all consumers (D) to be done reading before freeing.
                if self.consumer_notification_counts_by_req[req_id] == int(
                        tp_ratio):
                    notified_req_ids.add(req_id)
                    del self.consumer_notification_counts_by_req[req_id]
        return notified_req_ids

    def _pop_done_transfers(
            self, transfers: dict[str, list[tuple[int, float]]]) -> set[str]:
        """
        Pop completed xfers by checking for DONE state.
        Args:
            transfers: dict of req_id -> list[running_xfer]
        Returns:
            set of req_ids that have all done xfers
        """
        done_req_ids: set[str] = set()
        for req_id, handles in list(transfers.items()):
            in_progress = False
            for handle, _xfer_stime in handles:
                xfer_state = self.nixl_wrapper.check_xfer_state(handle)
                if xfer_state == "DONE":
                    self.nixl_wrapper.release_xfer_handle(handle)
                elif xfer_state == "PROC":
                    in_progress = True
                    continue
                else:
                    raise RuntimeError("Transfer failed with state %s",
                                       xfer_state)
            if not in_progress:
                done_req_ids.add(req_id)
                del transfers[req_id]
        return done_req_ids

    def start_load_kv(self, metadata: NixlConnectorMetadata):
        """
        Start loading by triggering non-blocking nixl_xfer.
        We check for these trnxs to complete in each step().
        """
        for req_id, meta in metadata.requests.items():
            # NOTE: when host xfer buffer is used, only load kv
            # for requests with do_load_to_device = True.
            if self.use_host_buffer and not meta.do_load_to_device:
                continue
            remote_engine_id = meta.remote_engine_id
            logger.debug(
                "start_load_kv for request %s from remote engine %s. "
                "Num local_block_ids: %s. Num remote_block_ids: %s. ", req_id,
                remote_engine_id, len(meta.local_block_ids),
                len(meta.remote_block_ids))
            self._recving_metadata[req_id] = meta
            if remote_engine_id not in self._remote_agents:
                # Initiate handshake with remote engine to exchange metadata.
                with self._handshake_lock:
                    if remote_engine_id not in self._remote_agents:
                        self._background_nixl_handshake(
                            req_id, remote_engine_id, meta)
                        continue

            # Handshake already completed, start async read xfer.
            self._read_blocks_for_req(req_id, meta)

        # Start transfers for requests whose handshakes have now finished.
        while not self._ready_requests.empty():
            self._read_blocks_for_req(*self._ready_requests.get_nowait())

    def _read_blocks_for_req(self, req_id: str, meta: ReqMeta):
        logger.debug(
            "Remote agent %s available, calling _read_blocks for req %s",
            meta.remote_engine_id, req_id)
        self._read_blocks(
            request_id=req_id,
            dst_engine_id=meta.remote_engine_id,
            local_block_ids=meta.local_block_ids,
            remote_block_ids=meta.remote_block_ids,
        )

    def _read_blocks(self, local_block_ids: list[int],
                     remote_block_ids: list[int], dst_engine_id: str,
                     request_id: str):
        # NOTE(rob): having the staging blocks be on the READER side is
        # not going to work well (since we will have to call rearrange tensors).
        # after we detect the txn is complete (which means we cannot make the
        # read trxn async easily). If we want to make "READ" happen cleanly,
        # then we will need to have the staging blocks on the remote side.

        # NOTE(rob): according to nvidia the staging blocks are used to
        # saturate IB with heterogeneous TP sizes. We should remove the staging
        # blocks until we are ready.

        # Number of D TP workers that will read from dst P. Propagate tp_ratio
        # on notification so that dst worker can wait before freeing blocks.
        tp_ratio = self._tp_size[
            self.engine_id] // self._tp_size[dst_engine_id]
        notif_id = f"{request_id}:{tp_ratio}".encode()

        # Full prefix cache hit: do not need to read remote blocks,
        # just notify P worker that we have the blocks we need.
        num_local_blocks = len(local_block_ids)
        if num_local_blocks == 0:
            remote_rank = self.tp_rank // tp_ratio
            agent_name = self._remote_agents[dst_engine_id][remote_rank]
            self.nixl_wrapper.send_notif(agent_name, notif_msg=notif_id)
            return

        # Partial prefix cache hit: just read uncomputed blocks.
        num_remote_blocks = len(remote_block_ids)
        assert num_local_blocks <= num_remote_blocks
        if num_local_blocks < num_remote_blocks:
            remote_block_ids = remote_block_ids[-num_local_blocks:]

        # Get side handles.
        local_xfer_side_handle = self.src_xfer_side_handle
        remote_xfer_side_handle = self.dst_xfer_side_handles[dst_engine_id]

        # NOTE (nicolo) With homogeneous TP, each TP worker loads KV from
        # corresponding rank. With heterogeneous TP, fixing D>P, the D tp
        # workers will issue xfers to parts of the P worker remote kv caches.

        # Get descs ids.
        local_block_descs_ids: list[int] = []
        remote_block_descs_ids: list[int] = []
        if not self.block_window_per_layer:
            # Default case: assume global attention
            remote_block_descs_ids = self._get_block_descs_ids(
                dst_engine_id, remote_block_ids)
            local_block_descs_ids = self._get_block_descs_ids(
                self.engine_id, local_block_ids)
        else:
            # TODO(mgoin): remove this once we have hybrid memory allocator
            # Optimization for models with local attention (Llama 4)
            for layer_idx, block_window in enumerate(
                    self.block_window_per_layer):
                # For each layer:
                if block_window is None:
                    # If not chunked, we just use the
                    # full block lists (global attention)
                    layer_local_block_ids = local_block_ids
                    layer_remote_block_ids = remote_block_ids
                else:
                    # If chunked, get the last block_window blocks
                    layer_local_block_ids = local_block_ids[-block_window:]
                    layer_remote_block_ids = remote_block_ids[-block_window:]

                # Get descs ids for the layer.
                layer_local_desc_ids = self._get_block_descs_ids(
                    self.engine_id, layer_local_block_ids, layer_idx)
                layer_remote_desc_ids = self._get_block_descs_ids(
                    dst_engine_id, layer_remote_block_ids, layer_idx)

                local_block_descs_ids.extend(layer_local_desc_ids)
                remote_block_descs_ids.extend(layer_remote_desc_ids)

        assert len(local_block_descs_ids) == len(remote_block_descs_ids)

        # Prepare transfer with Nixl.
        handle = self.nixl_wrapper.make_prepped_xfer(
            "READ",
            local_xfer_side_handle,
            local_block_descs_ids,
            remote_xfer_side_handle,
            remote_block_descs_ids,
            notif_msg=notif_id,
        )

        # Begin async xfer.
        self.nixl_wrapper.transfer(handle)

        # Use handle to check completion in future step().
        # TODO (NickLucche) surface xfer elapsed time
        self._recving_transfers[request_id].append(
            (handle, time.perf_counter()))

    def _get_block_descs_ids(self,
                             engine_id: str,
                             block_ids: list[int],
                             layer_idx: Optional[int] = None) -> list[int]:
        """
        Get the descs ids for a set of block ids.
        If layer_idx is provided, we use the region_ids for the given layer.
        Otherwise, we use all regions.
        """
        if layer_idx is None:
            region_ids = range(self.num_regions)
        else:
            assert layer_idx < self.num_layers
            if self.num_layers < self.num_regions:
                # If we have more regions than layers, we assume that
                # the regions are organized as [K0, V0, K1, V1, ...]
                # and we select K_i and V_i
                assert 2 * self.num_layers == self.num_regions
                region_ids = range(2 * layer_idx, 2 * layer_idx + 2)
            else:
                # Otherwise, we assume we have MLA and select i-th layer
                assert self.num_layers == self.num_regions
                region_ids = range(layer_idx, layer_idx + 1)

        num_blocks = self.dst_num_blocks[engine_id]

        # Compute the desc ids for each block.
        descs_ids: list[int] = []
        for reg_id in region_ids:
            for block_id in block_ids:
                descs_ids.append(reg_id * num_blocks + block_id)
        return descs_ids


@contextlib.contextmanager
def zmq_ctx(socket_type: Any, addr: str) -> Iterator[zmq.Socket]:
    """Context manager for a ZMQ socket"""

    if socket_type not in (zmq.ROUTER, zmq.REQ):
        raise ValueError(f"Unexpected socket type: {socket_type}")

    ctx: Optional[zmq.Context] = None
    try:
        ctx = zmq.Context()  # type: ignore[attr-defined]
        yield make_zmq_socket(ctx=ctx,
                              path=addr,
                              socket_type=socket_type,
                              bind=socket_type == zmq.ROUTER)
    finally:
        if ctx is not None:
            ctx.destroy(linger=0)<|MERGE_RESOLUTION|>--- conflicted
+++ resolved
@@ -625,7 +625,6 @@
         # Remote rank -> agent name.
         return {p_remote_rank: handshake(path, p_remote_rank)}
 
-<<<<<<< HEAD
     def initialize_host_xfer_buffer(
             self, kv_caches: dict[str, torch.Tensor]) -> None:
         """
@@ -650,7 +649,7 @@
         """Assign copy (d2h, h2d) operations when host buffer is used."""
         assert self.use_host_buffer
         self.copy_blocks = copy_operation
-=======
+
     def _background_nixl_handshake(self, req_id: str,
                                    remote_engine_id: EngineId, meta: ReqMeta):
         # Do NIXL handshake in background and add to _ready_requests when done.
@@ -677,7 +676,6 @@
             self._ready_requests.put(entry)
 
         fut.add_done_callback(request_ready)
->>>>>>> 7f280d69
 
     def register_kv_caches(self, kv_caches: dict[str, torch.Tensor]):
         """Register the KV Cache data in nixl."""
