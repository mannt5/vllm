--- conflicted
+++ resolved
@@ -102,13 +102,9 @@
     remote_block_ids: list[int]
     remote_host: str
     remote_port: int
-<<<<<<< HEAD
     remote_engine_id: str
     do_remote_prefill: bool = False
     do_remote_decode: bool = False
-=======
-    remote_engine_id: EngineId
->>>>>>> c01d1c5a
 
 
 class NixlConnectorMetadata(KVConnectorMetadata):
@@ -1128,28 +1124,14 @@
         We check for these trnxs to complete in each step().
         """
         for req_id, meta in metadata.requests.items():
-<<<<<<< HEAD
             if not meta.do_remote_prefill:
                 continue
-=======
             remote_engine_id = meta.remote_engine_id
->>>>>>> c01d1c5a
             logger.debug(
                 "start_load_kv for request %s from remote engine %s. "
                 "Num local_block_ids: %s. Num remote_block_ids: %s. ", req_id,
                 remote_engine_id, len(meta.local_block_ids),
                 len(meta.remote_block_ids))
-<<<<<<< HEAD
-            self._read_blocks(
-                request_id=req_id,
-                dst_engine_id=meta.remote_engine_id,
-                local_block_ids=meta.local_block_ids,
-                remote_block_ids=meta.remote_block_ids,
-                remote_host=meta.remote_host,
-                remote_port=meta.remote_port,
-            )
-            self._recving_metadata[req_id] = meta
-=======
             if remote_engine_id not in self._remote_agents:
                 # Being optimistic to assume engine is usually ready, apply
                 # lock only when the optimistic check fails.
@@ -1183,6 +1165,7 @@
                         fut.add_done_callback(request_ready)
                         continue
             self._read_blocks_for_req(req_id, meta)
+            self._recving_metadata[req_id] = meta
 
         # Start transfers for requests whose handshakes have now finished.
         while not self._ready_requests.empty():
@@ -1198,7 +1181,6 @@
             local_block_ids=meta.local_block_ids,
             remote_block_ids=meta.remote_block_ids,
         )
->>>>>>> c01d1c5a
 
     def _read_blocks(
         self,
