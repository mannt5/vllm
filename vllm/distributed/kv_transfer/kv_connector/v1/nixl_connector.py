# SPDX-License-Identifier: Apache-2.0
# SPDX-FileCopyrightText: Copyright contributors to the vLLM project
import contextlib
import copy
import math
import threading
import time
import uuid
from collections import defaultdict
from collections.abc import Iterator
from dataclasses import dataclass
from typing import TYPE_CHECKING, Any, Callable, Optional

import msgspec
import torch
import zmq

from vllm import envs
from vllm.attention.selector import backend_name_to_enum, get_attn_backend
from vllm.config import VllmConfig
from vllm.distributed.kv_transfer.kv_connector.v1.base import (
    KVConnectorBase_V1, KVConnectorMetadata, KVConnectorRole)
from vllm.distributed.parallel_state import (
    get_tensor_model_parallel_rank, get_tensor_model_parallel_world_size,
    get_tp_group)
from vllm.distributed.utils import divide
from vllm.logger import init_logger
from vllm.platforms import _Backend, current_platform
from vllm.utils import make_zmq_path, make_zmq_socket, round_down
from vllm.v1.core.sched.output import SchedulerOutput
from vllm.v1.request import RequestStatus

if TYPE_CHECKING:
    from vllm.attention.backends.abstract import AttentionMetadata
    from vllm.forward_context import ForwardContext
    from vllm.v1.core.kv_cache_manager import KVCacheBlocks
    from vllm.v1.request import Request

Transfer = tuple[int, float]  # (xfer_handle, start_time)
EngineId = str
ReqId = str
GET_META_MSG = b"get_meta_msg"

logger = init_logger(__name__)

# Lazy import nixl_wrapper to avoid loading nixl_bindings if nixl is not used
try:
    from nixl._api import nixl_agent as NixlWrapper
    logger.info("NIXL is available")
except ImportError:
    logger.warning("NIXL is not available")
    NixlWrapper = None


class _NIXL_SUPPORTED_XPU:
    """
    xPUs and the corresponding types of kv transfer buffer
    supported by NIXLConnector
    """
    # {xPU: tuple of supported kv buffer types}
    # TODO: "cpu" xfer buffer for cuda
    _support_dict = {
        "cuda": ("cuda", ),
        "tpu": ("cpu", ),
    }

    @classmethod
    def is_supported_xpu(cls, device_type: str) -> bool:
        return device_type in cls._support_dict

    @classmethod
    def is_supported_kv_buffer(cls, device_type: str,
                               kv_buffer_type: str) -> bool:
        return (device_type in cls._support_dict
                and kv_buffer_type in cls._support_dict[device_type])


class NixlAgentMetadata(
        msgspec.Struct,
        omit_defaults=True,  # type: ignore[call-arg]
        # required for @cached_property.
        dict=True):
    engine_id: str
    agent_metadata: bytes
    kv_caches_base_addr: list[int]
    num_blocks: int
    tp_size: int
    block_len: int
    attn_backend_name: str


@dataclass
class ReqMeta:
    local_block_ids: list[int]
    remote_block_ids: list[int]
    remote_host: str
    remote_port: int
    remote_engine_id: str
    do_remote_prefill: bool = False
    do_remote_decode: bool = False


class NixlConnectorMetadata(KVConnectorMetadata):

    def __init__(self):
        self.requests: dict[ReqId, ReqMeta] = {}

    def add_new_req(
        self,
        request_id: str,
        local_block_ids: list[int],
        kv_transfer_params: dict[str, Any],
    ):
        self.requests[request_id] = ReqMeta(
            local_block_ids=local_block_ids,
            remote_block_ids=kv_transfer_params["remote_block_ids"],
            remote_engine_id=kv_transfer_params["remote_engine_id"],
            remote_host=kv_transfer_params["remote_host"],
            remote_port=kv_transfer_params["remote_port"],
            do_remote_prefill=kv_transfer_params["do_remote_prefill"],
            do_remote_decode=kv_transfer_params["do_remote_decode"],
        )


class NixlConnector(KVConnectorBase_V1):

    def __init__(self, vllm_config: VllmConfig, role: KVConnectorRole):
        assert vllm_config.kv_transfer_config is not None
        assert vllm_config.kv_transfer_config.engine_id is not None
        self.engine_id: EngineId = vllm_config.kv_transfer_config.engine_id

        if role == KVConnectorRole.SCHEDULER:
<<<<<<< HEAD
            self.connector_scheduler: Optional[NixlConnectorScheduler] = \
                NixlConnectorScheduler(vllm_config, str(self.engine_id))
=======
            self.connector_scheduler : Optional[NixlConnectorScheduler] = \
                NixlConnectorScheduler(vllm_config, self.engine_id)
>>>>>>> 4671ac6e
            self.connector_worker: Optional[NixlConnectorWorker] = None
        elif role == KVConnectorRole.WORKER:
            self.connector_scheduler = None
            self.connector_worker = NixlConnectorWorker(
                vllm_config, self.engine_id)

    ############################################################
    # Scheduler Side Methods
    ############################################################

    def get_num_new_matched_tokens(
            self, request: "Request",
            num_computed_tokens: int) -> tuple[int, bool]:
        assert self.connector_scheduler is not None
        return self.connector_scheduler.get_num_new_matched_tokens(
            request, num_computed_tokens)

    def update_state_after_alloc(self, request: "Request",
                                 blocks: "KVCacheBlocks",
                                 num_external_tokens: int):
        assert self.connector_scheduler is not None
        return self.connector_scheduler.update_state_after_alloc(
            request, blocks, num_external_tokens)

    def build_connector_meta(
        self,
        scheduler_output: SchedulerOutput,
    ) -> KVConnectorMetadata:
        assert self.connector_scheduler is not None
        return self.connector_scheduler.build_connector_meta(scheduler_output)

    def request_finished(
        self,
        request: "Request",
        block_ids: list[int],
    ) -> tuple[bool, Optional[dict[str, Any]]]:
        assert self.connector_scheduler is not None
        return self.connector_scheduler.request_finished(request, block_ids)

    ############################################################
    # Worker Side Methods
    ############################################################
    def register_kv_caches(self, kv_caches: dict[str, torch.Tensor]):
        assert self.connector_worker is not None
        self.connector_worker.register_kv_caches(kv_caches)

    def set_host_xfer_buffer_ops(self, d2h_copy_blocks: Callable,
                                 h2d_copy_blocks: Callable):
        assert self.connector_worker is not None
        self.connector_worker.set_host_xfer_buffer_ops(d2h_copy_blocks,
                                                       h2d_copy_blocks)

    def get_finished(self,
                     finished_req_ids: set[str]) -> tuple[set[str], set[str]]:
        """Get the finished recving and sending requests."""
        assert self.connector_worker is not None
        return self.connector_worker.get_finished()

    def start_load_kv(self, forward_context: "ForwardContext",
                      **kwargs) -> None:
        assert self.connector_worker is not None
        assert isinstance(self._connector_metadata, NixlConnectorMetadata)
        self.connector_worker.start_load_kv(self._connector_metadata)

    def wait_for_layer_load(self, layer_name: str) -> None:
        """NixlConnector does not do layerwise saving."""
        pass

    def save_kv_layer(self, layer_name: str, kv_layer: torch.Tensor,
                      attn_metadata: "AttentionMetadata", **kwargs) -> None:
        """NixlConnector does not save explicitly."""
        pass

    def wait_for_save(self):
        assert self.connector_worker is not None
        assert isinstance(self._connector_metadata, NixlConnectorMetadata)
        self.connector_worker.save_kv_to_host(self._connector_metadata)
        return


class NixlConnectorScheduler:
    """Implementation of Scheduler side methods"""

    def __init__(self, vllm_config: VllmConfig, engine_id: str):
        self.vllm_config = vllm_config
        self.block_size = vllm_config.cache_config.block_size
        self.engine_id: EngineId = engine_id
        self.side_channel_host = envs.VLLM_NIXL_SIDE_CHANNEL_HOST
        self.side_channel_port = (
            envs.VLLM_NIXL_SIDE_CHANNEL_PORT +
            vllm_config.parallel_config.data_parallel_rank_local *
            vllm_config.parallel_config.tensor_parallel_size)
        logger.info("Initializing NIXL Scheduler %s", engine_id)

        # Requests that need to start recv.
        # New requests are added by update_state_after_alloc in
        # the scheduler. Used to make metadata passed to Worker.
<<<<<<< HEAD
        self._reqs_need_recv: dict[str, tuple[Request, list[int]]] = {}
        self._reqs_need_send: dict[str, tuple[Request, list[int]]] = {}
=======
        self._reqs_need_recv: dict[ReqId, tuple[Request, list[int]]] = {}
>>>>>>> 4671ac6e

    def get_num_new_matched_tokens(
            self, request: "Request",
            num_computed_tokens: int) -> tuple[int, bool]:
        """
        For remote prefill, pull all prompt blocks from remote
        asynchronously relative to engine execution.
        
        Args:
            request (Request): the request object.
            num_computed_tokens (int): the number of locally
                computed tokens for this request
        Returns:
            * the number of tokens that can be loaded from the 
              external KV cache beyond what is already computed.
            * true if the external KV cache tokens will be loaded
              asynchronously (between scheduler steps).
        """

        params = request.kv_transfer_params
        logger.debug(
            "NIXLConnector get_num_new_matched_tokens: "
            "num_computed_tokens=%s, kv_transfer_params=%s",
            num_computed_tokens, params)

        if params is not None and params.get("do_remote_prefill"):
            # Remote prefill: get all prompt blocks from remote.
            assert num_computed_tokens % self.block_size == 0
            rounded_num_prompt_tokens = round_down(
                len(request.prompt_token_ids), self.block_size)
            count = max(rounded_num_prompt_tokens - num_computed_tokens, 0)
            if count > 0:
                return count, True

        # No remote prefill for this request.
        return 0, False

    def update_state_after_alloc(self, request: "Request",
                                 blocks: "KVCacheBlocks",
                                 num_external_tokens: int):

        params = request.kv_transfer_params
        logger.debug(
            "NIXLConnector update_state_after_alloc: "
            "num_external_tokens=%s, kv_transfer_params=%s",
            num_external_tokens, params)

        if not params:
            return
        if params.get("do_remote_decode"):
            # NOTE: figure out full computed blocks to send / save
            block_ids = blocks.get_block_ids()[0]
            all_full = request.num_tokens % self.block_size == 0
            full_block_ids = (block_ids if all_full else block_ids[:-1])
            # TODO: skip the blocks that are already in the host xfer buffer.
            # Currently, the host xfer buffer block is 1-to-1 mapped to device
            # kv blocks, so host blocks won't be flushed as long as its device
            # block is not overwritten; and it will be safe to skip saving them
            # to host xfer buffer.
            if full_block_ids:
                self._reqs_need_send[request.request_id] = \
                    (request, full_block_ids)
        elif params.get("do_remote_prefill"):
            if params.get("remote_block_ids"):
                if all(p in params for p in ("remote_engine_id", "remote_host",
                                             "remote_port")):
                    # If remote_blocks and num_external_tokens = 0, we have
                    # a full prefix cache hit on the D worker. We need to call
                    # send_notif in _read_blocks to free the memory on the P.
                    local_block_ids = (blocks.get_unhashed_block_ids()
                                       if num_external_tokens > 0 else [])
                    # Get unhashed blocks to pull from remote.
                    self._reqs_need_recv[request.request_id] = (
                        request, local_block_ids)

                else:
                    logger.warning(
                        "Got invalid KVTransferParams: %s. This "
                        "request will not utilize KVTransfer", params)
            else:
                assert num_external_tokens == 0
            # Only trigger 1 KV transfer per request.
            params["do_remote_prefill"] = False

    def build_connector_meta(
        self,
        scheduler_output: SchedulerOutput,
    ) -> KVConnectorMetadata:
        meta = NixlConnectorMetadata()

        # Loop through scheduled reqs and convert to ReqMeta.
        for req_id, (req, block_ids) in self._reqs_need_recv.items():
            assert req.kv_transfer_params is not None
            _kv_transfer_params = copy.deepcopy(req.kv_transfer_params)
            _kv_transfer_params["do_remote_prefill"] = True
            meta.add_new_req(
                request_id=req_id,
                local_block_ids=block_ids,
                kv_transfer_params=_kv_transfer_params,
            )

        for req_id, (req, block_ids) in self._reqs_need_send.items():
            assert req.kv_transfer_params is not None
            _kv_transfer_params = copy.deepcopy(req.kv_transfer_params)
            _kv_transfer_params["do_remote_decode"] = True
            meta.add_new_req(
                request_id=req_id,
                local_block_ids=block_ids,
                kv_transfer_params=_kv_transfer_params,
            )

        # Clear the list once workers start the transfers
        self._reqs_need_recv.clear()
        self._reqs_need_send.clear()

        return meta

    def request_finished(
        self,
        request: "Request",
        block_ids: list[int],
    ) -> tuple[bool, Optional[dict[str, Any]]]:
        """
        Once a request is finished, determine whether request blocks
        should be freed now or will be sent asynchronously and freed later.
        """

        params = request.kv_transfer_params
        logger.debug(
            "NIXLConnector request_finished, request_status=%s, "
            "kv_transfer_params=%s", request.status, params)

        if (params is None or not params.get("do_remote_decode")
                or request.status != RequestStatus.FINISHED_LENGTH_CAPPED):
            return False, None

        # Get computed blocks.
        all_full = request.num_computed_tokens % self.block_size == 0
        computed_block_ids = block_ids if all_full else block_ids[:-1]

        # If prompt < block_size, no xfer so free blocks immediately.
        delay_free_blocks = len(computed_block_ids) > 0

        return delay_free_blocks, dict(
            do_remote_prefill=True,
            do_remote_decode=False,
            remote_block_ids=computed_block_ids,
            remote_engine_id=self.engine_id,
            remote_host=self.side_channel_host,
            remote_port=self.side_channel_port,
        )


class NixlConnectorWorker:
    """Implementation of Worker side methods"""

    def __init__(self, vllm_config: VllmConfig, engine_id: str):
        if NixlWrapper is None:
            logger.error("NIXL is not available")
            raise RuntimeError("NIXL is not available")
        logger.info("Initializing NIXL wrapper")
        logger.info("Initializing NIXL worker %s", engine_id)

        self.device_type = current_platform.device_type
        if not _NIXL_SUPPORTED_XPU.is_supported_xpu(
                device_type=self.device_type):
            logger.error("%s is not supported.", self.device_type)
            raise RuntimeError(f"{self.device_type} is not supported.")

        # Config.
        self.vllm_config = vllm_config
        self.block_size = vllm_config.cache_config.block_size

        # Agent.
        self.nixl_wrapper = NixlWrapper(str(uuid.uuid4()), None)
        # Map of engine_id -> {rank0: agent_name0, rank1: agent_name1..}.
        self._remote_agents: dict[EngineId, dict[int, str]] = defaultdict(dict)

        # NIXL handshake port.
        # NOTE(rob): Within a DP group, each DP rank gets its own
        # base port (which is sent in the KVTransferParams).
        # Each TP rank listens/queries on the base_port + tp_rank.
        self.side_channel_port: int = (
            envs.VLLM_NIXL_SIDE_CHANNEL_PORT +
            vllm_config.parallel_config.data_parallel_rank_local *
            vllm_config.parallel_config.tensor_parallel_size)

        # Metadata.
        self.engine_id: EngineId = engine_id
        self.tp_rank = get_tensor_model_parallel_rank()
        self.world_size = get_tensor_model_parallel_world_size()
        self.tp_group = get_tp_group()
        self.num_blocks = 0

        # KV Caches and nixl tracking data.
        self.kv_buffer_device: str = \
            vllm_config.kv_transfer_config.kv_buffer_device.strip().lower()
        if not _NIXL_SUPPORTED_XPU.is_supported_kv_buffer(
                device_type=self.device_type,
                kv_buffer_type=self.kv_buffer_device):
            raise RuntimeError(
                f"{self.device_type} with {self.kv_buffer_device} kv_buffer "
                "is not supported.")
        self.device_kv_caches: dict[str, torch.Tensor] = {}
        self.device: torch.device = None
        self.device_index: int = -1

        # cpu kv buffer for xfer
        # used when xPU memory can not be registered under nixl
        self.host_xfer_buffers: dict[str, torch.Tensor] = {}
        self.use_host_buffer = self.kv_buffer_device == "cpu"
        if self.kv_buffer_device == "cuda":
            self.nixl_memory_type = "VRAM"
        elif self.kv_buffer_device == "cpu":
            self.nixl_memory_type = "DRAM"
        else:
            raise RuntimeError(
                f"{self.device_type} with {self.kv_buffer_device} kv_buffer "
                "is not supported.")

        # Note: host xfer buffer ops when use_host_buffer is True
        self.d2h_copy_blocks: Optional[Callable] = None
        self.h2d_copy_blocks: Optional[Callable] = None

        # Map of engine_id -> kv_caches_base_addr. For TP case, each local
        # rank will still only pull from a single remote TP worker.
        self.kv_caches_base_addr: dict[EngineId, list[int]] = {}

        # Number of NIXL regions. Currently one region per cache
        # (so 1 per layer for MLA, otherwise 2 per layer)
        self.num_regions = 0
        self.num_layers = 0

        # nixl_prepped_dlist_handle.
        self.src_xfer_side_handle: int = 0
        # Map of engine_id -> nixl_prepped_dlist_handle (int)].
        self.dst_xfer_side_handles: dict[EngineId, int] = {}

        # Map of engine_id -> num_blocks. All ranks in the same deployment will
        # have the same number of blocks.
        self.dst_num_blocks: dict[EngineId, int] = {}
        self._registered_descs: list[Any] = []

        # In progress transfers.
        # [req_id -> list[handle]]
<<<<<<< HEAD
        self._recving_metadata: dict[str, ReqMeta] = {}
        self._recving_transfers = defaultdict[str, list[Transfer]](list)
=======
        self._recving_transfers = defaultdict[ReqId, list[Transfer]](list)
>>>>>>> 4671ac6e

        # Complete transfer tracker. Used by the rank 0 to track finished
        # transactions on ranks 1 to N-1.
        # [req_id -> count]
        self._done_recving_count: defaultdict[ReqId,
                                              int] = defaultdict(lambda: 0)
        self._done_sending_count: defaultdict[ReqId,
                                              int] = defaultdict(lambda: 0)

        # Background thread for establishing new connections.
        self._nixl_handshake_listener_t: Optional[threading.Thread] = None

        self.vllm_config = vllm_config
        self.block_size = vllm_config.cache_config.block_size
        self.model_config = vllm_config.model_config
        self.cache_config = vllm_config.cache_config

        # TODO(mgoin): remove this once we have hybrid memory allocator
        # Optimization for models with local attention (Llama 4)
        # List of block window sizes for each layer for local attention
        self.block_window_per_layer: list[Optional[int]] = []
        self.use_mla = self.model_config.use_mla

        backend = get_attn_backend(self.model_config.get_head_size(),
                                   self.model_config.dtype,
                                   self.cache_config.cache_dtype,
                                   self.block_size,
                                   self.model_config.is_attention_free,
                                   use_mla=self.use_mla)
        self.backend_name = backend.get_name()
        attn_backend = backend_name_to_enum(self.backend_name)
        self._use_flashinfer = attn_backend == _Backend.FLASHINFER_VLLM_V1
        self._use_pallas_v1 = attn_backend == _Backend.PALLAS_VLLM_V1
        logger.debug("Detected attention backend %s", self.backend_name)

        self._tp_size: dict[EngineId, int] = {self.engine_id: self.world_size}
        # With heterogeneous TP, P must wait for all assigned D TP workers to
        # finish reading before safely freeing the blocks.
        self.consumer_notification_counts_by_req = defaultdict[ReqId, int](int)

    @staticmethod
    def _nixl_handshake_listener(metadata: NixlAgentMetadata,
                                 ready_event: threading.Event, base_port: int,
                                 tp_rank: int):
        """Background thread for getting new NIXL handshakes."""
        # NOTE(rob): this is a simple implementation. We will move
        # to a better approach via HTTP endpoint soon.

        encoder = msgspec.msgpack.Encoder()
        encoded_data = encoder.encode(metadata)
        size_in_bytes = len(encoded_data)
        logger.debug("Size of encoded NixlAgentMetadata: %s bytes",
                     str(size_in_bytes))

        # Listen for new requests for metadata.
        host = envs.VLLM_NIXL_SIDE_CHANNEL_HOST
        path = make_zmq_path("tcp", host, base_port + tp_rank)
        logger.debug("Starting listening on path: %s", path)
        with zmq_ctx(zmq.ROUTER, path) as sock:
            ready_event.set()
            while True:
                identity, _, msg = sock.recv_multipart()
                if msg != GET_META_MSG:
                    logger.warning(
                        "Connection listener got unexpected message %s", msg)
                sock.send_multipart((identity, b"", encoded_data))

    def _nixl_handshake(self, host: str, port: int):
        """Do a NIXL handshake with a remote instance."""

        start_time = time.perf_counter()

        # NOTE(rob): we need each rank to have a unique port. This is
        # a hack to keep us moving. We will switch when moving to etcd
        # or where we have a single ZMQ socket in the scheduler.

        def handshake(path: str, rank: int) -> NixlAgentMetadata:
            # Send query for the request.
            with zmq_ctx(zmq.REQ, path) as sock:
                sock.send(GET_META_MSG)
                metadata_bytes = sock.recv()
                decoder = msgspec.msgpack.Decoder(NixlAgentMetadata)
                metadata = decoder.decode(metadata_bytes)
                got_metadata_time = time.perf_counter()

                # Register Remote agent.
                self.add_remote_agent(metadata, rank)
                setup_agent_time = time.perf_counter()

                logger.debug("NIXL handshake: get metadata took: %s",
                             got_metadata_time - start_time)
                logger.debug("NIXL handshake: add agent took: %s",
                             setup_agent_time - got_metadata_time)
                return metadata

        # Handshake with remote agent-rank0 first to get the tp_size of remote
        path = make_zmq_path("tcp", host, port)
        logger.debug("Querying master rank metadata on path: %s", path)
        metadata = handshake(path, 0)

        # Handshake only with the other TP remote the current local rank will
        # pull from. With homogeneous TP it happens to be the same rank_i.
        tp_ratio = self._tp_size[self.engine_id] // metadata.tp_size
        p_remote_rank = self.tp_rank // tp_ratio
        if p_remote_rank > 0:
            path = make_zmq_path("tcp", host, port + p_remote_rank)
            logger.debug("Querying metadata on path: %s at remote rank %s",
                         path, p_remote_rank)
            _ = handshake(path, p_remote_rank)

    def initialize_host_xfer_buffer(
            self, kv_caches: dict[str, torch.Tensor]) -> None:
        """Initialize transfer buffer in CPU mem for xPUs (e.g., tpu)"""
        xfer_buffers: dict[str, torch.Tensor] = {}
        try:
            for layer_name, kv_cache in kv_caches.items():
                kv_shape = kv_cache.shape
                kv_dtype = kv_cache.dtype
                xfer_buffers[layer_name] = torch.zeros(kv_shape,
                                                       dtype=kv_dtype,
                                                       device="cpu")
        except MemoryError as e:
            logger.error("NIXLConnectorWorker gets %s.", e)
            raise

        self.host_xfer_buffers = xfer_buffers

    def set_host_xfer_buffer_ops(self, d2h_copy_blocks: Callable,
                                 h2d_copy_blocks: Callable):
        """Assign copy (d2h, h2d) operations when host buffer is used."""
        assert self.use_host_buffer
        self.d2h_copy_blocks = d2h_copy_blocks
        self.h2d_copy_blocks = h2d_copy_blocks

    def register_kv_caches(self, kv_caches: dict[str, torch.Tensor]):
        """Register the KV Cache data in nixl."""

        _, first_kv_cache = next(iter(kv_caches.items()))
        kv_elem_size = first_kv_cache.element_size()

        if self.use_host_buffer:
            self.initialize_host_xfer_buffer(kv_caches=kv_caches)
            assert len(self.host_xfer_buffers) == len(kv_caches), (
                f"host_buffer: {len(self.host_xfer_buffers)}, "
                f"kv_caches: {len(kv_caches)}")
            xfer_buffers = self.host_xfer_buffers
        else:
            xfer_buffers = kv_caches
            assert not self.host_xfer_buffers, (
                "host_xfer_buffer should not be initialized when "
                f"kv_buffer_device is {self.kv_buffer_device}")

        # TODO(tms): Find a more robust way to detect and handle MLA
        # NOTE (NickLucche) To move blocks efficiently with NIXL, the expected
        # KV memory layout is HND, as opposed to the default NHD. Note that it
        # will only affects the strides. For MLA instead, we make require no
        # such thing and resort to the standard layout.
        use_mla = len(first_kv_cache.shape) == 3
        if self.device_type == "tpu":
            assert not use_mla, f"{self.kv_buffer_device} does not support MLA."
            assert self._use_pallas_v1, f"attn backend: {self.backend_name}"
            # tpu (v1) kv shape per layer:
            # (num_blocks, block_size, num_kv_heads * 2, head_size)
            self.num_blocks = first_kv_cache.shape[0]
            block_rank = 3  # [block_size, kv_heads, head_dim]
            block_shape = first_kv_cache.shape[-block_rank:]
            block_size, n_kv_heads_x_2, head_dim = block_shape
            self.slot_size_bytes = kv_elem_size * n_kv_heads_x_2 * head_dim
        elif self.device_type == "cuda":
            # TODO (NickLucche) not compatible with hybrid allocator.
            # Enforce check once it goes live, as a single kv layout
            # is expected for xfers.
            if use_mla:
                # MLA case.
                self.num_blocks = first_kv_cache.shape[0]
                block_rank = 2  # [block_size, latent_dim]
                block_shape = first_kv_cache.shape[-block_rank:]
                block_size, kv_latent_dim = block_shape
                self.slot_size_bytes = kv_elem_size * kv_latent_dim
            else:
                # [2 (k and v), num_blocks, ...]
                if self._use_flashinfer:
                    # FlashInfer swaps 2<->num_blocks dimensions.
                    self.num_blocks = first_kv_cache.shape[0]
                    block_rank = 4  # [2, block_size, kv_heads, head_dim]
                else:
                    self.num_blocks = first_kv_cache.shape[1]
                    block_rank = 3  # [block_size, kv_heads, head_dim]
                block_shape = first_kv_cache.shape[-block_rank:]
                block_size, n_kv_heads, head_dim = block_shape[-3:]
                # head size in bytes.
                self.slot_size_bytes = kv_elem_size * n_kv_heads * head_dim
            assert block_size == self.block_size
        else:
            raise RuntimeError(f"{self.device_type} is not supported yet.")

        # TODO(tms): self.block_len needs to be per-layer for sliding window,
        # hybrid attn, etc
        # block size in bytes
        self.block_len = kv_elem_size * math.prod(block_shape)

        logger.debug(
            "Registering KV_Caches. use_mla: %s, kv_buffer_device: %s, "
            "use_host_buffer: %s, shape %s", use_mla, self.kv_buffer_device,
            self.use_host_buffer, first_kv_cache.shape)
        logger.debug("num_blocks: %s, block_shape: %s", self.num_blocks,
                     block_shape)
        logger.debug("Per layer kv cache size: %s", first_kv_cache.shape)
        self.dst_num_blocks[self.engine_id] = self.num_blocks
        self.device_kv_caches = kv_caches
        self.device = first_kv_cache.device
        # Note: non-CUDA devices may have a fixed device.index (0),
        # use its tp_rank instead
        self.device_index = (self.tp_rank if self.use_host_buffer or
                             self.device_type != "cuda" else self.device.index)

        assert self.device
        assert self.device_index >= 0, \
               f"cache device {self.device} index is invalid"

        kv_caches_base_addr = []
        caches_data = []

        # Note(tms): I modified this from the original region setup code.
        # K and V are now in different regions. Advantage is that we can
        # elegantly support MLA and any cases where the K and V tensors
        # are non-contiguous (it's not locally guaranteed that they will be)
        # Disadvantage is that the encoded NixlAgentMetadata is now larger
        # (roughly 8KB vs 5KB).
        # Conversely for FlashInfer, K and V are transferred in the same tensor
        # to better exploit the memory layout (ie num_blocks is the first dim).
        for cache_or_caches in xfer_buffers.values():
            # Normalize to always be a list of caches
            cache_list = [cache_or_caches] if use_mla \
                         or self._use_pallas_v1 or self._use_flashinfer \
                         else cache_or_caches
            for cache in cache_list:
                base_addr = cache.data_ptr()
                region_len = self.num_blocks * self.block_len
                # TODO: does device_id matter to DRAM?
                caches_data.append(
                    (base_addr, region_len, self.device_index, ""))
                kv_caches_base_addr.append(base_addr)
        self.kv_caches_base_addr[self.engine_id] = kv_caches_base_addr
        self.num_regions = len(caches_data)
        self.num_layers = len(xfer_buffers.keys())

        # TODO(mgoin): remove this once we have hybrid memory allocator
        # Optimization for models with local attention (Llama 4)
        if self.vllm_config.model_config.hf_config.model_type == "llama4":
            from transformers import Llama4TextConfig
            assert isinstance(self.vllm_config.model_config.hf_text_config,
                              Llama4TextConfig)
            llama4_config = self.vllm_config.model_config.hf_text_config
            no_rope_layers = llama4_config.no_rope_layers
            chunk_size = llama4_config.attention_chunk_size
            chunk_block_size = math.ceil(chunk_size / self.block_size)
            for layer_idx in range(self.num_layers):
                # no_rope_layers[layer_idx] == 0 means NoPE (global)
                # Any other value means RoPE (local chunked)
                is_local_attention = no_rope_layers[layer_idx] != 0
                block_window = chunk_block_size if is_local_attention else None
                self.block_window_per_layer.append(block_window)
            logger.debug("Llama 4 block window per layer mapping: %s",
                         self.block_window_per_layer)
            assert len(self.block_window_per_layer) == self.num_layers

        descs = self.nixl_wrapper.get_reg_descs(caches_data,
                                                self.nixl_memory_type)
        logger.debug("Registering descs: %s", caches_data)
        self.nixl_wrapper.register_memory(descs)
        logger.debug("Done registering descs")
        self._registered_descs.append(descs)

        # Register local/src descr for NIXL xfer.
        blocks_data = []
        for base_addr in self.kv_caches_base_addr[self.engine_id]:
            # NOTE With heter-TP, more blocks are prepared than what are
            # needed as self.num_blocks >= nixl_agent_meta.num_blocks. We
            # could create fewer, but then _get_block_descs_ids needs to
            # select agent_meta.num_blocks instead of self.num_blocks for
            # local descr, and that makes handling regular flow less clean.
            for block_id in range(self.num_blocks):
                block_offset = block_id * self.block_len
                addr = base_addr + block_offset
                # (addr, len, device id)
                # TODO: does device_id matter to DRAM?
                blocks_data.append((addr, self.block_len, self.device_index))
        logger.debug("Created %s blocks for src engine %s and rank %s",
                     len(blocks_data), self.engine_id, self.tp_rank)

        descs = self.nixl_wrapper.get_xfer_descs(blocks_data,
                                                 self.nixl_memory_type)
        # NIXL_INIT_AGENT to be used for preparations of local descs.
        self.src_xfer_side_handle = self.nixl_wrapper.prep_xfer_dlist(
            "NIXL_INIT_AGENT", descs)

        # After KV Caches registered, listen for new connections.
        metadata = NixlAgentMetadata(
            engine_id=self.engine_id,
            agent_metadata=self.nixl_wrapper.get_agent_metadata(),
            kv_caches_base_addr=self.kv_caches_base_addr[self.engine_id],
            num_blocks=self.num_blocks,
            tp_size=self.world_size,
            block_len=self.block_len,
            attn_backend_name=self.backend_name)
        ready_event = threading.Event()
        self._nixl_handshake_listener_t = threading.Thread(
            target=self._nixl_handshake_listener,
            args=(metadata, ready_event, self.side_channel_port, self.tp_rank),
            daemon=True,
            name="nixl_handshake_listener")
        self._nixl_handshake_listener_t.start()
        ready_event.wait()

    def add_remote_agent(self,
                         nixl_agent_meta: NixlAgentMetadata,
                         remote_tp_rank: int = 0):
        """
        Add the remote NIXL agent and prepare the descriptors for reading cache
        blocks from remote.

        In particular, handle both homogeneous and heterogeneous TP. The former
        requires local rank_i to read from remote rank_i. 
        The latter, assuming D.world_size > P.world_size, requires that two or 
        more local TP worker share the xfer from a single TP worker.

        Here's an example:

        rank_offset     p_remote_tp_rank
        (kv split no)    
        --------------------------------
            0                 0      Worker0  ---- 1st half of KV ----> Worker0  [ KV Cache ]
                                                                        /
            1                 0      Worker1  ---- 2nd half of KV -----/

            0                 1      Worker2  ---- 1st half of KV ----> Worker1  [ KV Cache ]
                                                                        /
            1                 1      Worker3  ---- 2nd half of KV -----/


                                Decoder TP workers                     Prefix TP workers
                                  (world_size=4)                         (world_size=2)
                                                 tp_ratio = 4 // 2 = 2                  
                                
        Considering the KV Caches, if P-Worker_i has cache size [2, num_blocksP, kv_heads, block_size, head_dim]  
        then D-Worker_j has [2, num_blocksD, kv_heads//tp_ratio, block_size, head_dim]. Mind the "HND" layout format.
        Assuming num_blocksD >= num_blocksP, D-Worker0 reads from P-Worker0 by preparing the kv_heads//tp_ratio 
        first heads from all the slots of all the blocks. D-Worker1 will do the same, but reading the second split
        along the kv_heads dimension, and so forth until "tp_ratio" D TP workers have pulled from P-Worker0.   
        
        Note that the above will also hold true for the homogeneous TP case, where tp_ratio evaluates to 1.

        Regarding MLA case, the cache is replicated across TP workers so the rank_offset will just always be 0
        so that the whole cache is shared by "tp_ratio" D TP workers.
        """ # noqa: E501
        engine_id = nixl_agent_meta.engine_id
        # TODO re-evaluate refreshing for scaling/recovery
        if remote_tp_rank in self._remote_agents.get(engine_id, ()):
            return

        if engine_id in self._tp_size:
            assert self._tp_size[engine_id] == nixl_agent_meta.tp_size
        else:
            self._tp_size[engine_id] = nixl_agent_meta.tp_size
        # We may eventually enable this after asserting equality in cache
        # layout and close outputs.
        assert nixl_agent_meta.attn_backend_name == self.backend_name

        self._remote_agents[engine_id][
            remote_tp_rank] = self.nixl_wrapper.add_remote_agent(
                nixl_agent_meta.agent_metadata)

        # Number of D TP workers reading from a single P TP worker. This is
        # 1 when P and D `--tensor-parallel-size` match.
        tp_ratio = divide(self._tp_size[self.engine_id],
                          self._tp_size[engine_id])
        assert tp_ratio > 0, "Decode TP cannot be smaller than prefill TP"
        assert self._use_pallas_v1 and tp_ratio == 1, \
               "TPU (pallas_v1) DOES NOT support heterogeneous TP yet."

        # Handle tp_size>num_kv_heads: replicate KV cache.
        total_num_kv_heads = self.model_config.get_total_num_kv_heads()
        is_kv_replicated = self._tp_size[engine_id] // total_num_kv_heads >= 1

        if self.use_mla or is_kv_replicated:
            # With MLA the only difference is in the number of blocks.
            remote_block_size = nixl_agent_meta.block_len // (
                self.slot_size_bytes)
            assert self.block_len == nixl_agent_meta.block_len
        else:
            remote_block_size = nixl_agent_meta.block_len // (
                self.slot_size_bytes * tp_ratio)
            if self._use_flashinfer:
                # Account for joint KV in FlashInfer.
                remote_block_size //= 2

            assert nixl_agent_meta.block_len == self.block_len * tp_ratio, (
                "Remote P worker KV layer cache must be of shape [2, N, "
                "local_kv_heads*tp_ratio, block_size, head_dim] and same dtype."
            )

        assert self.block_size == remote_block_size, "Remote P worker with " \
        "different block size is not supported"

        # Create dst descs and xfer side handles. TP workers have same #blocks.
        if engine_id in self.dst_num_blocks:
            assert self.dst_num_blocks[engine_id] == nixl_agent_meta.num_blocks
        else:
            self.dst_num_blocks[engine_id] = nixl_agent_meta.num_blocks

        blocks_data = []
        # With homogeneous TP, D pulls the whole kv cache from corresponding
        # rank. With heterogeneous TP, prepare the descriptors by splitting the
        # P KV cache along kv_head dim, of D worker's kv_head size (D>P).
        # Eg. PTP1 DTP2 => P0 KV:[block0-KV_0 | block0-KV_1..].
        p_remote_tp_rank = self.tp_rank // tp_ratio
        # Only register the remote's descriptors if current rank pulls from it.
        if p_remote_tp_rank == remote_tp_rank:
            self.kv_caches_base_addr[
                engine_id] = nixl_agent_meta.kv_caches_base_addr
            rank_offset = self.tp_rank % tp_ratio * self.block_len \
                if not (self.use_mla or is_kv_replicated) else 0
            # Register all remote blocks, but only the corresponding kv heads.
            for base_addr in nixl_agent_meta.kv_caches_base_addr:
                for block_id in range(nixl_agent_meta.num_blocks):
                    block_offset = block_id * nixl_agent_meta.block_len
                    # For each block, grab the heads chunk belonging to rank_i
                    # of size remote_nheads // tp_ratio, which correspond to
                    # self.block_len == remote_block_len//tp_ratio bytes.
                    addr = base_addr + block_offset + rank_offset
                    # (addr, len, device id)
                    blocks_data.append((addr, self.block_len, remote_tp_rank))
            logger.debug(
                "Created %s blocks for dst engine %s with remote rank %s and "
                "local rank %s", len(blocks_data), engine_id, remote_tp_rank,
                self.tp_rank)

            # Register with NIXL.
            descs = self.nixl_wrapper.get_xfer_descs(blocks_data,
                                                     self.nixl_memory_type)
            self.dst_xfer_side_handles[
                engine_id] = self.nixl_wrapper.prep_xfer_dlist(
                    self._remote_agents[engine_id][remote_tp_rank], descs)

    def sync_recved_kv_to_device(self, req_id: str):
        """copy recved kv from host buffer to device."""
        if not self.use_host_buffer:
            return
        assert self.h2d_copy_blocks is not None

        if req_id in self._recving_metadata and \
           req_id not in self._recving_transfers:
            meta = self._recving_metadata[req_id]
            # local decode only
            if not meta.do_remote_prefill:
                return
            local_block_ids = meta.local_block_ids
            self.h2d_copy_blocks(self.host_xfer_buffers, self.device_kv_caches,
                                 local_block_ids, local_block_ids, self.device)
            logger.debug(
                "synced recved kv of request[%s] to device kv buffer,"
                "local_block_ids: %s. ", req_id,
                ",".join(map(str, meta.local_block_ids)))
        return

    def save_kv_to_host(self, metadata: NixlConnectorMetadata):
        """copy kv from device to host buffer."""
        if not self.use_host_buffer:
            return
        assert self.d2h_copy_blocks is not None

        for req_id, meta in metadata.requests.items():
            # local prefill requests only
            if not meta.do_remote_decode:
                continue
            # blocking
            logger.debug(
                "save_load_kv for request[%s] to host xfer buffer."
                "local_block_ids: %s. ", req_id,
                ",".join(map(str, meta.local_block_ids)))
            self.d2h_copy_blocks(self.host_xfer_buffers, self.device_kv_caches,
                                 meta.local_block_ids, meta.local_block_ids,
                                 self.device)
        return

    def get_finished(self) -> tuple[set[str], set[str]]:
        """
        Get requests that are done sending or recving.

        In TP>1 setup, each rank exchanges KVs with its counterpart
        ranks independently. get_finished() runs in a worker creates
        the done_sending and done_recving sets that are sent to the
        scheduler via ModelRunnerOutput by Rank 0. To ensure trnxs
        are done before adding to finished, Ranks 1 to N-1 communicate
        to Rank 0 once their transaction is done + Rank 0 returns
        finished sets to Scheduler only once all ranks are done.
        """
        done_sending = self._get_new_notifs()
        done_recving = self._pop_done_transfers(self._recving_transfers)
        if len(done_sending) > 0 or len(done_recving) > 0:
            logger.debug(
                "Rank %s, get_finished: %s requests done sending "
                "and %s requests done recving", self.tp_rank,
                len(done_sending), len(done_recving))

        for req_id in done_recving:
            assert req_id in self._recving_metadata, (
                f"{req_id} not found in recving_metadata list")
            if self.use_host_buffer and self.h2d_copy_blocks is not None:
                self.sync_recved_kv_to_device(req_id)
            self._recving_metadata.pop(req_id)

        if self.world_size == 1:
            return done_sending, done_recving

        # Rank 0: get finished from all other ranks.
        if self.tp_rank == 0:
            for req_id in done_sending:
                self._done_sending_count[req_id] += 1
            for req_id in done_recving:
                self._done_recving_count[req_id] += 1

            # Keep track of how many other ranks have finished.
            other_ranks_finished_ids: list[str] = []
            for i in range(1, self.world_size):
                other_ranks_finished_ids.extend(
                    self.tp_group.recv_object(src=i))
            for req_id in other_ranks_finished_ids:
                if (req_id in self._done_recving_count
                        or req_id in self._recving_transfers):
                    self._done_recving_count[req_id] += 1
                else:
                    self._done_sending_count[req_id] += 1

            # Return ids that finished on all ranks to the scheduler.
            all_done_recving: set[str] = set()
            for req_id in list(self._done_recving_count.keys()):
                if self._done_recving_count[req_id] == self.world_size:
                    del self._done_recving_count[req_id]
                    all_done_recving.add(req_id)

            all_done_sending: set[str] = set()
            for req_id in list(self._done_sending_count.keys()):
                if self._done_sending_count[req_id] == self.world_size:
                    del self._done_sending_count[req_id]
                    all_done_sending.add(req_id)

            return all_done_sending, all_done_recving

        # Ranks 1 to N-1: send finished ids to Rank 0.
        else:
            finished_req_ids = list(done_recving.union(done_sending))
            self.tp_group.send_object(finished_req_ids, dst=0)

            # Unused as only Rank 0 results are sent to scheduler.
            return done_sending, done_recving

    def _get_new_notifs(self) -> set[str]:
        """
        Get req_ids which got a remote xfer message. When multiple consumers
        are reading from the same producer (heterogeneous TP scenario), wait
        for all consumers to be done pulling.
        """
        notified_req_ids: set[str] = set()
        for notifs in self.nixl_wrapper.get_new_notifs().values():
            for notif in notifs:
                req_id, tp_ratio = notif.decode("utf-8").rsplit(":", 1)
                self.consumer_notification_counts_by_req[req_id] += 1
                # Wait all consumers (D) to be done reading before freeing.
                if self.consumer_notification_counts_by_req[req_id] == int(
                        tp_ratio):
                    notified_req_ids.add(req_id)
                    del self.consumer_notification_counts_by_req[req_id]
        return notified_req_ids

    def _pop_done_transfers(
            self, transfers: dict[str, list[tuple[int, float]]]) -> set[str]:
        """
        Pop completed xfers by checking for DONE state.
        Args:
            transfers: dict of req_id -> list[running_xfer]
        Returns:
            set of req_ids that have all done xfers
        """
        done_req_ids: set[str] = set()
        for req_id, handles in list(transfers.items()):
            in_progress = False
            for handle, _xfer_stime in handles:
                xfer_state = self.nixl_wrapper.check_xfer_state(handle)
                if xfer_state == "DONE":
                    self.nixl_wrapper.release_xfer_handle(handle)
                elif xfer_state == "PROC":
                    in_progress = True
                    continue
                else:
                    raise RuntimeError("Transfer failed with state %s",
                                       xfer_state)
            if not in_progress:
                done_req_ids.add(req_id)
                del transfers[req_id]
        return done_req_ids

    def start_load_kv(self, metadata: NixlConnectorMetadata):
        """
        Start loading by triggering non-blocking nixl_xfer.
        We check for these trnxs to complete in each step().
        """
        for req_id, meta in metadata.requests.items():
            if not meta.do_remote_prefill:
                continue
            logger.debug(
                "start_load_kv for request %s from remote engine %s. "
                "Num local_block_ids: %s. Num remote_block_ids: %s. ", req_id,
                meta.remote_engine_id, len(meta.local_block_ids),
                len(meta.remote_block_ids))
            self._read_blocks(
                request_id=req_id,
                dst_engine_id=meta.remote_engine_id,
                local_block_ids=meta.local_block_ids,
                remote_block_ids=meta.remote_block_ids,
                remote_host=meta.remote_host,
                remote_port=meta.remote_port,
            )
            self._recving_metadata[req_id] = copy.deepcopy(meta)

    def _read_blocks(
        self,
        local_block_ids: list[int],
        remote_block_ids: list[int],
        remote_host: str,
        remote_port: int,
        dst_engine_id: str,
        request_id: str,
    ):
        # NOTE(rob): this takes ~2s. We need to get this off the hotpath.
        if dst_engine_id not in self._remote_agents:
            self._nixl_handshake(remote_host, remote_port)

        # NOTE(rob): having the staging blocks be on the READER side is
        # not going to work well (since we will have to call rearrange tensors).
        # after we detect the txn is complete (which means we cannot make the
        # read trxn async easily). If we want to make "READ" happen cleanly,
        # then we will need to have the staging blocks on the remote side.

        # NOTE(rob): according to nvidia the staging blocks are used to
        # saturate IB with heterogeneous TP sizes. We should remove the staging
        # blocks until we are ready.

        # Number of D TP workers that will read from dst P. Propagate tp_ratio
        # on notification so that dst worker can wait before freeing blocks.
        tp_ratio = self._tp_size[
            self.engine_id] // self._tp_size[dst_engine_id]
        notif_id = f"{request_id}:{tp_ratio}".encode()

        # Full prefix cache hit: do not need to read remote blocks,
        # just notify P worker that we have the blocks we need.
        num_local_blocks = len(local_block_ids)
        if num_local_blocks == 0:
            remote_rank = self.tp_rank // tp_ratio
            agent_name = self._remote_agents[dst_engine_id][remote_rank]
            self.nixl_wrapper.send_notif(agent_name, notif_msg=notif_id)
            return

        # Partial prefix cache hit: just read uncomputed blocks.
        num_remote_blocks = len(remote_block_ids)
        assert num_local_blocks <= num_remote_blocks
        if num_local_blocks < num_remote_blocks:
            remote_block_ids = remote_block_ids[-num_local_blocks:]

        # Get side handles.
        local_xfer_side_handle = self.src_xfer_side_handle
        remote_xfer_side_handle = self.dst_xfer_side_handles[dst_engine_id]

        # NOTE (nicolo) With homogeneous TP, each TP worker loads KV from
        # corresponding rank. With heterogeneous TP, fixing D>P, the D tp
        # workers will issue xfers to parts of the P worker remote kv caches.

        # Get descs ids.
        local_block_descs_ids: list[int] = []
        remote_block_descs_ids: list[int] = []
        if not self.block_window_per_layer:
            # Default case: assume global attention
            remote_block_descs_ids = self._get_block_descs_ids(
                dst_engine_id, remote_block_ids)
            local_block_descs_ids = self._get_block_descs_ids(
                self.engine_id, local_block_ids)
        else:
            # TODO(mgoin): remove this once we have hybrid memory allocator
            # Optimization for models with local attention (Llama 4)
            for layer_idx, block_window in enumerate(
                    self.block_window_per_layer):
                # For each layer:
                if block_window is None:
                    # If not chunked, we just use the
                    # full block lists (global attention)
                    layer_local_block_ids = local_block_ids
                    layer_remote_block_ids = remote_block_ids
                else:
                    # If chunked, get the last block_window blocks
                    layer_local_block_ids = local_block_ids[-block_window:]
                    layer_remote_block_ids = remote_block_ids[-block_window:]

                # Get descs ids for the layer.
                layer_local_desc_ids = self._get_block_descs_ids(
                    self.engine_id, layer_local_block_ids, layer_idx)
                layer_remote_desc_ids = self._get_block_descs_ids(
                    dst_engine_id, layer_remote_block_ids, layer_idx)

                local_block_descs_ids.extend(layer_local_desc_ids)
                remote_block_descs_ids.extend(layer_remote_desc_ids)

        assert len(local_block_descs_ids) == len(remote_block_descs_ids)

        # Prepare transfer with Nixl.
        handle = self.nixl_wrapper.make_prepped_xfer(
            "READ",
            local_xfer_side_handle,
            local_block_descs_ids,
            remote_xfer_side_handle,
            remote_block_descs_ids,
            notif_msg=notif_id,
        )

        # Begin async xfer.
        self.nixl_wrapper.transfer(handle)

        # Use handle to check completion in future step().
        # TODO (NickLucche) surface xfer elapsed time
        self._recving_transfers[request_id].append(
            (handle, time.perf_counter()))

    def _get_block_descs_ids(self,
                             engine_id: str,
                             block_ids: list[int],
                             layer_idx: Optional[int] = None) -> list[int]:
        """
        Get the descs ids for a set of block ids.
        If layer_idx is provided, we use the region_ids for the given layer.
        Otherwise, we use all regions.
        """
        if layer_idx is None:
            region_ids = range(self.num_regions)
        else:
            assert layer_idx < self.num_layers
            if self.num_layers < self.num_regions:
                # If we have more regions than layers, we assume that
                # the regions are organized as [K0, V0, K1, V1, ...]
                # and we select K_i and V_i
                assert 2 * self.num_layers == self.num_regions
                region_ids = range(2 * layer_idx, 2 * layer_idx + 2)
            else:
                # Otherwise, we assume we have MLA and select i-th layer
                assert self.num_layers == self.num_regions
                region_ids = range(layer_idx, layer_idx + 1)

        num_blocks = self.dst_num_blocks[engine_id]

        # Compute the desc ids for each block.
        descs_ids: list[int] = []
        for reg_id in region_ids:
            for block_id in block_ids:
                descs_ids.append(reg_id * num_blocks + block_id)
        return descs_ids


@contextlib.contextmanager
def zmq_ctx(socket_type: Any, addr: str) -> Iterator[zmq.Socket]:
    """Context manager for a ZMQ socket"""

    if socket_type not in (zmq.ROUTER, zmq.REQ):
        raise ValueError(f"Unexpected socket type: {socket_type}")

    ctx: Optional[zmq.Context] = None
    try:
        ctx = zmq.Context()  # type: ignore[attr-defined]
        yield make_zmq_socket(ctx=ctx,
                              path=addr,
                              socket_type=socket_type,
                              bind=socket_type == zmq.ROUTER)
    finally:
        if ctx is not None:
            ctx.destroy(linger=0)<|MERGE_RESOLUTION|>--- conflicted
+++ resolved
@@ -130,13 +130,8 @@
         self.engine_id: EngineId = vllm_config.kv_transfer_config.engine_id
 
         if role == KVConnectorRole.SCHEDULER:
-<<<<<<< HEAD
-            self.connector_scheduler: Optional[NixlConnectorScheduler] = \
-                NixlConnectorScheduler(vllm_config, str(self.engine_id))
-=======
             self.connector_scheduler : Optional[NixlConnectorScheduler] = \
                 NixlConnectorScheduler(vllm_config, self.engine_id)
->>>>>>> 4671ac6e
             self.connector_worker: Optional[NixlConnectorWorker] = None
         elif role == KVConnectorRole.WORKER:
             self.connector_scheduler = None
@@ -234,12 +229,8 @@
         # Requests that need to start recv.
         # New requests are added by update_state_after_alloc in
         # the scheduler. Used to make metadata passed to Worker.
-<<<<<<< HEAD
-        self._reqs_need_recv: dict[str, tuple[Request, list[int]]] = {}
-        self._reqs_need_send: dict[str, tuple[Request, list[int]]] = {}
-=======
         self._reqs_need_recv: dict[ReqId, tuple[Request, list[int]]] = {}
->>>>>>> 4671ac6e
+        self._reqs_need_send: dict[ReqId, tuple[Request, list[int]]] = {}
 
     def get_num_new_matched_tokens(
             self, request: "Request",
@@ -485,12 +476,8 @@
 
         # In progress transfers.
         # [req_id -> list[handle]]
-<<<<<<< HEAD
-        self._recving_metadata: dict[str, ReqMeta] = {}
-        self._recving_transfers = defaultdict[str, list[Transfer]](list)
-=======
+        self._recving_metadata: dict[ReqId, ReqMeta] = {}
         self._recving_transfers = defaultdict[ReqId, list[Transfer]](list)
->>>>>>> 4671ac6e
 
         # Complete transfer tracker. Used by the rank 0 to track finished
         # transactions on ranks 1 to N-1.
