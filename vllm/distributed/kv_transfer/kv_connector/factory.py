# SPDX-License-Identifier: Apache-2.0

import importlib
from typing import TYPE_CHECKING, Callable, Dict, Type

import vllm.envs as envs
from vllm.distributed.kv_transfer.kv_connector.base import KVConnectorBaseType
from vllm.distributed.kv_transfer.kv_connector.v1 import (KVConnectorBase_V1,
                                                          KVConnectorRole)
from vllm.logger import init_logger

from .base import KVConnectorBase

if TYPE_CHECKING:
    from vllm.config import VllmConfig

logger = init_logger(__name__)


class KVConnectorFactory:
    _registry: Dict[str, Callable[[], Type[KVConnectorBaseType]]] = {}

    @classmethod
    def register_connector(cls, name: str, module_path: str,
                           class_name: str) -> None:
        """Register a connector with a lazy-loading module and class name."""
        if name in cls._registry:
            raise ValueError(f"Connector '{name}' is already registered.")

        def loader() -> Type[KVConnectorBaseType]:
            module = importlib.import_module(module_path)
            return getattr(module, class_name)

        cls._registry[name] = loader

    @classmethod
    def create_connector_v0(cls, rank: int, local_rank: int,
                            config: "VllmConfig") -> KVConnectorBase:
        if envs.VLLM_USE_V1:
            raise ValueError("Attempting to initialize a V0 Connector, "
                             f"but found {envs.VLLM_USE_V1=}")

        connector_name = config.kv_transfer_config.kv_connector
        if connector_name not in cls._registry:
            raise ValueError(f"Unsupported connector type: {connector_name}")

        connector_cls = cls._registry[connector_name]()
        assert issubclass(connector_cls, KVConnectorBase)
        return connector_cls(rank, local_rank, config)

    @classmethod
    def create_connector_v1(
        cls,
        config: "VllmConfig",
        role: KVConnectorRole,
    ) -> KVConnectorBase_V1:
        if not envs.VLLM_USE_V1:
            raise ValueError("Attempting to initialize a V1 Connector, "
                             f"but found {envs.VLLM_USE_V1=}")

        connector_name = config.kv_transfer_config.kv_connector
        connector_cls = cls._registry[connector_name]()
        assert issubclass(connector_cls, KVConnectorBase_V1)
        logger.info("Creating v1 connector with name: %s", connector_name)
        # NOTE(Kuntai): v1 connector is explicitly separated into two roles.
        # Scheduler connector:
        # - Co-locate with scheduler process
        # - Should only be used inside the Scheduler class
        # Worker connector:
        # - Co-locate with worker process
        # - Should only be used inside the forward context & attention layer
        # We build separately to enforce strict separation
        return connector_cls(config, role)


# Register various connectors here.
# The registration should not be done in each individual file, as we want to
# only load the files corresponding to the current connector.
KVConnectorFactory.register_connector(
    "PyNcclConnector",
    "vllm.distributed.kv_transfer.kv_connector.simple_connector",
    "SimpleConnector")

KVConnectorFactory.register_connector(
    "MooncakeConnector",
    "vllm.distributed.kv_transfer.kv_connector.simple_connector",
    "SimpleConnector")

KVConnectorFactory.register_connector(
    "LMCacheConnector",
    "vllm.distributed.kv_transfer.kv_connector.lmcache_connector",
    "LMCacheConnector")

KVConnectorFactory.register_connector(
    "MooncakeStoreConnector",
    "vllm.distributed.kv_transfer.kv_connector.mooncake_store_connector",
    "MooncakeStoreConnector")

KVConnectorFactory.register_connector(
    "SharedStorageConnector",
    "vllm.distributed.kv_transfer.kv_connector.v1.shared_storage_connector",
    "SharedStorageConnector")

KVConnectorFactory.register_connector(
    "LMCacheConnectorV1",
    "vllm.distributed.kv_transfer.kv_connector.v1.lmcache_connector",
    "LMCacheConnectorV1")

KVConnectorFactory.register_connector(
<<<<<<< HEAD
    "MultiConnector",
    "vllm.distributed.kv_transfer.kv_connector.v1.multi_connector",
    "MultiConnector")
=======
    "NixlConnector",
    "vllm.distributed.kv_transfer.kv_connector.v1.nixl_connector",
    "NixlConnector")
>>>>>>> d1911020
<|MERGE_RESOLUTION|>--- conflicted
+++ resolved
@@ -107,12 +107,11 @@
     "LMCacheConnectorV1")
 
 KVConnectorFactory.register_connector(
-<<<<<<< HEAD
-    "MultiConnector",
-    "vllm.distributed.kv_transfer.kv_connector.v1.multi_connector",
-    "MultiConnector")
-=======
     "NixlConnector",
     "vllm.distributed.kv_transfer.kv_connector.v1.nixl_connector",
     "NixlConnector")
->>>>>>> d1911020
+
+KVConnectorFactory.register_connector(
+    "MultiConnector",
+    "vllm.distributed.kv_transfer.kv_connector.v1.multi_connector",
+    "MultiConnector")