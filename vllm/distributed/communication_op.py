from typing import Any, Dict, Optional, Union

import torch
import torch.distributed

<<<<<<< HEAD
from .parallel_state import (get_cpu_world_group, get_pp_pynccl_communicator,
                             get_tensor_model_parallel_group,
                             get_tensor_model_parallel_rank,
                             get_tensor_model_parallel_world_size,
                             get_tp_ca_communicator,
                             get_tp_pynccl_communicator, get_world_group)


@dataclass
class GraphCaptureContext:
    stream: torch.cuda.Stream


@contextmanager
def graph_capture():
    """
    `graph_capture` is a context manager which should surround the code that
    is capturing the CUDA graph. Its main purpose is to ensure that the
    some operations will be run after the graph is captured, before the graph
    is replayed. It returns a `GraphCaptureContext` object which contains the
    necessary data for the graph capture. Currently, it only contains the
    stream that the graph capture is running on. This stream is set to the
    current CUDA stream when the context manager is entered and reset to the
    default stream when the context manager is exited. This is to ensure that
    the graph capture is running on a separate stream from the default stream,
    in order to explicitly distinguish the kernels to capture
    from other kernels possibly launched on background in the default stream.
    """
    stream = torch.cuda.Stream()
    graph_capture_context = GraphCaptureContext(stream)
    ca_comm = get_tp_ca_communicator()
    maybe_ca_context = nullcontext() if ca_comm is None else ca_comm.capture()
    with torch.cuda.stream(stream), maybe_ca_context:
        # In graph mode, we have to be very careful about the collective
        # operations. The current status is:
        #     allreduce \ Mode   |  Eager  |  Graph  |
        # --------------------------------------------
        # custom allreduce       | enabled | enabled |
        # PyNccl                 | disabled| enabled |
        # torch.distributed      | enabled | disabled|
        #
        # Note that custom allreduce will have a runtime check, if the tensor
        #  size is too large, it will fallback to the next available option.
        # In summary: When using CUDA graph, we use
        # either custom all-reduce kernel or pynccl. When not using CUDA
        # graph, we use either custom all-reduce kernel or PyTorch NCCL.
        # We always prioritize using custom all-reduce kernel but fall back
        # to PyTorch or pynccl if it is disabled or not supported.
        tp_pynccl_comm = get_tp_pynccl_communicator()
        pp_pynccl_comm = get_pp_pynccl_communicator()
        if not tp_pynccl_comm:
            maybe_tp_pynccl_context = nullcontext()
        else:
            maybe_tp_pynccl_context = tp_pynccl_comm.change_state(
                enable=True, stream=torch.cuda.current_stream())
        if not pp_pynccl_comm:
            maybe_pp_pynccl_context = nullcontext()
        else:
            maybe_pp_pynccl_context = pp_pynccl_comm.change_state(
                enable=True, stream=torch.cuda.current_stream())
        with maybe_tp_pynccl_context, maybe_pp_pynccl_context:
            yield graph_capture_context
=======
from .parallel_state import get_tp_group
>>>>>>> ea3890a5


def tensor_model_parallel_all_reduce(input_: torch.Tensor) -> torch.Tensor:
    """All-reduce the input tensor across model parallel group."""
    return get_tp_group().all_reduce(input_)


def tensor_model_parallel_all_gather(input_: torch.Tensor,
                                     dim: int = -1) -> torch.Tensor:
    """All-gather the input tensor across model parallel group."""
    return get_tp_group().all_gather(input_, dim)


def tensor_model_parallel_gather(input_: torch.Tensor,
                                 dst: int = 0,
                                 dim: int = -1) -> torch.Tensor:
    """Gather the input tensor across model parallel group."""
    return get_tp_group().gather(input_, dst, dim)


def broadcast_tensor_dict(tensor_dict: Optional[Dict[Any, Union[torch.Tensor,
                                                                Any]]] = None,
                          src: int = 0):
    if not torch.distributed.is_initialized():
        return tensor_dict
<<<<<<< HEAD

    group = group or get_world_group()
    metadata_group = metadata_group or get_cpu_world_group()
    ranks = torch.distributed.get_process_group_ranks(group)
    assert src in ranks, f"Invalid src rank ({src})"

    rank = torch.distributed.get_rank()
    if rank == src:
        metadata_list: List[Tuple[Any, Any]] = []
        assert isinstance(
            tensor_dict,
            dict), (f"Expecting a dictionary, got {type(tensor_dict)}")
        metadata_list, tensor_list = _split_tensor_dict(tensor_dict)
        # `metadata_list` lives in CPU memory.
        # `broadcast_object_list` involves serialization and deserialization,
        # all happening on CPU. Therefore, we can use the CPU group.
        torch.distributed.broadcast_object_list([metadata_list],
                                                src=src,
                                                group=metadata_group)
        async_handles = []
        for tensor in tensor_list:
            if tensor.numel() == 0:
                # Skip broadcasting empty tensors.
                continue
            if tensor.is_cpu:
                # use metadata_group for CPU tensors
                handle = torch.distributed.broadcast(tensor,
                                                     src=src,
                                                     group=metadata_group,
                                                     async_op=True)
            else:
                # use group for GPU tensors
                handle = torch.distributed.broadcast(tensor,
                                                     src=src,
                                                     group=group,
                                                     async_op=True)
            async_handles.append(handle)
        for async_handle in async_handles:
            async_handle.wait()

    else:
        recv_metadata_list = [None]
        torch.distributed.broadcast_object_list(recv_metadata_list,
                                                src=src,
                                                group=metadata_group)
        assert recv_metadata_list[0] is not None
        tensor_dict = {}
        async_handles = []
        for key, value in recv_metadata_list[0]:
            if isinstance(value, TensorMetadata):
                tensor = torch.empty(value.size,
                                     dtype=value.dtype,
                                     device=value.device)
                if tensor.numel() == 0:
                    # Skip broadcasting empty tensors.
                    tensor_dict[key] = tensor
                    continue
                if tensor.is_cpu:
                    # use metadata_group for CPU tensors
                    handle = torch.distributed.broadcast(tensor,
                                                         src=src,
                                                         group=metadata_group,
                                                         async_op=True)
                else:
                    # use group for GPU tensors
                    handle = torch.distributed.broadcast(tensor,
                                                         src=src,
                                                         group=group,
                                                         async_op=True)
                async_handles.append(handle)
                tensor_dict[key] = tensor
            else:
                tensor_dict[key] = value
        for async_handle in async_handles:
            async_handle.wait()
    return tensor_dict
=======
    return get_tp_group().broadcast_tensor_dict(tensor_dict, src)
>>>>>>> ea3890a5
<|MERGE_RESOLUTION|>--- conflicted
+++ resolved
@@ -3,72 +3,7 @@
 import torch
 import torch.distributed
 
-<<<<<<< HEAD
-from .parallel_state import (get_cpu_world_group, get_pp_pynccl_communicator,
-                             get_tensor_model_parallel_group,
-                             get_tensor_model_parallel_rank,
-                             get_tensor_model_parallel_world_size,
-                             get_tp_ca_communicator,
-                             get_tp_pynccl_communicator, get_world_group)
-
-
-@dataclass
-class GraphCaptureContext:
-    stream: torch.cuda.Stream
-
-
-@contextmanager
-def graph_capture():
-    """
-    `graph_capture` is a context manager which should surround the code that
-    is capturing the CUDA graph. Its main purpose is to ensure that the
-    some operations will be run after the graph is captured, before the graph
-    is replayed. It returns a `GraphCaptureContext` object which contains the
-    necessary data for the graph capture. Currently, it only contains the
-    stream that the graph capture is running on. This stream is set to the
-    current CUDA stream when the context manager is entered and reset to the
-    default stream when the context manager is exited. This is to ensure that
-    the graph capture is running on a separate stream from the default stream,
-    in order to explicitly distinguish the kernels to capture
-    from other kernels possibly launched on background in the default stream.
-    """
-    stream = torch.cuda.Stream()
-    graph_capture_context = GraphCaptureContext(stream)
-    ca_comm = get_tp_ca_communicator()
-    maybe_ca_context = nullcontext() if ca_comm is None else ca_comm.capture()
-    with torch.cuda.stream(stream), maybe_ca_context:
-        # In graph mode, we have to be very careful about the collective
-        # operations. The current status is:
-        #     allreduce \ Mode   |  Eager  |  Graph  |
-        # --------------------------------------------
-        # custom allreduce       | enabled | enabled |
-        # PyNccl                 | disabled| enabled |
-        # torch.distributed      | enabled | disabled|
-        #
-        # Note that custom allreduce will have a runtime check, if the tensor
-        #  size is too large, it will fallback to the next available option.
-        # In summary: When using CUDA graph, we use
-        # either custom all-reduce kernel or pynccl. When not using CUDA
-        # graph, we use either custom all-reduce kernel or PyTorch NCCL.
-        # We always prioritize using custom all-reduce kernel but fall back
-        # to PyTorch or pynccl if it is disabled or not supported.
-        tp_pynccl_comm = get_tp_pynccl_communicator()
-        pp_pynccl_comm = get_pp_pynccl_communicator()
-        if not tp_pynccl_comm:
-            maybe_tp_pynccl_context = nullcontext()
-        else:
-            maybe_tp_pynccl_context = tp_pynccl_comm.change_state(
-                enable=True, stream=torch.cuda.current_stream())
-        if not pp_pynccl_comm:
-            maybe_pp_pynccl_context = nullcontext()
-        else:
-            maybe_pp_pynccl_context = pp_pynccl_comm.change_state(
-                enable=True, stream=torch.cuda.current_stream())
-        with maybe_tp_pynccl_context, maybe_pp_pynccl_context:
-            yield graph_capture_context
-=======
 from .parallel_state import get_tp_group
->>>>>>> ea3890a5
 
 
 def tensor_model_parallel_all_reduce(input_: torch.Tensor) -> torch.Tensor:
@@ -94,83 +29,4 @@
                           src: int = 0):
     if not torch.distributed.is_initialized():
         return tensor_dict
-<<<<<<< HEAD
-
-    group = group or get_world_group()
-    metadata_group = metadata_group or get_cpu_world_group()
-    ranks = torch.distributed.get_process_group_ranks(group)
-    assert src in ranks, f"Invalid src rank ({src})"
-
-    rank = torch.distributed.get_rank()
-    if rank == src:
-        metadata_list: List[Tuple[Any, Any]] = []
-        assert isinstance(
-            tensor_dict,
-            dict), (f"Expecting a dictionary, got {type(tensor_dict)}")
-        metadata_list, tensor_list = _split_tensor_dict(tensor_dict)
-        # `metadata_list` lives in CPU memory.
-        # `broadcast_object_list` involves serialization and deserialization,
-        # all happening on CPU. Therefore, we can use the CPU group.
-        torch.distributed.broadcast_object_list([metadata_list],
-                                                src=src,
-                                                group=metadata_group)
-        async_handles = []
-        for tensor in tensor_list:
-            if tensor.numel() == 0:
-                # Skip broadcasting empty tensors.
-                continue
-            if tensor.is_cpu:
-                # use metadata_group for CPU tensors
-                handle = torch.distributed.broadcast(tensor,
-                                                     src=src,
-                                                     group=metadata_group,
-                                                     async_op=True)
-            else:
-                # use group for GPU tensors
-                handle = torch.distributed.broadcast(tensor,
-                                                     src=src,
-                                                     group=group,
-                                                     async_op=True)
-            async_handles.append(handle)
-        for async_handle in async_handles:
-            async_handle.wait()
-
-    else:
-        recv_metadata_list = [None]
-        torch.distributed.broadcast_object_list(recv_metadata_list,
-                                                src=src,
-                                                group=metadata_group)
-        assert recv_metadata_list[0] is not None
-        tensor_dict = {}
-        async_handles = []
-        for key, value in recv_metadata_list[0]:
-            if isinstance(value, TensorMetadata):
-                tensor = torch.empty(value.size,
-                                     dtype=value.dtype,
-                                     device=value.device)
-                if tensor.numel() == 0:
-                    # Skip broadcasting empty tensors.
-                    tensor_dict[key] = tensor
-                    continue
-                if tensor.is_cpu:
-                    # use metadata_group for CPU tensors
-                    handle = torch.distributed.broadcast(tensor,
-                                                         src=src,
-                                                         group=metadata_group,
-                                                         async_op=True)
-                else:
-                    # use group for GPU tensors
-                    handle = torch.distributed.broadcast(tensor,
-                                                         src=src,
-                                                         group=group,
-                                                         async_op=True)
-                async_handles.append(handle)
-                tensor_dict[key] = tensor
-            else:
-                tensor_dict[key] = value
-        for async_handle in async_handles:
-            async_handle.wait()
-    return tensor_dict
-=======
-    return get_tp_group().broadcast_tensor_dict(tensor_dict, src)
->>>>>>> ea3890a5
+    return get_tp_group().broadcast_tensor_dict(tensor_dict, src)