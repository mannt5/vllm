--- conflicted
+++ resolved
@@ -7,14 +7,8 @@
 The typical workflow is:
 
 - call `init_distributed_environment` to initialize the distributed environment.
-<<<<<<< HEAD
-- call `initialize_model_parallel` or `ensure_model_parallel_initialized` to 
- initialize the model parallel groups and disaggregated prefill parallel 
- groups.
-=======
 - call `initialize_model_parallel` or `ensure_model_parallel_initialized` to
  initialize the model parallel groups.
->>>>>>> 395b1c74
 
 - any code dealing with the distributed stuff
 
