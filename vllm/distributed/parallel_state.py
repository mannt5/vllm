--- conflicted
+++ resolved
@@ -670,90 +670,30 @@
 
 def model_parallel_is_initialized():
     """Check if tensor and pipeline parallel groups are initialized."""
-<<<<<<< HEAD
-    return (_TP_DEVICE_GROUP is not None and _PP_DEVICE_GROUP is not None)
+    return (_TP is not None and _PP is not None)
 
 
 OVERRIDE_TP_STATE = False
 
-
 @contextlib.contextmanager
-def patch_tensor_parallel_group(group,
-                                cpu_group,
-                                pynccl_comm=None,
-                                ca_comm=None):
+def patch_tensor_parallel_group(world_group,
+                                tp_group):
     global OVERRIDE_TP_STATE
     if OVERRIDE_TP_STATE:
         return
 
     OVERRIDE_TP_STATE = True
     old_world_group = get_world_group()
-    old_world_cpu_group = get_cpu_world_group()
-    old_tp_group = get_tensor_model_parallel_group()
-    old_tp_cpu_group = get_tensor_model_parallel_cpu_group()
-    old_tp_pynccl_comm = get_tp_pynccl_communicator()
-    old_tp_ca_comm = get_tp_ca_communicator()
-    global _DEVICE_WORLD_GROUP, _CPU_WORLD_GROUP, _TP_DEVICE_GROUP, \
-     _TP_CPU_GROUP, _TP_PYNCCL_COMMUNICATOR, _TP_CA_COMMUNICATOR
-    _DEVICE_WORLD_GROUP = group
-    _CPU_WORLD_GROUP = cpu_group
-    _TP_DEVICE_GROUP = group
-    _TP_CPU_GROUP = cpu_group
-    _TP_PYNCCL_COMMUNICATOR = pynccl_comm
-    _TP_CA_COMMUNICATOR = ca_comm
+    old_tp_group = get_tp_group()
+    global _WORLD, _TP
+    _WORLD = world_group
+    _TP = tp_group
     try:
         yield
     finally:
         OVERRIDE_TP_STATE = False
-        _DEVICE_WORLD_GROUP = old_world_group
-        _CPU_WORLD_GROUP = old_world_cpu_group
-        _TP_DEVICE_GROUP = old_tp_group
-        _TP_CPU_GROUP = old_tp_cpu_group
-        _TP_PYNCCL_COMMUNICATOR = old_tp_pynccl_comm
-        _TP_CA_COMMUNICATOR = old_tp_ca_comm
-
-
-def get_world_group():
-    """Get the GPU world group."""
-    assert _DEVICE_WORLD_GROUP is not None, ("World group is not initialized")
-    return _DEVICE_WORLD_GROUP
-
-
-def get_cpu_world_group():
-    """Get the CPU world group."""
-    assert _CPU_WORLD_GROUP is not None, ("CPU world group is not initialized")
-    return _CPU_WORLD_GROUP
-
-
-def get_tensor_model_parallel_group():
-    """Get the tensor model parallel group the caller rank belongs to."""
-    assert _TP_DEVICE_GROUP is not None, (
-        "tensor model parallel group is not initialized")
-    return _TP_DEVICE_GROUP
-
-
-def get_tensor_model_parallel_cpu_group():
-    """Get the tensor model parallel cpu group the caller rank belongs to."""
-    assert _TP_CPU_GROUP is not None, (
-        "tensor model parallel cpu group is not initialized")
-    return _TP_CPU_GROUP
-
-
-def get_pipeline_model_parallel_group():
-    """Get the pipeline model parallel group the caller rank belongs to."""
-    assert _PP_DEVICE_GROUP is not None, (
-        "pipeline model parallel group is not initialized")
-    return _PP_DEVICE_GROUP
-
-
-def get_pipeline_model_parallel_cpu_group():
-    """Get the pipeline model parallel cpu group the caller rank belongs to."""
-    assert _PP_CPU_GROUP is not None, (
-        "pipeline model parallel cpu group is not initialized")
-    return _PP_CPU_GROUP
-=======
-    return (_TP is not None and _PP is not None)
->>>>>>> ea3890a5
+        _WORLD = old_world_group
+        _TP = old_tp_group
 
 
 def get_tensor_model_parallel_world_size():
