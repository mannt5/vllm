# SPDX-License-Identifier: Apache-2.0
# SPDX-FileCopyrightText: Copyright contributors to the vLLM project

# Copyright 2023 The vLLM team.
# Adapted from
# https://github.com/NVIDIA/Megatron-LM/blob/main/megatron/core/parallel_state.py
# Copyright (c) 2022, NVIDIA CORPORATION. All rights reserved.
"""vLLM distributed state.
It takes over the control of the distributed environment from PyTorch.
The typical workflow is:

- call `init_distributed_environment` to initialize the distributed environment.
- call `initialize_model_parallel` or `ensure_model_parallel_initialized` to
 initialize the model parallel groups.

- any code dealing with the distributed stuff

- call `destroy_model_parallel` to destroy the model parallel groups.
- call `destroy_distributed_environment` to destroy the distributed environment.

If you only need to use the distributed environment without model/pipeline
 parallelism, you can skip the model parallel initialization and destruction
 steps.
"""
import contextlib
import gc
import pickle
import weakref
from collections import namedtuple
from contextlib import contextmanager, nullcontext
from dataclasses import dataclass
from multiprocessing import shared_memory
from typing import Any, Callable, List, Optional, Union
from unittest.mock import patch

import torch
import torch.distributed
from torch.distributed import Backend, ProcessGroup

import vllm.envs as envs
from vllm.distributed.device_communicators.base_device_communicator import (
    DeviceCommunicatorBase)
from vllm.distributed.utils import StatelessProcessGroup
from vllm.logger import init_logger
from vllm.utils import (direct_register_custom_op, get_distributed_init_method,
                        resolve_obj_by_qualname, supports_custom_op)


@dataclass
class GraphCaptureContext:
    stream: torch.cuda.Stream


TensorMetadata = namedtuple("TensorMetadata", ["device", "dtype", "size"])


def _split_tensor_dict(
    tensor_dict: dict[str, Union[torch.Tensor, Any]]
) -> tuple[list[tuple[str, Any]], list[torch.Tensor]]:
    """Split the tensor dictionary into two parts:
    1. A list of (key, value) pairs. If the value is a tensor, it is replaced
         by its metadata.
    2. A list of tensors.
    """
    metadata_list: list[tuple[str, Any]] = []
    tensor_list: list[torch.Tensor] = []
    for key, value in tensor_dict.items():
        if isinstance(value, torch.Tensor):
            # Note: we cannot use `value.device` here,
            # because it contains not only the device type but also the device
            # index (e.g. "cuda:0"). We only need the device type.
            # receiving side will set the device index.
            device = value.device.type
            metadata_list.append(
                (key, TensorMetadata(device, value.dtype, value.size())))
            tensor_list.append(value)
        else:
            metadata_list.append((key, value))
    return metadata_list, tensor_list


_group_name_counter: dict[str, int] = {}


def _get_unique_name(name: str) -> str:
    """Get a unique name for the group.
    Example:
    _get_unique_name("tp") -> "tp:0"
    _get_unique_name("tp") -> "tp:1"
    """
    if name not in _group_name_counter:
        _group_name_counter[name] = 0
    newname = f"{name}:{_group_name_counter[name]}"
    _group_name_counter[name] += 1
    return newname


_groups: dict[str, Callable[[], Optional["GroupCoordinator"]]] = {}


def _register_group(group: "GroupCoordinator") -> None:
    _groups[group.unique_name] = weakref.ref(group)


def all_reduce(tensor: torch.Tensor, group_name: str) -> torch.Tensor:
    assert group_name in _groups, f"Group {group_name} is not found."
    group = _groups[group_name]()
    if group is None:
        raise ValueError(f"Group {group_name} is destroyed.")
    return group._all_reduce_out_place(tensor)


def all_reduce_fake(tensor: torch.Tensor, group_name: str) -> torch.Tensor:
    return torch.empty_like(tensor)


def reduce_scatter(tensor: torch.Tensor, dim: int, world_size: int,
                   group_name: str) -> torch.Tensor:
    assert group_name in _groups, f"Group {group_name} is not found."
    group = _groups[group_name]()
    if group is None:
        raise ValueError(f"Group {group_name} is destroyed.")
    return group._reduce_scatter_out_place(tensor, dim)


def reduce_scatter_fake(tensor: torch.Tensor, dim: int, world_size: int,
                        group_name: str) -> torch.Tensor:
    new_shape = list(tensor.shape)
    new_shape[dim] = tensor.shape[dim] // world_size
    return torch.empty(new_shape, dtype=tensor.dtype, device=tensor.device)


def all_gather(tensor: torch.Tensor, dim: int, world_size: int,
               group_name: str) -> torch.Tensor:
    assert group_name in _groups, f"Group {group_name} is not found."
    group = _groups[group_name]()
    if group is None:
        raise ValueError(f"Group {group_name} is destroyed.")
    return group._all_gather_out_place(tensor, dim)


def all_gather_fake(tensor: torch.Tensor, dim: int, world_size: int,
                    group_name: str) -> torch.Tensor:
    new_shape = list(tensor.shape)
    new_shape[dim] = tensor.shape[dim] * world_size
    return torch.empty(new_shape, dtype=tensor.dtype, device=tensor.device)


if supports_custom_op():
    from vllm.platforms import current_platform
    direct_register_custom_op(
        op_name="all_reduce",
        op_func=all_reduce,
        mutates_args=[],
        fake_impl=all_reduce_fake,
        dispatch_key=current_platform.dispatch_key,
    )

    direct_register_custom_op(
        op_name="reduce_scatter",
        op_func=reduce_scatter,
        mutates_args=[],
        fake_impl=reduce_scatter_fake,
        dispatch_key=current_platform.dispatch_key,
    )

    direct_register_custom_op(
        op_name="all_gather",
        op_func=all_gather,
        mutates_args=[],
        fake_impl=all_gather_fake,
        dispatch_key=current_platform.dispatch_key,
    )


class GroupCoordinator:
    """
    PyTorch ProcessGroup wrapper for a group of processes.
    PyTorch ProcessGroup is bound to one specific communication backend,
        e.g. NCCL, Gloo, MPI, etc.
    GroupCoordinator takes charge of all the communication operations among
        the processes in the group. It manages both CPU and device
        communication.
    """

    # available attributes:
    rank: int  # global rank
    ranks: list[int]  # global ranks in the group
    world_size: int  # size of the group
    # difference between `local_rank` and `rank_in_group`:
    # if we have a group of size 4 across two nodes:
    # Process | Node | Rank | Local Rank | Rank in Group
    #   0     |   0  |  0   |     0      |       0
    #   1     |   0  |  1   |     1      |       1
    #   2     |   1  |  2   |     0      |       2
    #   3     |   1  |  3   |     1      |       3
    local_rank: int  # local rank used to assign devices
    rank_in_group: int  # rank inside the group
    cpu_group: ProcessGroup  # group for CPU communication
    device_group: ProcessGroup  # group for device communication
    use_device_communicator: bool  # whether to use device communicator
    device_communicator: DeviceCommunicatorBase  # device communicator
    mq_broadcaster: Optional[Any]  # shared memory broadcaster

    def __init__(
        self,
        group_ranks: list[list[int]],
        local_rank: int,
        torch_distributed_backend: Union[str, Backend],
        use_device_communicator: bool,
        use_message_queue_broadcaster: bool = False,
        group_name: Optional[str] = None,
    ):
        group_name = group_name or "anonymous"
        self.unique_name = _get_unique_name(group_name)
        _register_group(self)

        self.rank = torch.distributed.get_rank()
        self.local_rank = local_rank
        self.device_group = None
        self.cpu_group = None

        for ranks in group_ranks:
            device_group = torch.distributed.new_group(
                ranks, backend=torch_distributed_backend)
            # a group with `gloo` backend, to allow direct coordination between
            # processes through the CPU.
            cpu_group = torch.distributed.new_group(ranks, backend="gloo")
            if self.rank in ranks:
                self.ranks = ranks
                self.world_size = len(ranks)
                self.rank_in_group = ranks.index(self.rank)
                self.device_group = device_group
                self.cpu_group = cpu_group

        assert self.cpu_group is not None
        assert self.device_group is not None

        from vllm.platforms import current_platform

        if current_platform.is_cuda_alike():
            self.device = torch.device(f"cuda:{local_rank}")
        elif current_platform.is_xpu():
            self.device = torch.device(f"xpu:{local_rank}")
        elif current_platform.is_out_of_tree():
            self.device = torch.device(
                f"{current_platform.device_name}:{local_rank}")
        else:
            self.device = torch.device("cpu")

        self.use_device_communicator = use_device_communicator

        self.device_communicator: DeviceCommunicatorBase = None  # type: ignore
        if use_device_communicator and self.world_size > 1:
            device_comm_cls = resolve_obj_by_qualname(
                current_platform.get_device_communicator_cls())
            self.device_communicator = device_comm_cls(
                cpu_group=self.cpu_group,
                device=self.device,
                device_group=self.device_group,
                unique_name=self.unique_name,
            )

        from vllm.distributed.device_communicators.shm_broadcast import (
            MessageQueue)
        self.mq_broadcaster: Optional[MessageQueue] = None
        if use_message_queue_broadcaster and self.world_size > 1:
            self.mq_broadcaster = MessageQueue.create_from_process_group(
                self.cpu_group, 1 << 22, 6)

        from vllm.platforms import current_platform
        self.use_custom_op_call = (current_platform.is_cuda_alike()
                                   or current_platform.is_tpu())

    @property
    def first_rank(self):
        """Return the global rank of the first process in the group"""
        return self.ranks[0]

    @property
    def last_rank(self):
        """Return the global rank of the last process in the group"""
        return self.ranks[-1]

    @property
    def is_first_rank(self):
        """Return whether the caller is the first process in the group"""
        return self.rank == self.first_rank

    @property
    def is_last_rank(self):
        """Return whether the caller is the last process in the group"""
        return self.rank == self.last_rank

    @property
    def next_rank(self):
        """Return the global rank of the process that follows the caller"""
        rank_in_group = self.rank_in_group
        world_size = self.world_size
        return self.ranks[(rank_in_group + 1) % world_size]

    @property
    def prev_rank(self):
        """Return the global rank of the process that precedes the caller"""
        rank_in_group = self.rank_in_group
        world_size = self.world_size
        return self.ranks[(rank_in_group - 1) % world_size]

    @contextmanager
    def graph_capture(
            self, graph_capture_context: Optional[GraphCaptureContext] = None):
        if graph_capture_context is None:
            stream = torch.cuda.Stream()
            graph_capture_context = GraphCaptureContext(stream)
        else:
            stream = graph_capture_context.stream

        # only cuda uses this function,
        # so we don't abstract it into the base class
        maybe_ca_context = nullcontext()
        from vllm.distributed.device_communicators.cuda_communicator import (
            CudaCommunicator)
        if self.device_communicator is not None:
            assert isinstance(self.device_communicator, CudaCommunicator)
            ca_comm = self.device_communicator.ca_comm
            if ca_comm is not None:
                maybe_ca_context = ca_comm.capture()  # type: ignore

        # ensure all initialization operations complete before attempting to
        # capture the graph on another stream
        curr_stream = torch.cuda.current_stream()
        if curr_stream != stream:
            stream.wait_stream(curr_stream)

        with torch.cuda.stream(stream), maybe_ca_context:
            yield graph_capture_context

    def all_reduce(self, input_: torch.Tensor) -> torch.Tensor:
        """
        User-facing all-reduce function before we actually call the
        all-reduce operation.

        We need this because Dynamo does not support passing an arbitrary
        object (`self` in this case) to a custom op. We need to pass the
         group name as a string, and then look up the group coordinator from
         the group name, dispatch the all-reduce operation to the group
         coordinator.

        In addition, PyTorch custom ops do not support mutation or returning
        a new tensor in the same op. So we always make the all-reduce operation
        out-of-place.
        """
        # Bypass the function if we are using only 1 GPU.
        if self.world_size == 1:
            return input_

        if self.use_custom_op_call:
            return torch.ops.vllm.all_reduce(input_,
                                             group_name=self.unique_name)
        else:
            return self._all_reduce_out_place(input_)

    def _all_reduce_out_place(self, input_: torch.Tensor) -> torch.Tensor:
        return self.device_communicator.all_reduce(input_)

    def all_gather(self, input_: torch.Tensor, dim: int = -1) -> torch.Tensor:
        world_size = self.world_size
        # Bypass the function if we are using only 1 GPU.
        if world_size == 1:
            return input_
        assert -input_.dim() <= dim < input_.dim(), (
            f"Invalid dim ({dim}) for input tensor with shape {input_.size()}")
        
        # TODO(shuw): enable it
        if self.use_custom_op_call and False:
            return torch.ops.vllm.all_gather(input_,
                                             dim,
                                             world_size,
                                             group_name=self.unique_name)
        else:
            return self._all_gather_out_place(input_, dim)

    def _all_gather_out_place(self, input_: torch.Tensor,
                              dim: int) -> torch.Tensor:
        return self.device_communicator.all_gather(input_, dim)

    def all_gatherv(self,
<<<<<<< HEAD
                    input_: Union[torch.Tensor, List[torch.Tensor]],
                    dim: int = 0,
                    sizes: Optional[List[int]] = None):
=======
                    input_: Union[torch.Tensor, list[torch.Tensor]],
                    dim: int = 0,
                    sizes: Optional[list[int]] = None):
>>>>>>> a8593237
        return self.device_communicator.all_gatherv(input_, dim, sizes)

    def reduce_scatter(self,
                       input_: torch.Tensor,
                       dim: int = -1,
                       sizes: Optional[List[int]] = None) -> torch.Tensor:
        world_size = self.world_size
        # Bypass the function if we are using only 1 GPU.
        if world_size == 1:
            return input_
        assert -input_.dim() <= dim < input_.dim(), (
            f"Invalid dim ({dim}) for input tensor with shape {input_.size()}")

        if self.use_custom_op_call and False:
            assert sizes is None, "Varying size reduce scatter not supported with vllm custom op"
            return torch.ops.vllm.reduce_scatter(input_,
                                                 dim,
                                                 world_size,
                                                 group_name=self.unique_name)
        else:
<<<<<<< HEAD
            return self._reduce_scatter_out_place(input_, dim, sizes)
=======
            return self._reduce_scatter_out_place(input_, dim)
>>>>>>> a8593237

    def reduce_scatterv(self,
                        input_: torch.Tensor,
                        dim: int = -1,
                        sizes: Optional[list[int]] = None) -> torch.Tensor:
        return self.device_communicator.reduce_scatterv(input_, dim, sizes)

<<<<<<< HEAD
    def _reduce_scatter_out_place(
            self,
            input_: torch.Tensor,
            dim: int,
            sizes: Optional[List[int]] = None) -> torch.Tensor:
        return self.device_communicator.reduce_scatter(input_, dim, sizes)
=======
    def _reduce_scatter_out_place(self, input_: torch.Tensor,
                                  dim: int) -> torch.Tensor:
        return self.device_communicator.reduce_scatter(input_, dim)
>>>>>>> a8593237

    def gather(self,
               input_: torch.Tensor,
               dst: int = 0,
               dim: int = -1) -> Optional[torch.Tensor]:
        """
        NOTE: We assume that the input tensor is on the same device across
        all the ranks.
        NOTE: `dst` is the local rank of the destination rank.
        """
        world_size = self.world_size
        # Bypass the function if we are using only 1 GPU.
        if world_size == 1:
            return input_
        return self.device_communicator.gather(input_, dst, dim)

    def broadcast(self, input_: torch.Tensor, src: int = 0):
        """Broadcast the input tensor.
        NOTE: `src` is the local rank of the source rank.
        """
        assert src < self.world_size, f"Invalid src rank ({src})"

        # Bypass the function if we are using only 1 GPU.
        if self.world_size == 1:
            return input_
        # Broadcast.
        torch.distributed.broadcast(input_,
                                    src=self.ranks[src],
                                    group=self.device_group)
        return input_

    def broadcast_object(self, obj: Optional[Any] = None, src: int = 0):
        """Broadcast the input object.
        NOTE: `src` is the local rank of the source rank.
        """
        assert src < self.world_size, f"Invalid src rank ({src})"

        # Bypass the function if we are using only 1 GPU.
        if self.world_size == 1:
            return obj
        if self.mq_broadcaster is not None:
            assert src == 0, "Message queue broadcaster only supports src=0"
            return self.mq_broadcaster.broadcast_object(obj)
        if self.rank_in_group == src:
            torch.distributed.broadcast_object_list([obj],
                                                    src=self.ranks[src],
                                                    group=self.cpu_group)
            return obj
        else:
            recv = [None]
            torch.distributed.broadcast_object_list(recv,
                                                    src=self.ranks[src],
                                                    group=self.cpu_group)
            return recv[0]

    def broadcast_object_list(self,
                              obj_list: list[Any],
                              src: int = 0,
                              group: Optional[ProcessGroup] = None):
        """Broadcast the input object list.
        NOTE: `src` is the local rank of the source rank.
        """
        assert src < self.world_size, f"Invalid src rank ({src})"

        # Bypass the function if we are using only 1 GPU.
        if self.world_size == 1:
            return obj_list
        # Broadcast.
        torch.distributed.broadcast_object_list(obj_list,
                                                src=self.ranks[src],
                                                group=self.device_group)
        return obj_list

    def send_object(self, obj: Any, dst: int) -> None:
        """Send the input object list to the destination rank."""
        """NOTE: `dst` is the local rank of the destination rank."""

        assert dst < self.world_size, f"Invalid dst rank ({dst})"

        assert dst != self.rank_in_group, (
            "Invalid destination rank. Destination rank is the same "
            "as the current rank.")

        # Serialize object to tensor and get the size as well
        object_tensor = torch.frombuffer(pickle.dumps(obj), dtype=torch.uint8)

        size_tensor = torch.tensor([object_tensor.numel()],
                                   dtype=torch.long,
                                   device="cpu")

        # Send object size

        torch.distributed.send(size_tensor,
                               dst=self.ranks[dst],
                               group=self.cpu_group)

        # Send object
        torch.distributed.send(object_tensor,
                               dst=self.ranks[dst],
                               group=self.cpu_group)

        return None

    def recv_object(self, src: int) -> Any:
        """Receive the input object list from the source rank."""
        """NOTE: `src` is the local rank of the source rank."""

        assert src < self.world_size, f"Invalid src rank ({src})"

        assert src != self.rank_in_group, (
            "Invalid source rank. Source rank is the same as the current rank."
        )

        size_tensor = torch.empty(1, dtype=torch.long, device="cpu")

        # Receive object size
        rank_size = torch.distributed.recv(size_tensor,
                                           src=self.ranks[src],
                                           group=self.cpu_group)

        # Tensor to receive serialized objects into.
        object_tensor = torch.empty(  # type: ignore[call-overload]
            size_tensor.item(),  # type: ignore[arg-type]
            dtype=torch.uint8,
            device="cpu")

        rank_object = torch.distributed.recv(object_tensor,
                                             src=self.ranks[src],
                                             group=self.cpu_group)

        assert rank_object == rank_size, (
            "Received object sender rank does not match the size sender rank.")

        obj = pickle.loads(object_tensor.numpy().tobytes())

        return obj

    def broadcast_tensor_dict(
        self,
        tensor_dict: Optional[dict[str, Union[torch.Tensor, Any]]] = None,
        src: int = 0,
        group: Optional[ProcessGroup] = None,
        metadata_group: Optional[ProcessGroup] = None
    ) -> Optional[dict[str, Union[torch.Tensor, Any]]]:
        """Broadcast the input tensor dictionary.
        NOTE: `src` is the local rank of the source rank.
        """
        # Bypass the function if we are using only 1 GPU.
        if (not torch.distributed.is_initialized() or self.world_size == 1):
            return tensor_dict

        group = self.device_group
        metadata_group = self.cpu_group
        assert src < self.world_size, f"Invalid src rank ({src})"

        rank_in_group = self.rank_in_group
        if rank_in_group == src:
            metadata_list: list[tuple[Any, Any]] = []
            assert isinstance(
                tensor_dict,
                dict), (f"Expecting a dictionary, got {type(tensor_dict)}")
            metadata_list, tensor_list = _split_tensor_dict(tensor_dict)
            # `metadata_list` lives in CPU memory.
            # `broadcast_object_list` has serialization & deserialization,
            # all happening on CPU. Therefore, we can use the CPU group.
            self.broadcast_object(metadata_list, src=src)
            async_handles = []
            for tensor in tensor_list:
                if tensor.numel() == 0:
                    # Skip broadcasting empty tensors.
                    continue
                if tensor.is_cpu:
                    # use metadata_group for CPU tensors
                    handle = torch.distributed.broadcast(tensor,
                                                         src=self.ranks[src],
                                                         group=metadata_group,
                                                         async_op=True)
                else:
                    # use group for GPU tensors
                    handle = torch.distributed.broadcast(tensor,
                                                         src=self.ranks[src],
                                                         group=group,
                                                         async_op=True)
                async_handles.append(handle)
            for async_handle in async_handles:
                async_handle.wait()

        else:
            metadata_list = self.broadcast_object(None, src=src)
            tensor_dict = {}
            async_handles = []
            for key, value in metadata_list:
                if isinstance(value, TensorMetadata):
                    tensor = torch.empty(value.size,
                                         dtype=value.dtype,
                                         device=value.device)
                    if tensor.numel() == 0:
                        # Skip broadcasting empty tensors.
                        tensor_dict[key] = tensor
                        continue
                    if tensor.is_cpu:
                        # use metadata_group for CPU tensors
                        handle = torch.distributed.broadcast(
                            tensor,
                            src=self.ranks[src],
                            group=metadata_group,
                            async_op=True)
                    else:
                        # use group for GPU tensors
                        handle = torch.distributed.broadcast(
                            tensor,
                            src=self.ranks[src],
                            group=group,
                            async_op=True)
                    async_handles.append(handle)
                    tensor_dict[key] = tensor
                else:
                    tensor_dict[key] = value
            for async_handle in async_handles:
                async_handle.wait()
        return tensor_dict

    def send_tensor_dict(
        self,
        tensor_dict: dict[str, Union[torch.Tensor, Any]],
        dst: Optional[int] = None,
        all_gather_group: Optional["GroupCoordinator"] = None,
    ) -> Optional[dict[str, Union[torch.Tensor, Any]]]:
        """Send the input tensor dictionary.
        NOTE: `dst` is the local rank of the source rank.
        """
        # Bypass the function if we are using only 1 GPU.
        if not torch.distributed.is_initialized() or self.world_size == 1:
            return tensor_dict

        all_gather_size = (1 if all_gather_group is None else
                           all_gather_group.world_size)
        all_gather_rank = (0 if all_gather_group is None else
                           all_gather_group.rank_in_group)

        group = self.device_group
        metadata_group = self.cpu_group

        if dst is None:
            dst = (self.rank_in_group + 1) % self.world_size
        assert dst < self.world_size, f"Invalid dst rank ({dst})"

        metadata_list: list[tuple[Any, Any]] = []
        assert isinstance(
            tensor_dict,
            dict), f"Expecting a dictionary, got {type(tensor_dict)}"
        metadata_list, tensor_list = _split_tensor_dict(tensor_dict)
        # `metadata_list` lives in CPU memory.
        # `send_object_list` has serialization & deserialization,
        # all happening on CPU. Therefore, we can use the CPU group.
        self.send_object(metadata_list, dst=dst)
        for tensor in tensor_list:
            if tensor.numel() == 0:
                # Skip sending empty tensors.
                continue

            # send-allgather: send only a slice, then do allgather.
            if (all_gather_group is not None
                    and tensor.numel() % all_gather_size == 0):
                tensor = tensor.reshape(all_gather_size, -1)[all_gather_rank]

            if tensor.is_cpu:
                # use metadata_group for CPU tensors
                torch.distributed.send(tensor,
                                       dst=self.ranks[dst],
                                       group=metadata_group)
            else:
                # use group for GPU tensors
                torch.distributed.send(tensor,
                                       dst=self.ranks[dst],
                                       group=group)
        return None

    def recv_tensor_dict(
        self,
        src: Optional[int] = None,
        all_gather_group: Optional["GroupCoordinator"] = None,
    ) -> Optional[dict[str, Union[torch.Tensor, Any]]]:
        """Recv the input tensor dictionary.
        NOTE: `src` is the local rank of the source rank.
        """
        # Bypass the function if we are using only 1 GPU.
        if not torch.distributed.is_initialized() or self.world_size == 1:
            return None

        all_gather_size = (1 if all_gather_group is None else
                           all_gather_group.world_size)
        all_gather_rank = (0 if all_gather_group is None else
                           all_gather_group.rank_in_group)

        group = self.device_group
        metadata_group = self.cpu_group

        if src is None:
            src = (self.rank_in_group - 1) % self.world_size
        assert src < self.world_size, f"Invalid src rank ({src})"

        recv_metadata_list = self.recv_object(src=src)
        tensor_dict: dict[str, Any] = {}
        for key, value in recv_metadata_list:
            if isinstance(value, TensorMetadata):
                tensor = torch.empty(value.size,
                                     dtype=value.dtype,
                                     device=value.device)
                if tensor.numel() == 0:
                    # Skip broadcasting empty tensors.
                    tensor_dict[key] = tensor
                    continue

                # send-allgather: send only a slice, then do allgather.
                use_all_gather = (all_gather_group is not None
                                  and tensor.numel() % all_gather_size == 0)

                if use_all_gather:
                    orig_shape = tensor.shape
                    tensor = tensor.reshape(all_gather_size,
                                            -1)[all_gather_rank]

                if tensor.is_cpu:
                    # use metadata_group for CPU tensors
                    torch.distributed.recv(tensor,
                                           src=self.ranks[src],
                                           group=metadata_group)
                else:
                    # use group for GPU tensors
                    torch.distributed.recv(tensor,
                                           src=self.ranks[src],
                                           group=group)
                if use_all_gather:
                    # do the allgather
                    tensor = all_gather_group.all_gather(  # type: ignore
                        tensor, dim=0)
                    tensor = tensor.reshape(orig_shape)

                tensor_dict[key] = tensor
            else:
                tensor_dict[key] = value
        return tensor_dict

    def barrier(self):
        """Barrier synchronization among the group.
        NOTE: don't use `device_group` here! `barrier` in NCCL is
        terrible because it is internally a broadcast operation with
        secretly created GPU tensors. It is easy to mess up the current
        device. Use the CPU group instead.
        """
        torch.distributed.barrier(group=self.cpu_group)

    def send(self, tensor: torch.Tensor, dst: Optional[int] = None) -> None:
        """Sends a tensor to the destination rank in a non-blocking way"""
        """NOTE: `dst` is the local rank of the destination rank."""
        self.device_communicator.send(tensor, dst)

    def recv(self,
             size: torch.Size,
             dtype: torch.dtype,
             src: Optional[int] = None) -> torch.Tensor:
        """Receives a tensor from the source rank."""
        """NOTE: `src` is the local rank of the source rank."""
        return self.device_communicator.recv(size, dtype, src)

    def destroy(self):
        if self.device_group is not None:
            torch.distributed.destroy_process_group(self.device_group)
            self.device_group = None
        if self.cpu_group is not None:
            torch.distributed.destroy_process_group(self.cpu_group)
            self.cpu_group = None
        if self.device_communicator is not None:
            self.device_communicator.destroy()
        if self.mq_broadcaster is not None:
            self.mq_broadcaster = None

    def prepare_communication_buffer_for_model(self, model: torch.nn.Module):
        if self.device_communicator is not None:
            self.device_communicator.prepare_communication_buffer_for_model(
                model)

    def dispatch(
            self, hidden_states: torch.Tensor,
            router_logits: torch.Tensor) -> tuple[torch.Tensor, torch.Tensor]:
        if self.device_communicator is not None:
            return self.device_communicator.dispatch(hidden_states,
                                                     router_logits)
        else:
            return hidden_states, router_logits

    def combine(self, hidden_states) -> torch.Tensor:
        if self.device_communicator is not None:
            return self.device_communicator.combine(hidden_states)
        else:
            return hidden_states


_WORLD: Optional[GroupCoordinator] = None
_NODE_COUNT: Optional[int] = None


def get_world_group() -> GroupCoordinator:
    assert _WORLD is not None, ("world group is not initialized")
    return _WORLD


def init_world_group(ranks: list[int], local_rank: int,
                     backend: str) -> GroupCoordinator:
    return GroupCoordinator(
        group_ranks=[ranks],
        local_rank=local_rank,
        torch_distributed_backend=backend,
        use_device_communicator=False,
        group_name="world",
    )


def init_model_parallel_group(
    group_ranks: list[list[int]],
    local_rank: int,
    backend: str,
    use_message_queue_broadcaster: bool = False,
    group_name: Optional[str] = None,
) -> GroupCoordinator:

    return GroupCoordinator(
        group_ranks=group_ranks,
        local_rank=local_rank,
        torch_distributed_backend=backend,
        use_device_communicator=True,
        use_message_queue_broadcaster=use_message_queue_broadcaster,
        group_name=group_name,
    )


_TP: Optional[GroupCoordinator] = None


def get_tp_group() -> GroupCoordinator:
    assert _TP is not None, ("tensor model parallel group is not initialized")
    return _TP


# kept for backward compatibility
get_tensor_model_parallel_group = get_tp_group

_PP: Optional[GroupCoordinator] = None

_DP: Optional[GroupCoordinator] = None


def get_dp_group() -> GroupCoordinator:
    assert _DP is not None, ("data parallel group is not initialized")
    return _DP


_EP: Optional[GroupCoordinator] = None


def get_ep_group() -> GroupCoordinator:
    assert _EP is not None, ("expert parallel group is not initialized")
    return _EP


def get_pp_group() -> GroupCoordinator:
    assert _PP is not None, (
        "pipeline model parallel group is not initialized")
    return _PP


# kept for backward compatibility
get_pipeline_model_parallel_group = get_pp_group


@contextmanager
def graph_capture(device: torch.device):
    """
    `graph_capture` is a context manager which should surround the code that
    is capturing the CUDA graph. Its main purpose is to ensure that the
    some operations will be run after the graph is captured, before the graph
    is replayed. It returns a `GraphCaptureContext` object which contains the
    necessary data for the graph capture. Currently, it only contains the
    stream that the graph capture is running on. This stream is set to the
    current CUDA stream when the context manager is entered and reset to the
    default stream when the context manager is exited. This is to ensure that
    the graph capture is running on a separate stream from the default stream,
    in order to explicitly distinguish the kernels to capture
    from other kernels possibly launched on background in the default stream.
    """
    context = GraphCaptureContext(torch.cuda.Stream(device=device))
    with get_tp_group().graph_capture(context), get_pp_group().graph_capture(
            context):
        yield context


logger = init_logger(__name__)

_ENABLE_CUSTOM_ALL_REDUCE = True


def set_custom_all_reduce(enable: bool):
    global _ENABLE_CUSTOM_ALL_REDUCE
    _ENABLE_CUSTOM_ALL_REDUCE = enable


def init_distributed_environment(
    world_size: int = -1,
    rank: int = -1,
    distributed_init_method: str = "env://",
    local_rank: int = -1,
    backend: str = "nccl",
):
    logger.debug(
        "world_size=%d rank=%d local_rank=%d "
        "distributed_init_method=%s backend=%s", world_size, rank, local_rank,
        distributed_init_method, backend)
    from vllm.config import get_current_vllm_config
    config = get_current_vllm_config()
    if config is not None and config.parallel_config.data_parallel_size > 1:
        parallel_config = config.parallel_config
        # adjust to take into account data parallelism
        # offset the rank by the data parallel rank
        rank = parallel_config.data_parallel_rank * world_size + rank
        # adjust the world size to take into account data parallelism
        world_size = parallel_config.world_size_across_dp
        ip = parallel_config.data_parallel_master_ip
        port = parallel_config.get_next_dp_init_port()
        distributed_init_method = get_distributed_init_method(ip, port)
        logger.info(
            "Adjusting world_size=%d rank=%d distributed_init_method=%s for DP",
            world_size, rank, distributed_init_method)
    if not torch.distributed.is_initialized():
        assert distributed_init_method is not None, (
            "distributed_init_method must be provided when initializing "
            "distributed environment")
        if not torch.distributed.is_backend_available(backend):
            logger.warning(
                "Distributed backend %s is not available; "
                "falling back to gloo.", backend)
            assert torch.distributed.is_gloo_available(), (
                "Fallback Gloo backend is not available.")
            backend = "gloo"
        # this backend is used for WORLD
        torch.distributed.init_process_group(
            backend=backend,
            init_method=distributed_init_method,
            world_size=world_size,
            rank=rank)
    # set the local rank
    # local_rank is not available in torch ProcessGroup,
    # see https://github.com/pytorch/pytorch/issues/122816
    if local_rank == -1:
        # local rank not set, this usually happens in single-node
        # setting, where we can use rank as local rank
        if distributed_init_method == "env://":
            local_rank = envs.LOCAL_RANK
        else:
            local_rank = rank
    global _WORLD, _NODE_COUNT
    if _WORLD is None:
        ranks = list(range(torch.distributed.get_world_size()))
        _WORLD = init_world_group(ranks, local_rank, backend)
        _NODE_COUNT = _node_count(_WORLD.cpu_group)
        logger.debug("Detected %d nodes in the distributed environment",
                     _NODE_COUNT)
    else:
        assert _WORLD.world_size == torch.distributed.get_world_size(), (
            "world group already initialized with a different world size")


def initialize_model_parallel(
    tensor_model_parallel_size: int = 1,
    pipeline_model_parallel_size: int = 1,
    backend: Optional[str] = None,
) -> None:
    """
    Initialize model parallel groups.

    Arguments:
        tensor_model_parallel_size: number of GPUs used for tensor model
            parallelism.
        pipeline_model_parallel_size: number of GPUs used for pipeline model
            parallelism.

    Let's say we have a total of 8 GPUs denoted by g0 ... g7 and we
    use 2 GPUs to parallelize the model tensor, and 4 GPUs to parallelize
    the model pipeline. The present function will
    create 4 tensor model-parallel groups and 2 pipeline model-parallel groups:
        4 tensor model-parallel groups:
            [g0, g1], [g2, g3], [g4, g5], [g6, g7]
        2 pipeline model-parallel groups:
            [g0, g2, g4, g6], [g1, g3, g5, g7]
    Note that for efficiency, the caller should make sure adjacent ranks
    are on the same DGX box. For example if we are using 2 DGX-1 boxes
    with a total of 16 GPUs, rank 0 to 7 belong to the first box and
    ranks 8 to 15 belong to the second box.
    """
    # Get world size and rank. Ensure some consistencies.
    assert torch.distributed.is_initialized()
    world_size: int = torch.distributed.get_world_size()
    rank = torch.distributed.get_rank()
    backend = backend or torch.distributed.get_backend(
        get_world_group().device_group)

    data_parallel_size = 1
    from vllm.config import get_current_vllm_config
    config = get_current_vllm_config()
    if config is not None:
        data_parallel_size = config.parallel_config.data_parallel_size

    # the layout order is: ExternalDP x DP x PP x TP
    # ExternalDP is the data parallel group that is not part of the model,
    # every dp rank can generate independently (in verl integration).
    # DP is the data parallel group that is part of the model,
    # all the ranks in the same DP group should generate simultaneously,
    # i.e. the `generate` call in the same DP group should be called together,
    # otherwise it will cause deadlock.
    # to get group_ranks for each dimension, transpose that dimension to the
    # last dimension, then reshape to 2D, then unbind the last dimension
    all_ranks = torch.arange(world_size).reshape(
        -1, data_parallel_size, pipeline_model_parallel_size,
        tensor_model_parallel_size)  # noqa

    # Build the tensor model-parallel groups.
    global _TP
    assert _TP is None, ("tensor model parallel group is already initialized")
    group_ranks = all_ranks.view(-1, tensor_model_parallel_size).unbind(0)
    group_ranks = [x.tolist() for x in group_ranks]

    # message queue broadcaster is only used in tensor model parallel group
    _TP = init_model_parallel_group(group_ranks,
                                    get_world_group().local_rank,
                                    backend,
                                    use_message_queue_broadcaster=True,
                                    group_name="tp")

    # Build the pipeline model-parallel groups.
    global _PP
    assert _PP is None, (
        "pipeline model parallel group is already initialized")
    group_ranks = all_ranks.transpose(2, 3).reshape(
        -1, pipeline_model_parallel_size).unbind(0)
    group_ranks = [x.tolist() for x in group_ranks]
    _PP = init_model_parallel_group(group_ranks,
                                    get_world_group().local_rank,
                                    backend,
                                    group_name="pp")

    global _DP
    assert _DP is None, ("data parallel group is already initialized")
    group_ranks = all_ranks.transpose(1,
                                      3).reshape(-1,
                                                 data_parallel_size).unbind(0)
    group_ranks = [x.tolist() for x in group_ranks]
    _DP = init_model_parallel_group(group_ranks,
                                    get_world_group().local_rank,
                                    backend,
                                    group_name="dp")

    global _EP
    assert _EP is None, ("expert parallel group is already initialized")
    group_ranks = all_ranks.transpose(1, 2).reshape(
        -1, data_parallel_size * tensor_model_parallel_size).unbind(0)
    group_ranks = [x.tolist() for x in group_ranks]
    _EP = init_model_parallel_group(group_ranks,
                                    get_world_group().local_rank,
                                    backend,
                                    group_name="ep")

    logger.info(
        "rank %s in world size %s is assigned as "
        "DP rank %s, PP rank %s, TP rank %s, EP rank %s", rank, world_size,
        _DP.rank_in_group, _PP.rank_in_group, _TP.rank_in_group,
        _EP.rank_in_group)


def ensure_model_parallel_initialized(
    tensor_model_parallel_size: int,
    pipeline_model_parallel_size: int,
    backend: Optional[str] = None,
) -> None:
    """Helper to initialize model parallel groups if they are not initialized,
    or ensure tensor-parallel and pipeline-parallel sizes are equal to expected
    values if the model parallel groups are initialized.
    """
    backend = backend or torch.distributed.get_backend(
        get_world_group().device_group)
    if not model_parallel_is_initialized():
        initialize_model_parallel(tensor_model_parallel_size,
                                  pipeline_model_parallel_size, backend)
        return

    assert (
        get_tensor_model_parallel_world_size() == tensor_model_parallel_size
    ), ("tensor parallel group already initialized, but of unexpected size: "
        f"{get_tensor_model_parallel_world_size()=} vs. "
        f"{tensor_model_parallel_size=}")
    pp_world_size = get_pp_group().world_size
    assert (pp_world_size == pipeline_model_parallel_size), (
        "pipeline parallel group already initialized, but of unexpected size: "
        f"{pp_world_size=} vs. "
        f"{pipeline_model_parallel_size=}")


def prepare_communication_buffer_for_model(model: torch.nn.Module):
    """Prepare the communication buffer for the model.
    Traditional communication libraries like NCCL are almost
    model agnostic. However, emerging new communication libraries like
    MoE all2all (DeepEP) usually allocate the communication buffer
    based on the model shape for optimal performance.
    """
    if _TP is not None:
        _TP.prepare_communication_buffer_for_model(model)
    if _PP is not None:
        _PP.prepare_communication_buffer_for_model(model)
    if _DP is not None:
        _DP.prepare_communication_buffer_for_model(model)
    if _EP is not None:
        _EP.prepare_communication_buffer_for_model(model)


def model_parallel_is_initialized():
    """Check if tensor and pipeline parallel groups are initialized."""
    return (_TP is not None and _PP is not None)


_TP_STATE_PATCHED = False


@contextmanager
def patch_tensor_parallel_group(tp_group: GroupCoordinator):
    """Patch the tp group temporarily until this function ends.

    This method is for draft workers of speculative decoding to run draft model
    with different tp degree from that of target model workers.

    Args:
        tp_group (GroupCoordinator): the tp group coordinator
    """
    global _TP_STATE_PATCHED
    assert not _TP_STATE_PATCHED, "Should not call when it's already patched"

    _TP_STATE_PATCHED = True
    old_tp_group = get_tp_group()
    global _TP
    _TP = tp_group
    try:
        yield
    finally:
        # restore the original state
        _TP_STATE_PATCHED = False
        _TP = old_tp_group


def get_tensor_model_parallel_world_size():
    """Return world size for the tensor model parallel group."""
    return get_tp_group().world_size


def get_tensor_model_parallel_rank():
    """Return my rank for the tensor model parallel group."""
    return get_tp_group().rank_in_group


def get_node_count() -> int:
    """Return the total number of nodes in the distributed environment. """
    assert _NODE_COUNT is not None, (
        "distributed environment is not initialized")
    return _NODE_COUNT


def destroy_model_parallel():
    """Set the groups to none and destroy them."""
    global _TP

    if _TP:
        _TP.destroy()
    _TP = None

    global _PP
    if _PP:
        _PP.destroy()
    _PP = None

    global _DP
    if _DP:
        _DP.destroy()
    _DP = None

    global _EP
    if _EP:
        _EP.destroy()
    _EP = None


def destroy_distributed_environment():
    global _WORLD, _NODE_COUNT
    if _WORLD:
        _WORLD.destroy()
    _WORLD = None
    _NODE_COUNT = None
    if torch.distributed.is_initialized():
        torch.distributed.destroy_process_group()


def cleanup_dist_env_and_memory(shutdown_ray: bool = False):
    destroy_model_parallel()
    destroy_distributed_environment()
    with contextlib.suppress(AssertionError):
        torch.distributed.destroy_process_group()
    if shutdown_ray:
        import ray  # Lazy import Ray
        ray.shutdown()
    gc.collect()
    from vllm.platforms import current_platform
    empty_cache = current_platform.empty_cache
    if empty_cache is not None:
        empty_cache()
    try:
        if not current_platform.is_cpu():
            torch._C._host_emptyCache()
    except AttributeError:
        logger.warning(
            "torch._C._host_emptyCache() only available in Pytorch >=2.5")


def in_the_same_node_as(pg: Union[ProcessGroup, StatelessProcessGroup],
                        source_rank: int = 0) -> list[bool]:
    """
    This is a collective operation that returns if each rank is in the same node
    as the source rank. It tests if processes are attached to the same
    memory system (shared access to shared memory).
    """
    if isinstance(pg, ProcessGroup):
        assert torch.distributed.get_backend(
            pg) != torch.distributed.Backend.NCCL, (
                "in_the_same_node_as should be tested with a non-NCCL group.")
        # local rank inside the group
        rank = torch.distributed.get_rank(group=pg)
        world_size = torch.distributed.get_world_size(group=pg)

        # global ranks of the processes in the group
        ranks = torch.distributed.get_process_group_ranks(pg)
    else:
        rank = pg.rank
        world_size = pg.world_size
        ranks = list(range(world_size))

    # local tensor in each process to store the result
    is_in_the_same_node = torch.tensor([0] * world_size, dtype=torch.int32)

    magic_message = b"magic_message"
    shm = None

    try:
        with contextlib.suppress(OSError):
            if rank == source_rank:
                # create a shared memory segment
                shm = shared_memory.SharedMemory(create=True, size=128)
                shm.buf[:len(magic_message)] = magic_message
                if isinstance(pg, ProcessGroup):
                    torch.distributed.broadcast_object_list(
                        [shm.name], src=ranks[source_rank], group=pg)
                else:
                    pg.broadcast_obj(shm.name, src=source_rank)
                is_in_the_same_node[rank] = 1
            else:
                # try to open the shared memory segment
                if isinstance(pg, ProcessGroup):
                    recv = [None]
                    torch.distributed.broadcast_object_list(
                        recv, src=ranks[source_rank], group=pg)
                    name = recv[0]
                else:
                    name = pg.broadcast_obj(None, src=source_rank)
                # fix to https://stackoverflow.com/q/62748654/9191338
                # Python incorrectly tracks shared memory even if it is not
                # created by the process. The following patch is a workaround.
                with patch("multiprocessing.resource_tracker.register",
                           lambda *args, **kwargs: None):
                    shm = shared_memory.SharedMemory(name=name)
                if shm.buf[:len(magic_message)] == magic_message:
                    is_in_the_same_node[rank] = 1
    except Exception as e:
        logger.error("Error ignored in is_in_the_same_node: %s", e)
    finally:
        if shm:
            shm.close()

    if isinstance(pg, ProcessGroup):
        torch.distributed.barrier(group=pg)
    else:
        pg.barrier()

    # clean up the shared memory segment
    with contextlib.suppress(OSError):
        if rank == source_rank and shm:
            shm.unlink()

    if isinstance(pg, ProcessGroup):
        torch.distributed.all_reduce(is_in_the_same_node, group=pg)
        aggregated_data = is_in_the_same_node
    else:
        aggregated_data = torch.zeros_like(is_in_the_same_node)
        for i in range(world_size):
            rank_data = pg.broadcast_obj(is_in_the_same_node, src=i)
            aggregated_data += rank_data

    return [x == 1 for x in aggregated_data.tolist()]


def is_global_first_rank() -> bool:
    """
    Check if the current process is the first rank globally across all
    parallelism strategies (PP, TP, DP, EP, etc.).

    Unlike group-specific checks like `get_tensor_model_parallel_rank() == 0`
    or `get_pp_group().is_first_rank`, this function checks the global rank
    across all parallelism dimensions.

    Returns:
        bool: True if this is the global first rank (rank 0), False otherwise.
              Returns True if distributed is not initialized (single process).
    """
    try:
        # If world group is available, use it for the most accurate check
        global _WORLD
        if _WORLD is not None:
            return _WORLD.is_first_rank

        # If torch distributed is not initialized, assume single process
        if not torch.distributed.is_initialized():
            return True

        # Fallback to torch's global rank
        return torch.distributed.get_rank() == 0

    except Exception:
        # If anything goes wrong, assume this is the first rank
        return True


def _node_count(pg: Union[ProcessGroup, StatelessProcessGroup]) -> int:
    """
    Returns the total number of nodes in the process group.

    Args:
        pg: The process group to analyze

    Returns:
        int: The total number of nodes
    """
    if isinstance(pg, ProcessGroup):
        world_size = torch.distributed.get_world_size(group=pg)
    else:
        world_size = pg.world_size

    if world_size == 1:
        return 1

    # Build node assignment map
    node_assignment = [0] * world_size  # rank -> node_id
    next_node_id = 0

    for current_rank in range(world_size):
        if node_assignment[current_rank] != 0:
            continue  # Already assigned to a node

        # Assign current rank to a new node
        next_node_id += 1
        node_assignment[current_rank] = next_node_id

        # Find all ranks on the same node as current_rank
        same_node_flags = in_the_same_node_as(pg, current_rank)
        for other_rank, is_same_node in enumerate(same_node_flags):
            if is_same_node and node_assignment[other_rank] == 0:
                node_assignment[other_rank] = next_node_id

    return next_node_id<|MERGE_RESOLUTION|>--- conflicted
+++ resolved
@@ -385,15 +385,9 @@
         return self.device_communicator.all_gather(input_, dim)
 
     def all_gatherv(self,
-<<<<<<< HEAD
-                    input_: Union[torch.Tensor, List[torch.Tensor]],
-                    dim: int = 0,
-                    sizes: Optional[List[int]] = None):
-=======
                     input_: Union[torch.Tensor, list[torch.Tensor]],
                     dim: int = 0,
                     sizes: Optional[list[int]] = None):
->>>>>>> a8593237
         return self.device_communicator.all_gatherv(input_, dim, sizes)
 
     def reduce_scatter(self,
@@ -414,11 +408,7 @@
                                                  world_size,
                                                  group_name=self.unique_name)
         else:
-<<<<<<< HEAD
             return self._reduce_scatter_out_place(input_, dim, sizes)
-=======
-            return self._reduce_scatter_out_place(input_, dim)
->>>>>>> a8593237
 
     def reduce_scatterv(self,
                         input_: torch.Tensor,
@@ -426,18 +416,9 @@
                         sizes: Optional[list[int]] = None) -> torch.Tensor:
         return self.device_communicator.reduce_scatterv(input_, dim, sizes)
 
-<<<<<<< HEAD
-    def _reduce_scatter_out_place(
-            self,
-            input_: torch.Tensor,
-            dim: int,
-            sizes: Optional[List[int]] = None) -> torch.Tensor:
-        return self.device_communicator.reduce_scatter(input_, dim, sizes)
-=======
     def _reduce_scatter_out_place(self, input_: torch.Tensor,
                                   dim: int) -> torch.Tensor:
         return self.device_communicator.reduce_scatter(input_, dim)
->>>>>>> a8593237
 
     def gather(self,
                input_: torch.Tensor,
