--- conflicted
+++ resolved
@@ -1359,27 +1359,16 @@
 
 
 # custom ar
-<<<<<<< HEAD
-def init_custom_ar(meta: torch.Tensor, rank_data: torch.Tensor,
-                   handles: list[str], offsets: list[int], rank: int,
-                   full_nvlink: bool) -> int:
-    return torch.ops._C_custom_ar.init_custom_ar(meta, rank_data, handles,
-                                                 offsets, rank, full_nvlink)
-
-=======
 def init_custom_ar(ipc_tensors: list[torch.Tensor], rank_data: torch.Tensor,
                    rank: int, fully_connected: bool) -> int:
     return torch.ops._C_custom_ar.init_custom_ar(ipc_tensors, rank_data, rank,
                                                  fully_connected)
->>>>>>> 1cab43c2
-
-def all_reduce_reg(fa: int, inp: torch.Tensor, out: torch.Tensor) -> None:
-    torch.ops._C_custom_ar.all_reduce_reg(fa, inp, out)
-
-
-def all_reduce_unreg(fa: int, inp: torch.Tensor, reg_buffer: torch.Tensor,
-                     out: torch.Tensor) -> None:
-    torch.ops._C_custom_ar.all_reduce_unreg(fa, inp, reg_buffer, out)
+
+
+def all_reduce(fa: int, inp: torch.Tensor, out: torch.Tensor, reg_buffer: int,
+               reg_buffer_sz_bytes: int) -> None:
+    torch.ops._C_custom_ar.all_reduce(fa, inp, out, reg_buffer,
+                                      reg_buffer_sz_bytes)
 
 
 def dispose(fa: int) -> None:
@@ -1390,27 +1379,29 @@
     return torch.ops._C_custom_ar.meta_size()
 
 
-def register_buffer(fa: int, t: torch.Tensor, handles: list[str],
-                    offsets: list[int]) -> None:
-    return torch.ops._C_custom_ar.register_buffer(fa, t, handles, offsets)
-
-
-def get_graph_buffer_ipc_meta(fa: int) -> tuple[torch.Tensor, list[int]]:
+def register_buffer(fa: int, ipc_tensors: list[int]) -> None:
+    return torch.ops._C_custom_ar.register_buffer(fa, ipc_tensors)
+
+
+def get_graph_buffer_ipc_meta(fa: int) -> tuple[list[int], list[int]]:
     return torch.ops._C_custom_ar.get_graph_buffer_ipc_meta(fa)
 
 
-def register_graph_buffers(fa: int, handles: list[str],
+def register_graph_buffers(fa: int, handles: list[list[int]],
                            offsets: list[list[int]]) -> None:
     torch.ops._C_custom_ar.register_graph_buffers(fa, handles, offsets)
 
 
-<<<<<<< HEAD
-def allocate_meta_buffer(size: int) -> torch.Tensor:
-    return torch.ops._C_custom_ar.allocate_meta_buffer(size)
-
-
-def get_meta_buffer_ipc_handle(inp: torch.Tensor) -> torch.Tensor:
-    return torch.ops._C_custom_ar.get_meta_buffer_ipc_handle(inp)
+def allocate_shared_buffer_and_handle(size: int) -> tuple[int, torch.Tensor]:
+    return torch.ops._C_custom_ar.allocate_shared_buffer_and_handle(size)
+
+
+def open_mem_handle(mem_handle: torch.Tensor):
+    return torch.ops._C_custom_ar.open_mem_handle(mem_handle)
+
+
+def free_shared_buffer(ptr: int) -> None:
+    torch.ops._C_custom_ar.free_shared_buffer(ptr)
 
 
 # ROCm custom
@@ -1433,18 +1424,6 @@
              scale_a: torch.Tensor, scale_b: torch.Tensor, N: int, Otp: int,
              cu_count: int) -> None:
     torch.ops._rocm_C.wvSpltKQ(a, b, out, scale_a, scale_b, N, Otp, cu_count)
-=======
-def allocate_shared_buffer_and_handle(size: int) -> tuple[int, torch.Tensor]:
-    return torch.ops._C_custom_ar.allocate_shared_buffer_and_handle(size)
-
-
-def open_mem_handle(mem_handle: torch.Tensor):
-    return torch.ops._C_custom_ar.open_mem_handle(mem_handle)
-
-
-def free_shared_buffer(ptr: int) -> None:
-    torch.ops._C_custom_ar.free_shared_buffer(ptr)
->>>>>>> 1cab43c2
 
 
 def get_flash_mla_metadata(
