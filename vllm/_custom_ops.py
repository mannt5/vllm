import contextlib
import functools
<<<<<<< HEAD
from typing import TYPE_CHECKING, List, Optional, Tuple, Type, Union
=======
import importlib
from typing import TYPE_CHECKING, List, Optional, Tuple, Union
>>>>>>> 2cebda42

import torch
import torch.library

import vllm.envs as envs
from vllm.logger import init_logger
from vllm.platforms import current_platform
from vllm.scalar_type import ScalarType
from vllm.utils import is_navi

logger = init_logger(__name__)

if not current_platform.is_tpu() and not current_platform.is_hpu():
    try:
        import vllm._C
    except ImportError as e:
        logger.warning("Failed to import from vllm._C with %r", e)

if current_platform.is_rocm():
    import vllm._rocm_C  # noqa: F401

supports_moe_ops = False
with contextlib.suppress(ImportError):
    import vllm._moe_C  # noqa: F401
    supports_moe_ops = True

# neuron has torch version that doesn't even have impl_abstract
if TYPE_CHECKING or current_platform.is_neuron():

    def register_fake(fn):
        return lambda name: fn
else:
    try:
        from torch.library import register_fake
    except ImportError:
        from torch.library import impl_abstract as register_fake


def hint_on_error(fn):

    @functools.wraps(fn)
    def wrapper(*args, **kwargs):
        try:
            return fn(*args, **kwargs)

        except NotImplementedError as e:
            msg = (
                "Error in calling custom op %s: %s\n"
                "Not implemented or built, mostly likely because the current current device "
                "does not support this kernel (less likely TORCH_CUDA_ARCH_LIST was set "
                "incorrectly while building)")
            logger.error(msg, fn.__name__, e)
            raise NotImplementedError(msg % (fn.__name__, e)) from e
        except AttributeError as e:
            msg = (
                "Error in calling custom op %s: %s\n"
                "Possibly you have built or installed an obsolete version of vllm.\n"
                "Please try a clean build and install of vllm,"
                "or remove old built files such as vllm/*cpython*.so and build/ ."
            )
            logger.error(msg, fn.__name__, e)
            raise e

    return wrapper


# activation ops
def silu_and_mul(out: torch.Tensor, x: torch.Tensor) -> None:
    torch.ops._C.silu_and_mul(out, x)


def scaled_silu_and_mul(out: torch.Tensor, x: torch.Tensor,
                        scale: torch.Tensor) -> None:
    torch.ops._C.scaled_silu_and_mul(out, x, scale)


def gelu_and_mul(out: torch.Tensor, x: torch.Tensor) -> None:
    torch.ops._C.gelu_and_mul(out, x)


def gelu_tanh_and_mul(out: torch.Tensor, x: torch.Tensor) -> None:
    torch.ops._C.gelu_tanh_and_mul(out, x)


def fatrelu_and_mul(out: torch.Tensor,
                    x: torch.Tensor,
                    threshold: float = 0.0) -> None:
    torch.ops._C.fatrelu_and_mul(out, x, threshold)


def gelu_fast(out: torch.Tensor, x: torch.Tensor) -> None:
    torch.ops._C.gelu_fast(out, x)


def gelu_new(out: torch.Tensor, x: torch.Tensor) -> None:
    torch.ops._C.gelu_new(out, x)


def gelu_quick(out: torch.Tensor, x: torch.Tensor) -> None:
    torch.ops._C.gelu_quick(out, x)


# page attention ops
def paged_attention_v1(
    out: torch.Tensor,
    query: torch.Tensor,
    key_cache: torch.Tensor,
    value_cache: torch.Tensor,
    num_kv_heads: int,
    scale: float,
    block_tables: torch.Tensor,
    seq_lens: torch.Tensor,
    block_size: int,
    max_seq_len: int,
    alibi_slopes: Optional[torch.Tensor],
    kv_cache_dtype: str,
    k_scale: float,
    v_scale: float,
    tp_rank: int = 0,
    blocksparse_local_blocks: int = 0,
    blocksparse_vert_stride: int = 0,
    blocksparse_block_size: int = 64,
    blocksparse_head_sliding_step: int = 0,
) -> None:
    torch.ops._C.paged_attention_v1(
        out, query, key_cache, value_cache, num_kv_heads, scale, block_tables,
        seq_lens, block_size, max_seq_len, alibi_slopes, kv_cache_dtype,
        k_scale, v_scale, tp_rank, blocksparse_local_blocks,
        blocksparse_vert_stride, blocksparse_block_size,
        blocksparse_head_sliding_step,
        num_threads = 1024 if current_platform.is_rocm() \
            and not is_navi() else 128)


def paged_attention_v2(
    out: torch.Tensor,
    exp_sum: torch.Tensor,
    max_logits: torch.Tensor,
    tmp_out: torch.Tensor,
    query: torch.Tensor,
    key_cache: torch.Tensor,
    value_cache: torch.Tensor,
    num_kv_heads: int,
    scale: float,
    block_tables: torch.Tensor,
    seq_lens: torch.Tensor,
    block_size: int,
    max_seq_len: int,
    alibi_slopes: Optional[torch.Tensor],
    kv_cache_dtype: str,
    k_scale: float,
    v_scale: float,
    tp_rank: int = 0,
    blocksparse_local_blocks: int = 0,
    blocksparse_vert_stride: int = 0,
    blocksparse_block_size: int = 64,
    blocksparse_head_sliding_step: int = 0,
) -> None:
    torch.ops._C.paged_attention_v2(
        out, exp_sum, max_logits, tmp_out, query, key_cache, value_cache,
        num_kv_heads, scale, block_tables, seq_lens, block_size, max_seq_len,
        alibi_slopes, kv_cache_dtype, k_scale, v_scale, tp_rank,
        blocksparse_local_blocks, blocksparse_vert_stride,
        blocksparse_block_size, blocksparse_head_sliding_step,
        num_threads = 1024 if current_platform.is_rocm() \
            and not is_navi() else 128)


def paged_attention_rocm(
    out: torch.Tensor,
    exp_sum: torch.Tensor,
    max_logits: torch.Tensor,
    tmp_out: torch.Tensor,
    query: torch.Tensor,
    key_cache: torch.Tensor,
    value_cache: torch.Tensor,
    num_kv_heads: int,
    scale: float,
    block_tables: torch.Tensor,
    seq_lens: torch.Tensor,
    block_size: int,
    max_seq_len: int,
    alibi_slopes: Optional[torch.Tensor],
    kv_cache_dtype: str,
    k_scale: float,
    v_scale: float,
    fp8_out_scale: Optional[torch.Tensor],
    partition_size: int,
) -> None:
    torch.ops._rocm_C.paged_attention(out, exp_sum, max_logits, tmp_out, query,
                                      key_cache, value_cache, num_kv_heads,
                                      scale, block_tables, seq_lens,
                                      block_size, max_seq_len, alibi_slopes,
                                      kv_cache_dtype, k_scale, v_scale,
                                      fp8_out_scale, partition_size)


# pos encoding ops
def rotary_embedding(
    positions: torch.Tensor,
    query: torch.Tensor,
    key: torch.Tensor,
    head_size: int,
    cos_sin_cache: torch.Tensor,
    is_neox: bool,
) -> None:
    torch.ops._C.rotary_embedding(positions, query, key, head_size,
                                  cos_sin_cache, is_neox)


def batched_rotary_embedding(positions: torch.Tensor, query: torch.Tensor,
                             key: torch.Tensor, head_size: int,
                             cos_sin_cache: torch.Tensor, is_neox: bool,
                             rot_dim: int,
                             cos_sin_cache_offsets: torch.Tensor) -> None:
    torch.ops._C.batched_rotary_embedding(positions, query, key, head_size,
                                          cos_sin_cache, is_neox, rot_dim,
                                          cos_sin_cache_offsets)


# layer norm ops
def rms_norm(out: torch.Tensor, input: torch.Tensor, weight: torch.Tensor,
             epsilon: float) -> None:
    torch.ops._C.rms_norm(out, input, weight, epsilon)


def fused_add_rms_norm(input: torch.Tensor, residual: torch.Tensor,
                       weight: torch.Tensor, epsilon: float) -> None:
    torch.ops._C.fused_add_rms_norm(input, residual, weight, epsilon)


def scaled_rms_norm(out: torch.Tensor, input: torch.Tensor,
                    weight: torch.Tensor, scale: torch.Tensor,
                    epsilon: float) -> None:
    torch.ops._C.scaled_rms_norm(out, input, weight, scale, epsilon)


def scaled_fused_add_rms_norm(out: torch.Tensor, input: torch.Tensor,
                              residual: torch.Tensor, weight: torch.Tensor,
                              scale: torch.Tensor, epsilon: float) -> None:
    torch.ops._C.scaled_fused_add_rms_norm(out, input, residual, weight, scale,
                                           epsilon)


def advance_step_flashattn(num_seqs: int, num_queries: int, block_size: int,
                           input_tokens: torch.Tensor,
                           sampled_token_ids: torch.Tensor,
                           input_positions: torch.Tensor,
                           seq_lens: torch.Tensor, slot_mapping: torch.Tensor,
                           block_tables: torch.Tensor) -> None:
    """Advance a step on GPU for existing inputs for a multi-step runner"""
    return torch.ops._C.advance_step_flashattn(num_seqs, num_queries,
                                               block_size, input_tokens,
                                               sampled_token_ids,
                                               input_positions, seq_lens,
                                               slot_mapping, block_tables)


def advance_step_flashinfer(num_seqs: int, num_queries: int, block_size: int,
                            input_tokens: torch.Tensor,
                            sampled_token_ids: torch.Tensor,
                            input_positions: torch.Tensor,
                            seq_lens: torch.Tensor, slot_mapping: torch.Tensor,
                            block_tables: torch.Tensor,
                            paged_kv_indices: torch.Tensor,
                            paged_kv_indptr: torch.Tensor,
                            paged_kv_last_page_len: torch.Tensor,
                            block_table_bound: torch.Tensor) -> None:

    return torch.ops._C.advance_step_flashinfer(
        num_seqs, num_queries, block_size, input_tokens, sampled_token_ids,
        input_positions, seq_lens, slot_mapping, block_tables,
        paged_kv_indices, paged_kv_indptr, paged_kv_last_page_len,
        block_table_bound)


# quantization ops
# awq
def awq_dequantize(qweight: torch.Tensor, scales: torch.Tensor,
                   zeros: torch.Tensor, split_k_iters: int, thx: int,
                   thy: int) -> torch.Tensor:
    if envs.VLLM_USE_TRITON_AWQ:
        from vllm.model_executor.layers.quantization.awq_triton import (
            awq_dequantize_triton)
        return awq_dequantize_triton(qweight, scales, zeros)
    return torch.ops._C.awq_dequantize(qweight, scales, zeros, split_k_iters,
                                       thx, thy)


def awq_gemm(input: torch.Tensor, qweight: torch.Tensor, qzeros: torch.Tensor,
             scales: torch.Tensor, split_k_iters: int) -> torch.Tensor:
    if envs.VLLM_USE_TRITON_AWQ:
        from vllm.model_executor.layers.quantization.awq_triton import (
            awq_gemm_triton)
        return awq_gemm_triton(input, qweight, qzeros, scales, split_k_iters)
    return torch.ops._C.awq_gemm(input, qweight, qzeros, scales, split_k_iters)


# gptq
def gptq_gemm(a: torch.Tensor, b_q_weight: torch.Tensor,
              b_gptq_qzeros: torch.Tensor, b_gptq_scales: torch.Tensor,
              b_g_idx: torch.Tensor, use_exllama: bool,
              bit: int) -> torch.Tensor:
    return torch.ops._C.gptq_gemm(a, b_q_weight, b_gptq_qzeros, b_gptq_scales,
                                  b_g_idx, use_exllama, bit)


if hasattr(torch.ops._C, "gptq_gemm"):

    @register_fake("_C::gptq_gemm")
    def _gptq_gemm_fake(a: torch.Tensor, b_q_weight: torch.Tensor,
                        b_gptq_qzeros: torch.Tensor,
                        b_gptq_scales: torch.Tensor, b_g_idx: torch.Tensor,
                        use_exllama: bool, bit: int) -> torch.Tensor:
        return torch.empty((a.size(0), b_q_weight.size(1)),
                           dtype=a.dtype,
                           device=a.device)


def gptq_shuffle(q_weight: torch.Tensor, q_perm: torch.Tensor,
                 bit: int) -> None:
    torch.ops._C.gptq_shuffle(q_weight, q_perm, bit)


# marlin
def marlin_gemm(a: torch.Tensor, b_q_weight: torch.Tensor,
                b_scales: torch.Tensor, workspace: torch.Tensor, size_m: int,
                size_n: int, size_k: int) -> torch.Tensor:
    return torch.ops._C.marlin_gemm(a, b_q_weight, b_scales, workspace, size_m,
                                    size_n, size_k)


# marlin_24
def gptq_marlin_24_gemm(a: torch.Tensor, b_q_weight: torch.Tensor,
                        b_meta: torch.Tensor, b_scales: torch.Tensor,
                        workspace: torch.Tensor, b_q_type: ScalarType,
                        size_m: int, size_n: int, size_k: int) -> torch.Tensor:
    return torch.ops._C.gptq_marlin_24_gemm(a, b_q_weight, b_meta, b_scales,
                                            workspace, b_q_type.id, size_m,
                                            size_n, size_k)


if hasattr(torch.ops._C, "gptq_marlin_24_gemm"):

    @register_fake("_C::gptq_marlin_24_gemm")
    def _gptq_marlin_24_gemm_fake(a: torch.Tensor, b_q_weight: torch.Tensor,
                                  b_meta: torch.Tensor, b_scales: torch.Tensor,
                                  workspace: torch.Tensor,
                                  b_q_type: ScalarType, size_m: torch.SymInt,
                                  size_n: torch.SymInt,
                                  size_k: torch.SymInt) -> torch.Tensor:
        return torch.empty((size_m, size_n), device=a.device, dtype=a.dtype)

    @register_fake("_C::gptq_marlin_gemm")
    def _gptq_marlin_gemm_fake(a: torch.Tensor,
                               b_q_weight: torch.Tensor,
                               b_scales: torch.Tensor,
                               b_zeros: torch.Tensor,
                               g_idx: torch.Tensor,
                               perm: torch.Tensor,
                               workspace: torch.Tensor,
                               b_q_type: ScalarType,
                               size_m: torch.SymInt,
                               size_n: torch.SymInt,
                               size_k: torch.SymInt,
                               is_k_full: bool,
                               has_zp: bool = False,
                               use_fp32_reduce: bool = False) -> torch.Tensor:
        return torch.empty((size_m, size_n), device=a.device, dtype=a.dtype)

    @register_fake("_C::ggml_dequantize")
    def _ggml_dequantize_fake(W: torch.Tensor, quant_type: int,
                              m: torch.SymInt,
                              n: torch.SymInt) -> torch.Tensor:
        return torch.empty((m, n), dtype=torch.float16, device=W.device)

    @register_fake("_C::ggml_mul_mat_vec_a8")
    def _ggml_mul_mat_vec_a8_fake(
        W: torch.Tensor,
        X: torch.Tensor,
        quant_type: int,
        row: torch.SymInt,
    ) -> torch.Tensor:
        return torch.empty((1, row), dtype=torch.float16, device=W.device)

    @register_fake("_C::ggml_mul_mat_a8")
    def _ggml_mul_mat_a8_fake(
        W: torch.Tensor,
        X: torch.Tensor,
        quant_type: int,
        row: torch.SymInt,
    ) -> torch.Tensor:
        batch = X.size(0)
        return torch.empty((batch, row), dtype=torch.float16, device=W.device)

    @register_fake("_C::marlin_qqq_gemm")
    def _marlin_qqq_gemm_fake(a: torch.Tensor, b_q_weight: torch.Tensor,
                              s_tok: torch.Tensor, s_ch: torch.Tensor,
                              s_group: torch.Tensor, workspace: torch.Tensor,
                              size_m: torch.SymInt, size_n: torch.SymInt,
                              size_k: torch.SymInt) -> torch.Tensor:
        return torch.empty((size_m, size_n),
                           dtype=torch.float16,
                           device=a.device)

    @register_fake("_C::marlin_gemm")
    def _marlin_gemm_fake(a: torch.Tensor, b_q_weight: torch.Tensor,
                          b_scales: torch.Tensor, workspace: torch.Tensor,
                          size_m: torch.SymInt, size_n: torch.SymInt,
                          size_k: torch.SymInt) -> torch.Tensor:
        return torch.empty((size_m, size_n),
                           dtype=torch.float16,
                           device=a.device)

    @register_fake("_C::awq_dequantize")
    def _awq_dequantize_fake(qweight: torch.Tensor, scales: torch.Tensor,
                             zeros: torch.Tensor, split_k_iters: torch.SymInt,
                             thx: int, thy: int) -> torch.Tensor:
        in_c = qweight.size(0)
        qout_c = qweight.size(1)
        out_c = qout_c * 8
        return torch.empty((in_c, out_c),
                           dtype=scales.dtype,
                           device=scales.device)

    @register_fake("_C::awq_gemm")
    def _awq_gemm_fake(input: torch.Tensor, qweight: torch.Tensor,
                       qzeros: torch.Tensor, scales: torch.Tensor,
                       split_k_iters: torch.SymInt) -> torch.Tensor:
        num_in_feats = input.size(0)
        return torch.empty((split_k_iters, num_in_feats, qweight.size(1) * 8),
                           dtype=input.dtype,
                           device=input.device).sum(0)

    @register_fake("_C::aqlm_gemm")
    def _aqlm_gemm_fake(input: torch.Tensor, codes: torch.Tensor,
                        codebooks: torch.Tensor, scales: torch.Tensor,
                        codebook_partition_sizes: List[int],
                        bias: Optional[torch.Tensor]) -> torch.Tensor:
        out_features = codes.size(0) * codebooks.size(2)
        flat_input = input.reshape((-1, input.size(-1)))
        flat_output = torch.empty((flat_input.size(0), out_features),
                                  dtype=input.dtype,
                                  device=input.device)

        output_sizes = list(input.shape)
        output_sizes.pop()
        output_sizes.append(-1)
        return flat_output.reshape(tuple(output_sizes))

    @register_fake("_C::aqlm_dequant")
    def _aqlm_dequant_fake(
            codes: torch.Tensor, codebooks: torch.Tensor,
            codebook_partition_sizes: List[int]) -> torch.Tensor:
        in_features = codes.size(1) * 8
        out_features = codes.size(0)
        return torch.empty((out_features, in_features),
                           dtype=codebooks.dtype,
                           device=codebooks.device)

    @register_fake("_C::fp8_marlin_gemm")
    def _fp8_marlin_gemm_fake(a: torch.Tensor, b_q_weight: torch.Tensor,
                              b_scales: torch.Tensor, workspace: torch.Tensor,
                              num_bits: int, size_m: torch.SymInt,
                              size_n: torch.SymInt,
                              size_k: torch.SymInt) -> torch.Tensor:
        return torch.empty((size_m, size_n), dtype=a.dtype, device=a.device)

    @register_fake("_C::machete_gemm")
    def machete_gemm_fake(
        a: torch.Tensor,
        # Should be the tensor returned by machete_prepack_B
        b_q: torch.Tensor,
        b_type: ScalarType,
        b_scales: Optional[torch.Tensor] = None,
        b_zeros: Optional[torch.Tensor] = None,
        b_group_size: Optional[int] = None,
        c: Optional[torch.Tensor] = None,
        alpha: Optional[float] = None,
        beta: Optional[float] = None,
        schedule: Optional[str] = None,
    ) -> torch.Tensor:
        m = a.size(0)
        n = b_q.size(1)
        return torch.empty((m, n), device=a.device, dtype=a.dtype)

    @register_fake("_C::machete_prepack_B")
    def machete_prepack_B_fake(b_q_weight: torch.Tensor,
                               b_type: ScalarType) -> torch.Tensor:
        return torch.empty_like(b_q_weight,
                                memory_format=torch.contiguous_format)


# cutlass
def cutlass_scaled_mm_supports_fp8(cuda_device_capability: int) -> bool:
    return torch.ops._C.cutlass_scaled_mm_supports_fp8(cuda_device_capability)


def scaled_mm_torch(a: torch.Tensor,
                    b: torch.Tensor,
                    scale_a: torch.Tensor,
                    scale_b: torch.Tensor,
                    out_dtype: Type[torch.dtype],
                    bias: Optional[torch.Tensor] = None) -> torch.Tensor:
    out = torch.mm(a.to(torch.float32), b.to(torch.float32))
    out = scale_a * out
    out = scale_b.T * out
    out = out.to(out_dtype)
    if bias is not None:
        out = out + bias

    return out


def cutlass_scaled_mm(a: torch.Tensor,
                      b: torch.Tensor,
                      scale_a: torch.Tensor,
                      scale_b: torch.Tensor,
                      out_dtype: torch.dtype,
                      bias: Optional[torch.Tensor] = None) -> torch.Tensor:
    assert (b.shape[0] % 16 == 0 and b.shape[1] % 16 == 0)
    assert (out_dtype is torch.bfloat16 or out_dtype is torch.float16)
    assert bias is None or bias.shape[0] == b.shape[
        1] and bias.dtype == out_dtype

    m = a.shape[0]
    n = b.shape[1]
<<<<<<< HEAD
=======

    if current_platform.is_rocm():
        triton_scaled_mm_module = importlib.import_module(
            "vllm.model_executor.layers.quantization.compressed_tensors."
            "triton_scaled_mm")
        triton_scaled_mm = triton_scaled_mm_module.triton_scaled_mm
        return triton_scaled_mm(a, b, scale_a, scale_b, out_dtype, bias)

    out = torch.empty((m, n), dtype=out_dtype, device=a.device)
>>>>>>> 2cebda42

    if current_platform.is_rocm():
        return scaled_mm_torch(a, b, scale_a, scale_b, out_dtype, bias)
    else:
        out = torch.empty((m, n), dtype=out_dtype, device=a.device)
        torch.ops._C.cutlass_scaled_mm(out, a, b, scale_a, scale_b, bias)

    return out


def cutlass_scaled_mm_azp(a: torch.Tensor,
                          b: torch.Tensor,
                          scale_a: torch.Tensor,
                          scale_b: torch.Tensor,
                          out_dtype: torch.dtype,
                          azp_adj: torch.Tensor,
                          azp: Optional[torch.Tensor] = None,
                          bias: Optional[torch.Tensor] = None) -> torch.Tensor:
    assert (b.shape[0] % 16 == 0 and b.shape[1] % 16 == 0)
    assert (out_dtype is torch.bfloat16 or out_dtype is torch.float16)
    assert bias is None or bias.numel(
    ) == b.shape[1] and bias.dtype == out_dtype

    m = a.shape[0]
    n = b.shape[1]
    out = torch.empty((m, n), dtype=out_dtype, device=a.device)

    torch.ops._C.cutlass_scaled_mm_azp(out, a, b, scale_a, scale_b, azp_adj,
                                       azp, bias)
    return out


# aqlm
def aqlm_gemm(input: torch.Tensor, codes: torch.Tensor,
              codebooks: torch.Tensor, scales: torch.Tensor,
              codebook_partition_sizes: List[int],
              bias: Optional[torch.Tensor]) -> torch.Tensor:
    return torch.ops._C.aqlm_gemm(input, codes, codebooks, scales,
                                  codebook_partition_sizes, bias)


def aqlm_dequant(codes: torch.Tensor, codebooks: torch.Tensor,
                 codebook_partition_sizes: List[int]) -> torch.Tensor:
    return torch.ops._C.aqlm_dequant(codes, codebooks,
                                     codebook_partition_sizes)


# gptq_marlin
def gptq_marlin_repack(b_q_weight: torch.Tensor, perm: torch.Tensor,
                       size_k: int, size_n: int,
                       num_bits: int) -> torch.Tensor:
    return torch.ops._C.gptq_marlin_repack(b_q_weight, perm, size_k, size_n,
                                           num_bits)


# gptq_marlin
def awq_marlin_repack(b_q_weight: torch.Tensor, size_k: int, size_n: int,
                      num_bits: int) -> torch.Tensor:
    return torch.ops._C.awq_marlin_repack(b_q_weight, size_k, size_n, num_bits)


def gptq_marlin_moe_repack(b_q_weight: torch.Tensor, perm: torch.Tensor,
                           size_k: int, size_n: int,
                           num_bits: int) -> torch.Tensor:
    num_experts = b_q_weight.shape[0]
    assert size_k % 16 == 0
    output = torch.empty((num_experts, size_k // 16, size_n * (num_bits // 2)),
                         device=b_q_weight.device,
                         dtype=b_q_weight.dtype)
    for e in range(num_experts):
        output[e] = torch.ops._C.gptq_marlin_repack(b_q_weight[e], perm[e],
                                                    size_k, size_n, num_bits)
    return output


def awq_marlin_moe_repack(b_q_weight: torch.Tensor, perm: torch.Tensor,
                          size_k: int, size_n: int,
                          num_bits: int) -> torch.Tensor:
    num_experts = b_q_weight.shape[0]
    assert size_k % 16 == 0
    output = torch.empty((num_experts, size_k // 16, size_n * (num_bits // 2)),
                         device=b_q_weight.device,
                         dtype=b_q_weight.dtype)
    for e in range(num_experts):
        output[e] = torch.ops._C.awq_marlin_repack(b_q_weight[e], size_k,
                                                   size_n, num_bits)
    return output


def gptq_marlin_gemm(a: torch.Tensor,
                     b_q_weight: torch.Tensor,
                     b_scales: torch.Tensor,
                     b_zeros: torch.Tensor,
                     g_idx: torch.Tensor,
                     perm: torch.Tensor,
                     workspace: torch.Tensor,
                     b_q_type: ScalarType,
                     size_m: int,
                     size_n: int,
                     size_k: int,
                     is_k_full: bool,
                     has_zp: bool = False,
                     use_fp32_reduce: bool = False) -> torch.Tensor:
    return torch.ops._C.gptq_marlin_gemm(a, b_q_weight, b_scales, b_zeros,
                                         g_idx, perm, workspace, b_q_type.id,
                                         size_m, size_n, size_k, is_k_full,
                                         has_zp, use_fp32_reduce)


# fp8 marlin
def fp8_marlin_gemm(a: torch.Tensor, b_q_weight: torch.Tensor,
                    b_scales: torch.Tensor, workspace: torch.Tensor,
                    num_bits: int, size_m: int, size_n: int,
                    size_k: int) -> torch.Tensor:
    return torch.ops._C.fp8_marlin_gemm(a, b_q_weight, b_scales, workspace,
                                        num_bits, size_m, size_n, size_k)


# machete
def machete_supported_schedules(b_type: ScalarType) -> List[str]:
    return torch.ops._C.machete_supported_schedules(b_type.id)


def machete_gemm(
    a: torch.Tensor,
    b_q: torch.Tensor,  # Should be the tensor returned by machete_prepack_B
    b_type: ScalarType,
    b_scales: Optional[torch.Tensor] = None,
    b_zeros: Optional[torch.Tensor] = None,
    b_group_size: Optional[int] = None,
    c: Optional[torch.Tensor] = None,
    alpha: Optional[float] = None,
    beta: Optional[float] = None,
    schedule: Optional[str] = None,
) -> torch.Tensor:
    return torch.ops._C.machete_gemm(a, b_q, b_type.id, b_scales, b_zeros,
                                     b_group_size, c, alpha, beta, schedule)


def machete_prepack_B(b_q_weight: torch.Tensor,
                      b_type: ScalarType) -> torch.Tensor:
    return torch.ops._C.machete_prepack_B(b_q_weight, b_type.id)


if hasattr(torch.ops._C, "permute_cols"):

    @register_fake("_C::permute_cols")
    def _permute_cols_fake(a: torch.Tensor,
                           perm: torch.Tensor) -> torch.Tensor:
        return torch.empty_like(a)


def permute_cols(a: torch.Tensor, perm: torch.Tensor) -> torch.Tensor:
    return torch.ops._C.permute_cols(a, perm)


# fp8
def scaled_fp8_quant(
    input: torch.Tensor,
    scale: Optional[torch.Tensor] = None,
    num_token_padding: Optional[int] = None,
    scale_ub: Optional[torch.Tensor] = None,
    use_per_token_if_dynamic: bool = False,
) -> Tuple[torch.Tensor, torch.Tensor]:
    """
    Quantize input tensor to FP8 and return quantized tensor and scale.

    This function supports both static and dynamic quantization: If you
    provide the scale, it will use static scaling and if you omit it,
    the scale will be determined dynamically. The function also allows
    optional padding of the output tensors for downstream kernels that
    will benefit from padding.

    Args:
        input: The input tensor to be quantized to FP8
        scale: Optional scaling factor for the FP8 quantization
        scale_ub: Optional upper bound for scaling factor in dynamic
            per token case
        num_token_padding: If specified, pad the first dimension
            of the output to at least this value.
        use_per_token_if_dynamic: Whether to do per_tensor or per_token
            in the dynamic quantization case.

    Returns:
        Tuple[torch.Tensor, torch.Tensor]: The output tensor in FP8 and
            scaling factor.
    """
    # This code assumes batch_dim and num_tokens are flattened
    assert (input.ndim == 2)
    shape: Union[Tuple[int, int], torch.Size] = input.shape
    # For rocm, the output fp8 dtype is torch.float_e3m3fnuz
    out_dtype: torch.dtype = torch.float8_e4m3fnuz \
            if current_platform.is_rocm() and not \
               is_navi() else torch.float8_e4m3fn
    if num_token_padding:
        shape = (max(num_token_padding, input.shape[0]), shape[1])
    output = torch.empty(shape, device=input.device, dtype=out_dtype)

    if scale is None:
        if use_per_token_if_dynamic:
            scale = torch.empty((shape[0], 1),
                                device=input.device,
                                dtype=torch.float32)
            torch.ops._C.dynamic_per_token_scaled_fp8_quant(
                output, input, scale, scale_ub)
        else:
            scale = torch.zeros(1, device=input.device, dtype=torch.float32)
            torch.ops._C.dynamic_scaled_fp8_quant(output, input, scale)
    else:
        # num_token_padding not implemented for this case
        assert (scale.numel() == 1 or num_token_padding is None)
        torch.ops._C.static_scaled_fp8_quant(output, input, scale)

    return output, scale


# int8
def scaled_int8_quant(
    input: torch.Tensor,
    scale: Optional[torch.Tensor] = None,
    azp: Optional[torch.Tensor] = None,
    symmetric: bool = True
) -> Tuple[torch.Tensor, torch.Tensor, Optional[torch.Tensor]]:
    """
    Quantize the input tensor to int8 and return the quantized tensor and scale, and maybe azp.

    Args:
        input: The input tensor to be quantized to int8.
        scale: Optional scaling factor for the int8 quantization.
            When not provided, we invoke dynamic-per-token quantization.
        azp: Optional zero-point for the int8 quantization.
            Must be provided for asymmetric quantization if `scale` is provided.
        symmetric: Whether to use symmetric quantization (scale only, azp ignored).

    Returns:
      Tuple[torch.Tensor, torch.Tensor, Optional[torch.Tensor]] : Output int8 tensor, scales, and optionally azp.
    """
    output = torch.empty_like(input, dtype=torch.int8)
    if scale is not None:
        # static-per-tensor quantization.
        assert symmetric == (
            azp is
            None), "azp must only be provided for asymmetric quantization."
        torch.ops._C.static_scaled_int8_quant(output, input, scale, azp)
        return output, scale, None

    # dynamic-per-token quantization.
    input_scales = torch.empty((input.numel() // input.shape[-1], 1),
                               device=input.device,
                               dtype=torch.float32)
    input_azp = None if symmetric else torch.empty_like(input_scales,
                                                        dtype=torch.int32)
    torch.ops._C.dynamic_scaled_int8_quant(output, input, input_scales,
                                           input_azp)
    return output, input_scales, input_azp


# qqq ops
def marlin_qqq_gemm(a: torch.Tensor, b_q_weight: torch.Tensor,
                    s_tok: torch.Tensor, s_ch: torch.Tensor,
                    s_group: torch.Tensor, workspace: torch.Tensor,
                    size_m: int, size_n: int, size_k: int) -> torch.Tensor:
    return torch.ops._C.marlin_qqq_gemm(a, b_q_weight, s_tok, s_ch, s_group,
                                        workspace, size_m, size_n, size_k)


# gguf
def ggml_dequantize(W: torch.Tensor, quant_type: int, m: int,
                    n: int) -> torch.Tensor:
    return torch.ops._C.ggml_dequantize(W, quant_type, m, n)


def ggml_mul_mat_vec_a8(
    W: torch.Tensor,
    X: torch.Tensor,
    quant_type: int,
    row: int,
) -> torch.Tensor:
    return torch.ops._C.ggml_mul_mat_vec_a8(W, X, quant_type, row)


def ggml_mul_mat_a8(
    W: torch.Tensor,
    X: torch.Tensor,
    quant_type: int,
    row: int,
) -> torch.Tensor:
    return torch.ops._C.ggml_mul_mat_a8(W, X, quant_type, row)


# mamba
def causal_conv1d_fwd(x: torch.Tensor, weight: torch.Tensor,
                      bias_: Optional[torch.Tensor],
                      conv_states: Optional[torch.Tensor],
                      query_start_loc: Optional[torch.Tensor],
                      cache_indices: Optional[torch.Tensor],
                      has_initial_state: Optional[torch.Tensor],
                      silu_activation: bool, pad_slot_id: int):
    torch.ops._C.causal_conv1d_fwd(x, weight, bias_, conv_states,
                                   query_start_loc, cache_indices,
                                   has_initial_state, silu_activation,
                                   pad_slot_id)


def causal_conv1d_update(x: torch.Tensor, conv_state: torch.Tensor,
                         weight: torch.Tensor, bias_: Optional[torch.Tensor],
                         silu_activation: bool,
                         cache_seqlens: Optional[torch.Tensor],
                         conv_state_indices: Optional[torch.Tensor],
                         pad_slot_id: int):
    torch.ops._C.causal_conv1d_update(x, conv_state, weight, bias_,
                                      silu_activation, cache_seqlens,
                                      conv_state_indices, pad_slot_id)


def selective_scan_fwd(u: torch.Tensor, delta: torch.Tensor, A: torch.Tensor,
                       B: torch.Tensor, C: torch.Tensor,
                       D_: Optional[torch.Tensor], z_: Optional[torch.Tensor],
                       delta_bias_: Optional[torch.Tensor],
                       delta_softplus: bool,
                       query_start_loc: Optional[torch.Tensor],
                       cache_indices: Optional[torch.Tensor],
                       has_initial_state: Optional[torch.Tensor],
                       ssm_states: torch.Tensor, pad_slot_id: int):
    torch.ops._C.selective_scan_fwd(u, delta, A, B, C, D_, z_, delta_bias_,
                                    delta_softplus, query_start_loc,
                                    cache_indices, has_initial_state,
                                    ssm_states, pad_slot_id)


# moe
def moe_sum(input: torch.Tensor, output: torch.Tensor):
    torch.ops._moe_C.moe_sum(input, output)


def moe_align_block_size(topk_ids: torch.Tensor, num_experts: int,
                         block_size: int, sorted_token_ids: torch.Tensor,
                         experts_ids: torch.Tensor,
                         num_tokens_post_pad: torch.Tensor) -> None:
    torch.ops._moe_C.moe_align_block_size(topk_ids, num_experts, block_size,
                                          sorted_token_ids, experts_ids,
                                          num_tokens_post_pad)


def topk_softmax(topk_weights: torch.Tensor, topk_ids: torch.Tensor,
                 token_expert_indicies: torch.Tensor,
                 gating_output: float) -> None:
    torch.ops._moe_C.topk_softmax(topk_weights, topk_ids,
                                  token_expert_indicies, gating_output)


if supports_moe_ops and hasattr(torch.ops._moe_C, "marlin_gemm_moe"):

    @register_fake("_moe_C::marlin_gemm_moe")
    def marlin_gemm_moe_fake(a: torch.Tensor, b_q_weights: torch.Tensor,
                             sorted_ids: torch.Tensor,
                             topk_weights: torch.Tensor,
                             topk_ids: torch.Tensor, b_scales: torch.Tensor,
                             b_zero_points: torch.Tensor, g_idx: torch.Tensor,
                             perm: torch.Tensor, workspace: torch.Tensor,
                             b_q_type: ScalarType, size_m: torch.SymInt,
                             size_n: torch.SymInt, size_k: torch.SymInt,
                             is_k_full: bool, num_experts: int, topk: int,
                             moe_block_size: int, replicate_input: bool,
                             apply_weights: bool) -> torch.Tensor:
        return torch.empty((size_m, topk, size_n),
                           dtype=a.dtype,
                           device=a.device)


def reshape_and_cache(
    key: torch.Tensor,
    value: torch.Tensor,
    key_cache: torch.Tensor,
    value_cache: torch.Tensor,
    slot_mapping: torch.Tensor,
    kv_cache_dtype: str,
    k_scale: float,
    v_scale: float,
) -> None:
    torch.ops._C_cache_ops.reshape_and_cache(key, value, key_cache,
                                             value_cache, slot_mapping,
                                             kv_cache_dtype, k_scale, v_scale)


def reshape_and_cache_flash(
    key: torch.Tensor,
    value: torch.Tensor,
    key_cache: torch.Tensor,
    value_cache: torch.Tensor,
    slot_mapping: torch.Tensor,
    kv_cache_dtype: str,
    k_scale: float,
    v_scale: float,
) -> None:
    torch.ops._C_cache_ops.reshape_and_cache_flash(key, value, key_cache,
                                                   value_cache, slot_mapping,
                                                   kv_cache_dtype, k_scale,
                                                   v_scale)


def copy_blocks(key_caches: List[torch.Tensor],
                value_caches: List[torch.Tensor],
                block_mapping: torch.Tensor) -> None:
    torch.ops._C_cache_ops.copy_blocks(key_caches, value_caches, block_mapping)


def swap_blocks(src: torch.Tensor, dst: torch.Tensor,
                block_mapping: torch.Tensor) -> None:
    torch.ops._C_cache_ops.swap_blocks(src, dst, block_mapping)


def convert_fp8(output: torch.Tensor,
                input: torch.Tensor,
                scale: float = 1.0,
                kv_dtype: str = "fp8") -> None:
    torch.ops._C_cache_ops.convert_fp8(output, input, scale, kv_dtype)


def get_device_attribute(attribute: int, device: int) -> int:
    return torch.ops._C_cuda_utils.get_device_attribute(attribute, device)


def get_max_shared_memory_per_block_device_attribute(device: int) -> int:
    # ruff: noqa: E501
    return torch.ops._C_cuda_utils.get_max_shared_memory_per_block_device_attribute(
        device)


# custom ar
def init_custom_ar(ipc_tensors: List[torch.Tensor], rank_data: torch.Tensor,
                   rank: int, full_nvlink: bool) -> int:
    return torch.ops._C_custom_ar.init_custom_ar(ipc_tensors, rank_data, rank,
                                                 full_nvlink)


def all_reduce(fa: int, inp: torch.Tensor, out: torch.Tensor, reg_buffer: int,
               reg_buffer_sz_bytes: int) -> None:
    torch.ops._C_custom_ar.all_reduce(fa, inp, out, reg_buffer,
                                      reg_buffer_sz_bytes)


def dispose(fa: int) -> None:
    torch.ops._C_custom_ar.dispose(fa)


def meta_size() -> int:
    return torch.ops._C_custom_ar.meta_size()


def register_buffer(fa: int, ipc_tensors: List[int]) -> None:
    return torch.ops._C_custom_ar.register_buffer(fa, ipc_tensors)


<<<<<<< HEAD
def get_graph_buffer_ipc_meta(fa: int) -> Tuple[torch.Tensor, List[int]]:
=======
def get_graph_buffer_ipc_meta(fa: int) -> Tuple[List[int], List[int]]:
>>>>>>> 2cebda42
    return torch.ops._C_custom_ar.get_graph_buffer_ipc_meta(fa)


def register_graph_buffers(fa: int, handles: List[List[int]],
                           offsets: List[List[int]]) -> None:
    torch.ops._C_custom_ar.register_graph_buffers(fa, handles, offsets)


def allocate_meta_buffer(size: int) -> torch.Tensor:
    return torch.ops._C_custom_ar.allocate_meta_buffer(size)


def get_meta_buffer_ipc_handle(inp: torch.Tensor) -> torch.Tensor:
    return torch.ops._C_custom_ar.get_meta_buffer_ipc_handle(inp)


# ROCm custom
def LLMM1(a: torch.Tensor, b: torch.Tensor, out: torch.Tensor,
          rows_per_block: int) -> None:
    torch.ops._rocm_C.LLMM1(a, b, out, rows_per_block)


def LLMM_Silu(a: torch.Tensor, b: torch.Tensor, out: torch.Tensor,
              rows_per_block: int) -> None:
    torch.ops._rocm_C.LLMM_Silu(a, b, out, rows_per_block)


def wvSpltK(a: torch.Tensor, b: torch.Tensor, out: torch.Tensor, N: int,
            cu_count: int) -> None:
    torch.ops._rocm_C.wvSpltK(a, b, out, N, cu_count)


# temporary fix for https://github.com/vllm-project/vllm/issues/5456
# TODO: remove this in v0.6.0
names_and_values = globals()
names_and_values_to_update = {}
# prepare variables to avoid dict size change during iteration
k, v, arg = None, None, None
fn_type = type(lambda x: x)
for k, v in names_and_values.items():
    # find functions that are defined in this file and have torch.Tensor
    # in their annotations. `arg == "torch.Tensor"` is used to handle
    # the case when users use `import __annotations__` to turn type
    # hints into strings.
    if isinstance(v, fn_type) \
        and v.__code__.co_filename == __file__ \
        and any(arg is torch.Tensor or arg == "torch.Tensor"
                for arg in v.__annotations__.values()):
        names_and_values_to_update[k] = hint_on_error(v)

names_and_values.update(names_and_values_to_update)
del names_and_values_to_update, names_and_values, v, k, fn_type<|MERGE_RESOLUTION|>--- conflicted
+++ resolved
@@ -1,11 +1,7 @@
 import contextlib
 import functools
-<<<<<<< HEAD
+import importlib
 from typing import TYPE_CHECKING, List, Optional, Tuple, Type, Union
-=======
-import importlib
-from typing import TYPE_CHECKING, List, Optional, Tuple, Union
->>>>>>> 2cebda42
 
 import torch
 import torch.library
@@ -240,13 +236,13 @@
 def scaled_rms_norm(out: torch.Tensor, input: torch.Tensor,
                     weight: torch.Tensor, scale: torch.Tensor,
                     epsilon: float) -> None:
-    torch.ops._C.scaled_rms_norm(out, input, weight, scale, epsilon)
+    torch.ops._C.rms_norm_static_fp8_quant(out, input, weight, scale, epsilon)
 
 
 def scaled_fused_add_rms_norm(out: torch.Tensor, input: torch.Tensor,
                               residual: torch.Tensor, weight: torch.Tensor,
                               scale: torch.Tensor, epsilon: float) -> None:
-    torch.ops._C.scaled_fused_add_rms_norm(out, input, residual, weight, scale,
+    torch.ops._C.fused_add_rms_norm_static_fp8_quant(out, input, residual, weight, scale,
                                            epsilon)
 
 
@@ -504,22 +500,6 @@
     return torch.ops._C.cutlass_scaled_mm_supports_fp8(cuda_device_capability)
 
 
-def scaled_mm_torch(a: torch.Tensor,
-                    b: torch.Tensor,
-                    scale_a: torch.Tensor,
-                    scale_b: torch.Tensor,
-                    out_dtype: Type[torch.dtype],
-                    bias: Optional[torch.Tensor] = None) -> torch.Tensor:
-    out = torch.mm(a.to(torch.float32), b.to(torch.float32))
-    out = scale_a * out
-    out = scale_b.T * out
-    out = out.to(out_dtype)
-    if bias is not None:
-        out = out + bias
-
-    return out
-
-
 def cutlass_scaled_mm(a: torch.Tensor,
                       b: torch.Tensor,
                       scale_a: torch.Tensor,
@@ -533,8 +513,6 @@
 
     m = a.shape[0]
     n = b.shape[1]
-<<<<<<< HEAD
-=======
 
     if current_platform.is_rocm():
         triton_scaled_mm_module = importlib.import_module(
@@ -544,13 +522,8 @@
         return triton_scaled_mm(a, b, scale_a, scale_b, out_dtype, bias)
 
     out = torch.empty((m, n), dtype=out_dtype, device=a.device)
->>>>>>> 2cebda42
-
-    if current_platform.is_rocm():
-        return scaled_mm_torch(a, b, scale_a, scale_b, out_dtype, bias)
-    else:
-        out = torch.empty((m, n), dtype=out_dtype, device=a.device)
-        torch.ops._C.cutlass_scaled_mm(out, a, b, scale_a, scale_b, bias)
+
+    torch.ops._C.cutlass_scaled_mm(out, a, b, scale_a, scale_b, bias)
 
     return out
 
@@ -975,16 +948,20 @@
 
 
 # custom ar
-def init_custom_ar(ipc_tensors: List[torch.Tensor], rank_data: torch.Tensor,
-                   rank: int, full_nvlink: bool) -> int:
-    return torch.ops._C_custom_ar.init_custom_ar(ipc_tensors, rank_data, rank,
-                                                 full_nvlink)
-
-
-def all_reduce(fa: int, inp: torch.Tensor, out: torch.Tensor, reg_buffer: int,
-               reg_buffer_sz_bytes: int) -> None:
-    torch.ops._C_custom_ar.all_reduce(fa, inp, out, reg_buffer,
-                                      reg_buffer_sz_bytes)
+def init_custom_ar(meta: torch.Tensor, rank_data: torch.Tensor,
+                   handles: List[str], offsets: List[int], rank: int,
+                   full_nvlink: bool) -> int:
+    return torch.ops._C_custom_ar.init_custom_ar(meta, rank_data, handles,
+                                                 offsets, rank, full_nvlink)
+
+
+def all_reduce_reg(fa: int, inp: torch.Tensor, out: torch.Tensor) -> None:
+    torch.ops._C_custom_ar.all_reduce_reg(fa, inp, out)
+
+
+def all_reduce_unreg(fa: int, inp: torch.Tensor, reg_buffer: torch.Tensor,
+                     out: torch.Tensor) -> None:
+    torch.ops._C_custom_ar.all_reduce_unreg(fa, inp, reg_buffer, out)
 
 
 def dispose(fa: int) -> None:
@@ -995,19 +972,16 @@
     return torch.ops._C_custom_ar.meta_size()
 
 
-def register_buffer(fa: int, ipc_tensors: List[int]) -> None:
-    return torch.ops._C_custom_ar.register_buffer(fa, ipc_tensors)
-
-
-<<<<<<< HEAD
+def register_buffer(fa: int, t: torch.Tensor, handles: List[str],
+                    offsets: List[int]) -> None:
+    return torch.ops._C_custom_ar.register_buffer(fa, t, handles, offsets)
+
+
 def get_graph_buffer_ipc_meta(fa: int) -> Tuple[torch.Tensor, List[int]]:
-=======
-def get_graph_buffer_ipc_meta(fa: int) -> Tuple[List[int], List[int]]:
->>>>>>> 2cebda42
     return torch.ops._C_custom_ar.get_graph_buffer_ipc_meta(fa)
 
 
-def register_graph_buffers(fa: int, handles: List[List[int]],
+def register_graph_buffers(fa: int, handles: List[str],
                            offsets: List[List[int]]) -> None:
     torch.ops._C_custom_ar.register_graph_buffers(fa, handles, offsets)
 
