import contextlib
import functools
from typing import List, Optional, Tuple, Union

import torch

import vllm.envs as envs
from vllm._core_ext import ScalarType
from vllm.logger import init_logger
from vllm.platforms import current_platform
from vllm.utils import is_hip

logger = init_logger(__name__)

if not current_platform.is_tpu():
    try:
        import vllm._C
    except ImportError as e:
        logger.warning("Failed to import from vllm._C with %r", e)

if current_platform.is_rocm():
    import vllm._rocm_C  # noqa: F401

with contextlib.suppress(ImportError):
    import vllm._moe_C  # noqa: F401

with contextlib.suppress(ImportError):
    import vllm._custom_C  # noqa: F401


def hint_on_error(fn):

    @functools.wraps(fn)
    def wrapper(*args, **kwargs):
        try:
            return fn(*args, **kwargs)
        except AttributeError as e:
            msg = (
                "Error in calling custom op %s: %s\n"
                "Possibly you have built or installed an obsolete version of vllm.\n"
                "Please try a clean build and install of vllm,"
                "or remove old built files such as vllm/*cpython*.so and build/ ."
            )
            logger.error(msg, fn.__name__, e)
            raise e

    return wrapper


# activation ops
def silu_and_mul(out: torch.Tensor, x: torch.Tensor) -> None:
    torch.ops._C.silu_and_mul(out, x)


def scaled_silu_and_mul(out: torch.Tensor, x: torch.Tensor,
                        scale: torch.Tensor) -> None:
    torch.ops._C.scaled_silu_and_mul(out, x, scale)


def gelu_and_mul(out: torch.Tensor, x: torch.Tensor) -> None:
    torch.ops._C.gelu_and_mul(out, x)


def gelu_tanh_and_mul(out: torch.Tensor, x: torch.Tensor) -> None:
    torch.ops._C.gelu_tanh_and_mul(out, x)


def gelu_fast(out: torch.Tensor, x: torch.Tensor) -> None:
    torch.ops._C.gelu_fast(out, x)


def gelu_new(out: torch.Tensor, x: torch.Tensor) -> None:
    torch.ops._C.gelu_new(out, x)


def gelu_quick(out: torch.Tensor, x: torch.Tensor) -> None:
    torch.ops._C.gelu_quick(out, x)


# page attention ops
def paged_attention_v1(
    out: torch.Tensor,
    query: torch.Tensor,
    key_cache: torch.Tensor,
    value_cache: torch.Tensor,
    num_kv_heads: int,
    scale: float,
    block_tables: torch.Tensor,
    seq_lens: torch.Tensor,
    block_size: int,
    max_seq_len: int,
    alibi_slopes: Optional[torch.Tensor],
    kv_cache_dtype: str,
    k_scale: float,
    v_scale: float,
    tp_rank: int = 0,
    blocksparse_local_blocks: int = 0,
    blocksparse_vert_stride: int = 0,
    blocksparse_block_size: int = 64,
    blocksparse_head_sliding_step: int = 0,
) -> None:
    torch.ops._C.paged_attention_v1(
        out, query, key_cache, value_cache, num_kv_heads, scale, block_tables,
        seq_lens, block_size, max_seq_len, alibi_slopes, kv_cache_dtype,
        k_scale, v_scale, tp_rank, blocksparse_local_blocks,
        blocksparse_vert_stride, blocksparse_block_size,
        blocksparse_head_sliding_step)


def paged_attention_v2(
    out: torch.Tensor,
    exp_sum: torch.Tensor,
    max_logits: torch.Tensor,
    tmp_out: torch.Tensor,
    query: torch.Tensor,
    key_cache: torch.Tensor,
    value_cache: torch.Tensor,
    num_kv_heads: int,
    scale: float,
    block_tables: torch.Tensor,
    seq_lens: torch.Tensor,
    block_size: int,
    max_seq_len: int,
    alibi_slopes: Optional[torch.Tensor],
    kv_cache_dtype: str,
    k_scale: float,
    v_scale: float,
    tp_rank: int = 0,
    blocksparse_local_blocks: int = 0,
    blocksparse_vert_stride: int = 0,
    blocksparse_block_size: int = 64,
    blocksparse_head_sliding_step: int = 0,
) -> None:
    torch.ops._C.paged_attention_v2(
        out, exp_sum, max_logits, tmp_out, query, key_cache, value_cache,
        num_kv_heads, scale, block_tables, seq_lens, block_size, max_seq_len,
        alibi_slopes, kv_cache_dtype, k_scale, v_scale, tp_rank,
        blocksparse_local_blocks, blocksparse_vert_stride,
        blocksparse_block_size, blocksparse_head_sliding_step)


<<<<<<< HEAD
=======
def paged_attention_rocm(
    out: torch.Tensor,
    exp_sum: torch.Tensor,
    max_logits: torch.Tensor,
    tmp_out: torch.Tensor,
    query: torch.Tensor,
    key_cache: torch.Tensor,
    value_cache: torch.Tensor,
    num_kv_heads: int,
    scale: float,
    block_tables: torch.Tensor,
    seq_lens: torch.Tensor,
    block_size: int,
    max_seq_len: int,
    alibi_slopes: Optional[torch.Tensor],
    kv_cache_dtype: str,
    k_scale: float,
    v_scale: float,
) -> None:
    torch.ops._rocm_C.paged_attention(out, exp_sum, max_logits, tmp_out, query,
                                      key_cache, value_cache, num_kv_heads,
                                      scale, block_tables, seq_lens,
                                      block_size, max_seq_len, alibi_slopes,
                                      kv_cache_dtype, k_scale, v_scale)


>>>>>>> f2bd246c
# pos encoding ops
def rotary_embedding(
    positions: torch.Tensor,
    query: torch.Tensor,
    key: torch.Tensor,
    head_size: int,
    cos_sin_cache: torch.Tensor,
    is_neox: bool,
) -> None:
    torch.ops._C.rotary_embedding(positions, query, key, head_size,
                                  cos_sin_cache, is_neox)


def batched_rotary_embedding(positions: torch.Tensor, query: torch.Tensor,
                             key: torch.Tensor, head_size: int,
                             cos_sin_cache: torch.Tensor, is_neox: bool,
                             rot_dim: int,
                             cos_sin_cache_offsets: torch.Tensor) -> None:
    torch.ops._C.batched_rotary_embedding(positions, query, key, head_size,
                                          cos_sin_cache, is_neox, rot_dim,
                                          cos_sin_cache_offsets)


# layer norm ops
def rms_norm(out: torch.Tensor, input: torch.Tensor, weight: torch.Tensor,
             epsilon: float) -> None:
    torch.ops._C.rms_norm(out, input, weight, epsilon)


def fused_add_rms_norm(input: torch.Tensor, residual: torch.Tensor,
                       weight: torch.Tensor, epsilon: float) -> None:
    torch.ops._C.fused_add_rms_norm(input, residual, weight, epsilon)


def scaled_rms_norm(out: torch.Tensor, input: torch.Tensor,
                    weight: torch.Tensor, scale: torch.Tensor,
                    epsilon: float) -> None:
    torch.ops._C.scaled_rms_norm(out, input, weight, scale, epsilon)


def scaled_fused_add_rms_norm(out: torch.Tensor, input: torch.Tensor,
                              residual: torch.Tensor, weight: torch.Tensor,
                              scale: torch.Tensor, epsilon: float) -> None:
    torch.ops._C.scaled_fused_add_rms_norm(out, input, residual, weight, scale,
                                           epsilon)


def advance_step_flashattn(num_seqs: int, num_queries: int, block_size: int,
                           input_tokens: torch.Tensor,
                           sampled_token_ids: torch.Tensor,
                           input_positions: torch.Tensor,
                           seq_lens: torch.Tensor, slot_mapping: torch.Tensor,
                           block_tables: torch.Tensor) -> None:
    """Advance a step on GPU for existing inputs for a multi-step runner"""
    return torch.ops._C.advance_step_flashattn(num_seqs, num_queries,
                                               block_size, input_tokens,
                                               sampled_token_ids,
                                               input_positions, seq_lens,
                                               slot_mapping, block_tables)


def advance_step_flashinfer(num_seqs: int, num_queries: int, block_size: int,
                            input_tokens: torch.Tensor,
                            sampled_token_ids: torch.Tensor,
                            input_positions: torch.Tensor,
                            seq_lens: torch.Tensor, slot_mapping: torch.Tensor,
                            block_tables: torch.Tensor,
                            paged_kv_indices: torch.Tensor,
                            paged_kv_indptr: torch.Tensor,
                            paged_kv_last_page_len: torch.Tensor,
                            block_table_bound: torch.Tensor) -> None:

    return torch.ops._C.advance_step_flashinfer(
        num_seqs, num_queries, block_size, input_tokens, sampled_token_ids,
        input_positions, seq_lens, slot_mapping, block_tables,
        paged_kv_indices, paged_kv_indptr, paged_kv_last_page_len,
        block_table_bound)


# quantization ops
# awq
def awq_dequantize(qweight: torch.Tensor, scales: torch.Tensor,
                   zeros: torch.Tensor, split_k_iters: int, thx: int,
                   thy: int) -> torch.Tensor:
    if envs.VLLM_USE_TRITON_AWQ:
        from vllm.model_executor.layers.quantization.awq_triton import (
            awq_dequantize_triton)
        return awq_dequantize_triton(qweight, scales, zeros)
    return torch.ops._C.awq_dequantize(qweight, scales, zeros, split_k_iters,
                                       thx, thy)


def awq_gemm(input: torch.Tensor, qweight: torch.Tensor, qzeros: torch.Tensor,
             scales: torch.Tensor, split_k_iters: int) -> torch.Tensor:
    if envs.VLLM_USE_TRITON_AWQ:
        from vllm.model_executor.layers.quantization.awq_triton import (
            awq_gemm_triton)
        return awq_gemm_triton(input, qweight, qzeros, scales, split_k_iters)
    return torch.ops._C.awq_gemm(input, qweight, qzeros, scales, split_k_iters)


# gptq
def gptq_gemm(a: torch.Tensor, b_q_weight: torch.Tensor,
              b_gptq_qzeros: torch.Tensor, b_gptq_scales: torch.Tensor,
              b_g_idx: torch.Tensor, use_exllama: bool,
              bit: int) -> torch.Tensor:
    return torch.ops._C.gptq_gemm(a, b_q_weight, b_gptq_qzeros, b_gptq_scales,
                                  b_g_idx, use_exllama, bit)


# TODO: has to be a better way to do this
try:
    torch.ops._C.gptq_gemm  # noqa B018

    @torch.library.register_fake("_C::gptq_gemm")
    def _gptq_gemm_fake(a: torch.Tensor, b_q_weight: torch.Tensor,
                        b_gptq_qzeros: torch.Tensor,
                        b_gptq_scales: torch.Tensor, b_g_idx: torch.Tensor,
                        use_exllama: bool, bit: int) -> torch.Tensor:
        return torch.empty((a.size(0), b_q_weight.size(1)),
                           dtype=a.dtype,
                           device=a.device)
except Exception:
    pass


def gptq_shuffle(q_weight: torch.Tensor, q_perm: torch.Tensor,
                 bit: int) -> None:
    torch.ops._C.gptq_shuffle(q_weight, q_perm, bit)


# marlin
def marlin_gemm(a: torch.Tensor, b_q_weight: torch.Tensor,
                b_scales: torch.Tensor, workspace: torch.Tensor, size_m: int,
                size_n: int, size_k: int) -> torch.Tensor:
    return torch.ops._C.marlin_gemm(a, b_q_weight, b_scales, workspace, size_m,
                                    size_n, size_k)


# marlin_24
def gptq_marlin_24_gemm(a: torch.Tensor, b_q_weight: torch.Tensor,
                        b_meta: torch.Tensor, b_scales: torch.Tensor,
                        workspace: torch.Tensor, b_q_type: ScalarType,
                        size_m: int, size_n: int, size_k: int) -> torch.Tensor:
    return torch.ops._C.gptq_marlin_24_gemm(a, b_q_weight, b_meta, b_scales,
                                            workspace, b_q_type, size_m,
                                            size_n, size_k)


# TODO: has to be a better way to do this
try:
    torch.ops._C.gptq_marlin_24_gemm  # noqa B018

    @torch.library.register_fake("_C::gptq_marlin_24_gemm")
    def _gptq_marlin_24_gemm_fake(a: torch.Tensor, b_q_weight: torch.Tensor,
                                  b_meta: torch.Tensor, b_scales: torch.Tensor,
                                  workspace: torch.Tensor,
                                  b_q_type: ScalarType, size_m: int,
                                  size_n: int, size_k: int) -> torch.Tensor:
        return torch.empty((size_m, size_n), device=a.device, dtype=a.dtype)

    @torch.library.register_fake("_C::gptq_marlin_gemm")
    def _gptq_marlin_gemm_fake(a: torch.Tensor,
                               b_q_weight: torch.Tensor,
                               b_scales: torch.Tensor,
                               b_zeros: torch.Tensor,
                               g_idx: torch.Tensor,
                               perm: torch.Tensor,
                               workspace: torch.Tensor,
                               b_q_type: ScalarType,
                               size_m: int,
                               size_n: int,
                               size_k: int,
                               is_k_full: bool,
                               has_zp: bool = False,
                               use_fp32_reduce: bool = False) -> torch.Tensor:
        return torch.empty((size_m, size_n), device=a.device, dtype=a.dtype)

    @torch.library.register_fake("_C::ggml_dequantize")
    def _ggml_dequantize_fake(W: torch.Tensor, quant_type: int, m: int,
                              n: int) -> torch.Tensor:
        return torch.empty((m, n), dtype=torch.float16, device=W.device)

    @torch.library.register_fake("_C::ggml_mul_mat_vec_a8")
    def _ggml_mul_mat_vec_a8_fake(
        W: torch.Tensor,
        X: torch.Tensor,
        quant_type: int,
        row: int,
    ) -> torch.Tensor:
        return torch.empty((1, row), dtype=torch.float16, device=W.device)

    @torch.library.register_fake("_C::ggml_mul_mat_a8")
    def _ggml_mul_mat_a8_fake(
        W: torch.Tensor,
        X: torch.Tensor,
        quant_type: int,
        row: int,
    ) -> torch.Tensor:
        batch = X.size(0)
        return torch.empty((batch, row), dtype=torch.float16, device=W.device)

    @torch.library.register_fake("_C::marlin_qqq_gemm")
    def _marlin_qqq_gemm_fake(a: torch.Tensor, b_q_weight: torch.Tensor,
                              s_tok: torch.Tensor, s_ch: torch.Tensor,
                              s_group: torch.Tensor, workspace: torch.Tensor,
                              size_m: int, size_n: int,
                              size_k: int) -> torch.Tensor:
        return torch.empty((size_m, size_n),
                           dtype=torch.float16,
                           device=a.device)

    @torch.library.register_fake("_C::marlin_gemm")
    def _marlin_gemm_fake(a: torch.Tensor, b_q_weight: torch.Tensor,
                          b_scales: torch.Tensor, workspace: torch.Tensor,
                          size_m: int, size_n: int,
                          size_k: int) -> torch.Tensor:
        return torch.empty((size_m, size_n),
                           dtype=torch.float16,
                           device=a.device)

    @torch.library.register_fake("_C::awq_dequantize")
    def _awq_dequantize_fake(qweight: torch.Tensor, scales: torch.Tensor,
                             zeros: torch.Tensor, split_k_iters: int, thx: int,
                             thy: int) -> torch.Tensor:
        in_c = qweight.size(0)
        qout_c = qweight.size(1)
        out_c = qout_c * 8
        return torch.empty((in_c, out_c),
                           dtype=scales.dtype,
                           device=scales.device)

    @torch.library.register_fake("_C::awq_gemm")
    def _awq_gemm_fake(input: torch.Tensor, qweight: torch.Tensor,
                       qzeros: torch.Tensor, scales: torch.Tensor,
                       split_k_iters: int) -> torch.Tensor:
        num_in_feats = input.size(0)
        return torch.empty((split_k_iters, num_in_feats, qweight.size(1) * 8),
                           dtype=input.dtype,
                           device=input.device).sum(0)

    @torch.library.register_fake("_C::aqlm_gemm")
    def _aqlm_gemm_fake(input: torch.Tensor, codes: torch.Tensor,
                        codebooks: torch.Tensor, scales: torch.Tensor,
                        codebook_partition_sizes: List[int],
                        bias: Optional[torch.Tensor]) -> torch.Tensor:
        out_features = codes.size(0) * codebooks.size(2)
        flat_input = input.reshape((-1, input.size(-1)))
        flat_output = torch.empty((flat_input.size(0), out_features),
                                  dtype=input.dtype,
                                  device=input.device)

        output_sizes = list(input.shape)
        output_sizes.pop()
        output_sizes.append(-1)
        return flat_output.reshape(tuple(output_sizes))

    @torch.library.register_fake("_C::aqlm_dequant")
    def _aqlm_dequant_fake(
            codes: torch.Tensor, codebooks: torch.Tensor,
            codebook_partition_sizes: List[int]) -> torch.Tensor:
        in_features = codes.size(1) * 8
        out_features = codes.size(0)
        return torch.empty((out_features, in_features),
                           dtype=codebooks.dtype,
                           device=codebooks.device)

    @torch.library.register_fake("_C::fp8_marlin_gemm")
    def _fp8_marlin_gemm_fake(a: torch.Tensor, b_q_weight: torch.Tensor,
                              b_scales: torch.Tensor, workspace: torch.Tensor,
                              num_bits: int, size_m: int, size_n: int,
                              size_k: int) -> torch.Tensor:
        return torch.empty((size_m, size_n), dtype=a.dtype, device=a.device)

    @torch.library.register_fake("_C::machete_gemm")
    def machete_gemm_fake(
        a: torch.Tensor,
        b_q: torch.
        Tensor,  # Should be the tensor returned by machete_prepack_B
        b_type: ScalarType,
        b_scales: Optional[torch.Tensor] = None,
        b_zeros: Optional[torch.Tensor] = None,
        b_group_size: Optional[int] = None,
        c: Optional[torch.Tensor] = None,
        alpha: Optional[float] = None,
        beta: Optional[float] = None,
        schedule: Optional[str] = None,
    ) -> torch.Tensor:
        m = a.size(0)
        n = b_q.size(1)
        return torch.empty((m, n), device=a.device, dtype=a.dtype)

    @torch.library.register_fake("_C::machete_prepack_B")
    def machete_prepack_B_fake(b_q_weight: torch.Tensor,
                               b_type: ScalarType) -> torch.Tensor:
        return torch.empty_like(b_q_weight)

    @torch.library.register_fake("_C::causal_conv1d_fwd")
    def causal_conv1d_fwd_fake(x: torch.Tensor, weight: torch.Tensor,
                               bias_: Optional[torch.Tensor],
                               seq_idx_: Optional[torch.Tensor],
                               initial_states_: Optional[torch.Tensor],
                               final_states_out_: Optional[torch.Tensor],
                               silu_activation: bool) -> torch.Tensor:
        return torch.empty_like(x)

    @torch.library.register_fake("_C::causal_conv1d_update")
    def causal_conv1d_update_fake(x: torch.Tensor, conv_state: torch.Tensor,
                                  weight: torch.Tensor,
                                  bias_: Optional[torch.Tensor],
                                  silu_activation: bool) -> torch.Tensor:
        return torch.empty_like(x)

    @torch.library.register_fake("_C::selective_scan_fwd")
    def selective_scan_fwd_fake(
            u: torch.Tensor, delta: torch.Tensor, A: torch.Tensor,
            B: torch.Tensor, C: torch.Tensor, D_: Optional[torch.Tensor],
            z_: Optional[torch.Tensor], delta_bias_: Optional[torch.Tensor],
            delta_softplus: bool, index_: Optional[torch.Tensor],
            x: Optional[torch.Tensor]) -> List[torch.Tensor]:
        a = torch.empty_like(u)
        if x is not None:
            b = x
        else:
            b = torch.empty((u.size(0), u.size(1), A.size(1)),
                            dtype=u.dtype,
                            device=u.device)
        if z_ is not None:
            c = torch.empty_like(z_)
            return [a, b, c]
        else:
            return [a, b]

except Exception:
    pass


# cutlass
def cutlass_scaled_mm_supports_fp8(cuda_device_capability: int) -> bool:
    return torch.ops._C.cutlass_scaled_mm_supports_fp8(cuda_device_capability)


def cutlass_scaled_mm(a: torch.Tensor,
                      b: torch.Tensor,
                      scale_a: torch.Tensor,
                      scale_b: torch.Tensor,
                      out_dtype: torch.dtype,
                      bias: Optional[torch.Tensor] = None) -> torch.Tensor:
    assert (b.shape[0] % 16 == 0 and b.shape[1] % 16 == 0)
    assert (out_dtype is torch.bfloat16 or out_dtype is torch.float16)
    assert bias is None or bias.shape[0] == b.shape[
        1] and bias.dtype == out_dtype

    m = a.shape[0]
    n = b.shape[1]
    out = torch.empty((m, n), dtype=out_dtype, device=a.device)

    torch.ops._C.cutlass_scaled_mm(out, a, b, scale_a, scale_b, bias)

    return out


def cutlass_scaled_mm_azp(a: torch.Tensor,
                          b: torch.Tensor,
                          scale_a: torch.Tensor,
                          scale_b: torch.Tensor,
                          out_dtype: torch.dtype,
                          azp_adj: torch.Tensor,
                          azp: Optional[torch.Tensor] = None,
                          bias: Optional[torch.Tensor] = None) -> torch.Tensor:
    assert (b.shape[0] % 16 == 0 and b.shape[1] % 16 == 0)
    assert (out_dtype is torch.bfloat16 or out_dtype is torch.float16)
    assert bias is None or bias.numel(
    ) == b.shape[1] and bias.dtype == out_dtype

    m = a.shape[0]
    n = b.shape[1]
    out = torch.empty((m, n), dtype=out_dtype, device=a.device)

    torch.ops._C.cutlass_scaled_mm_azp(out, a, b, scale_a, scale_b, azp_adj,
                                       azp, bias)
    return out


# aqlm
def aqlm_gemm(input: torch.Tensor, codes: torch.Tensor,
              codebooks: torch.Tensor, scales: torch.Tensor,
              codebook_partition_sizes: List[int],
              bias: Optional[torch.Tensor]) -> torch.Tensor:
    return torch.ops._C.aqlm_gemm(input, codes, codebooks, scales,
                                  codebook_partition_sizes, bias)


def aqlm_dequant(codes: torch.Tensor, codebooks: torch.Tensor,
                 codebook_partition_sizes: List[int]) -> torch.Tensor:
    return torch.ops._C.aqlm_dequant(codes, codebooks,
                                     codebook_partition_sizes)


# gptq_marlin
def gptq_marlin_repack(b_q_weight: torch.Tensor, perm: torch.Tensor,
                       size_k: int, size_n: int,
                       num_bits: int) -> torch.Tensor:
    return torch.ops._C.gptq_marlin_repack(b_q_weight, perm, size_k, size_n,
                                           num_bits)


# gptq_marlin
def awq_marlin_repack(b_q_weight: torch.Tensor, size_k: int, size_n: int,
                      num_bits: int) -> torch.Tensor:
    return torch.ops._C.awq_marlin_repack(b_q_weight, size_k, size_n, num_bits)


def gptq_marlin_moe_repack(b_q_weight: torch.Tensor, perm: torch.Tensor,
                           size_k: int, size_n: int,
                           num_bits: int) -> torch.Tensor:
    num_experts = b_q_weight.shape[0]
    assert size_k % 16 == 0
    output = torch.empty((num_experts, size_k // 16, size_n * (num_bits // 2)),
                         device=b_q_weight.device,
                         dtype=b_q_weight.dtype)
    for e in range(num_experts):
        output[e] = torch.ops._C.gptq_marlin_repack(b_q_weight[e], perm[e],
                                                    size_k, size_n, num_bits)
    return output


def gptq_marlin_gemm(a: torch.Tensor,
                     b_q_weight: torch.Tensor,
                     b_scales: torch.Tensor,
                     b_zeros: torch.Tensor,
                     g_idx: torch.Tensor,
                     perm: torch.Tensor,
                     workspace: torch.Tensor,
                     b_q_type: ScalarType,
                     size_m: int,
                     size_n: int,
                     size_k: int,
                     is_k_full: bool,
                     has_zp: bool = False,
                     use_fp32_reduce: bool = False) -> torch.Tensor:
    return torch.ops._C.gptq_marlin_gemm(a, b_q_weight, b_scales, b_zeros,
                                         g_idx, perm, workspace, b_q_type,
                                         size_m, size_n, size_k, is_k_full,
                                         has_zp, use_fp32_reduce)


# fp8 marlin
def fp8_marlin_gemm(a: torch.Tensor, b_q_weight: torch.Tensor,
                    b_scales: torch.Tensor, workspace: torch.Tensor,
                    num_bits: int, size_m: int, size_n: int,
                    size_k: int) -> torch.Tensor:
    return torch.ops._C.fp8_marlin_gemm(a, b_q_weight, b_scales, workspace,
                                        num_bits, size_m, size_n, size_k)


# machete
def machete_supported_schedules(b_type: ScalarType) -> List[str]:
    return torch.ops._C.machete_supported_schedules(b_type)


def machete_gemm(
    a: torch.Tensor,
    b_q: torch.Tensor,  # Should be the tensor returned by machete_prepack_B
    b_type: ScalarType,
    b_scales: Optional[torch.Tensor] = None,
    b_zeros: Optional[torch.Tensor] = None,
    b_group_size: Optional[int] = None,
    c: Optional[torch.Tensor] = None,
    alpha: Optional[float] = None,
    beta: Optional[float] = None,
    schedule: Optional[str] = None,
) -> torch.Tensor:
    return torch.ops._C.machete_gemm(a, b_q, b_type, b_scales, b_zeros,
                                     b_group_size, c, alpha, beta, schedule)


def machete_prepack_B(b_q_weight: torch.Tensor,
                      b_type: ScalarType) -> torch.Tensor:
    return torch.ops._C.machete_prepack_B(b_q_weight, b_type)


# fp8
def scaled_fp8_quant(
    input: torch.Tensor,
    scale: Optional[torch.Tensor] = None,
    num_token_padding: Optional[int] = None,
    scale_ub: Optional[torch.Tensor] = None,
    use_per_token_if_dynamic: bool = False,
) -> Tuple[torch.Tensor, torch.Tensor]:
    """
    Quantize input tensor to FP8 and return quantized tensor and scale.

    This function supports both static and dynamic quantization: If you
    provide the scale, it will use static scaling and if you omit it,
    the scale will be determined dynamically. The function also allows
    optional padding of the output tensors for downstream kernels that
    will benefit from padding.

    Args:
        input: The input tensor to be quantized to FP8
        scale: Optional scaling factor for the FP8 quantization
        scale_ub: Optional upper bound for scaling factor in dynamic 
            per token case
        num_token_padding: If specified, pad the first dimension
            of the output to at least this value.
        use_per_token_if_dynamic: Whether to do per_tensor or per_token 
            in the dynamic quantization case.

    Returns:
        Tuple[torch.Tensor, torch.Tensor]: The output tensor in FP8 and
            scaling factor.
    """
    # This code assumes batch_dim and num_tokens are flattened
    assert (input.ndim == 2)
    shape: Union[Tuple[int, int], torch.Size] = input.shape
    # For rocm, the output fp8 dtype is torch.float_e3m3fnuz
    out_dtype: torch.dtype = torch.float8_e4m3fnuz if is_hip() \
        else torch.float8_e4m3fn
    if num_token_padding:
        shape = (max(num_token_padding, input.shape[0]), shape[1])
    output = torch.empty(shape, device=input.device, dtype=out_dtype)

    if scale is None:
        if use_per_token_if_dynamic:
            scale = torch.empty((shape[0], 1),
                                device=input.device,
                                dtype=torch.float32)
            torch.ops._C.dynamic_per_token_scaled_fp8_quant(
                output, input, scale, scale_ub)
        else:
            scale = torch.zeros(1, device=input.device, dtype=torch.float32)
            torch.ops._C.dynamic_scaled_fp8_quant(output, input, scale)
    else:
        # num_token_padding not implemented for this case
        assert (scale.numel() == 1 or num_token_padding is None)
        torch.ops._C.static_scaled_fp8_quant(output, input, scale)

    return output, scale


# int8
def scaled_int8_quant(
    input: torch.Tensor,
    scale: Optional[torch.Tensor] = None,
    azp: Optional[torch.Tensor] = None,
    symmetric: bool = True
) -> Tuple[torch.Tensor, torch.Tensor, Optional[torch.Tensor]]:
    """
    Quantize the input tensor to int8 and return the quantized tensor and scale, and maybe azp.

    Args:
        input: The input tensor to be quantized to int8.
        scale: Optional scaling factor for the int8 quantization.
            When not provided, we invoke dynamic-per-token quantization.
        azp: Optional zero-point for the int8 quantization.
            Must be provided for asymmetric quantization if `scale` is provided.
        symmetric: Whether to use symmetric quantization (scale only, azp ignored).

    Returns:
      Tuple[torch.Tensor, torch.Tensor, Optional[torch.Tensor]] : Output int8 tensor, scales, and optionally azp.
    """
    output = torch.empty_like(input, dtype=torch.int8)
    if scale is not None:
        # static-per-tensor quantization.
        assert symmetric == (
            azp is
            None), "azp must only be provided for asymmetric quantization."
        torch.ops._C.static_scaled_int8_quant(output, input, scale, azp)
        return output, scale, None

    # dynamic-per-token quantization.
    input_scales = torch.empty((input.numel() // input.shape[-1], 1),
                               device=input.device,
                               dtype=torch.float32)
    input_azp = None if symmetric else torch.empty_like(input_scales,
                                                        dtype=torch.int32)
    torch.ops._C.dynamic_scaled_int8_quant(output, input, input_scales,
                                           input_azp)
    return output, input_scales, input_azp


# qqq ops
def marlin_qqq_gemm(a: torch.Tensor, b_q_weight: torch.Tensor,
                    s_tok: torch.Tensor, s_ch: torch.Tensor,
                    s_group: torch.Tensor, workspace: torch.Tensor,
                    size_m: int, size_n: int, size_k: int) -> torch.Tensor:
    return torch.ops._C.marlin_qqq_gemm(a, b_q_weight, s_tok, s_ch, s_group,
                                        workspace, size_m, size_n, size_k)


# gguf
def ggml_dequantize(W: torch.Tensor, quant_type: int, m: int,
                    n: int) -> torch.Tensor:
    return torch.ops._C.ggml_dequantize(W, quant_type, m, n)


def ggml_mul_mat_vec_a8(
    W: torch.Tensor,
    X: torch.Tensor,
    quant_type: int,
    row: int,
) -> torch.Tensor:
    return torch.ops._C.ggml_mul_mat_vec_a8(W, X, quant_type, row)


def ggml_mul_mat_a8(
    W: torch.Tensor,
    X: torch.Tensor,
    quant_type: int,
    row: int,
) -> torch.Tensor:
    return torch.ops._C.ggml_mul_mat_a8(W, X, quant_type, row)


# mamba
def causal_conv1d_fwd(x: torch.Tensor, weight: torch.Tensor,
                      bias_: Optional[torch.Tensor],
                      seq_idx_: Optional[torch.Tensor],
                      initial_states_: Optional[torch.Tensor],
                      final_states_out_: Optional[torch.Tensor],
                      silu_activation: bool) -> torch.Tensor:
    return torch.ops._C.causal_conv1d_fwd(x, weight, bias_, seq_idx_,
                                          initial_states_, final_states_out_,
                                          silu_activation)


def causal_conv1d_update(
    x: torch.Tensor,
    conv_state: torch.Tensor,
    weight: torch.Tensor,
    bias_: Optional[torch.Tensor],
    silu_activation: bool,
    conv_state_indices: Optional[torch.Tensor],
) -> torch.Tensor:
    return torch.ops._C.causal_conv1d_update(x, conv_state, weight, bias_,
                                             silu_activation,
                                             conv_state_indices)


def selective_scan_fwd(u: torch.Tensor, delta: torch.Tensor, A: torch.Tensor,
                       B: torch.Tensor, C: torch.Tensor,
                       D_: Optional[torch.Tensor], z_: Optional[torch.Tensor],
                       delta_bias_: Optional[torch.Tensor],
                       delta_softplus: bool, index_: Optional[torch.Tensor],
                       x: Optional[torch.Tensor]) -> List[torch.Tensor]:
    return torch.ops._C.selective_scan_fwd(u, delta, A, B, C, D_, z_,
                                           delta_bias_, delta_softplus, index_,
                                           x)


# moe
def moe_align_block_size(topk_ids: torch.Tensor, num_experts: int,
                         block_size: int, sorted_token_ids: torch.Tensor,
                         experts_ids: torch.Tensor,
                         num_tokens_post_pad: torch.Tensor) -> None:
    torch.ops._C.moe_align_block_size(topk_ids, num_experts, block_size,
                                      sorted_token_ids, experts_ids,
                                      num_tokens_post_pad)


def topk_softmax(topk_weights: torch.Tensor, topk_ids: torch.Tensor,
                 token_expert_indicies: torch.Tensor,
                 gating_output: float) -> None:
    torch.ops._moe_C.topk_softmax(topk_weights, topk_ids,
                                  token_expert_indicies, gating_output)


def reshape_and_cache(
    key: torch.Tensor,
    value: torch.Tensor,
    key_cache: torch.Tensor,
    value_cache: torch.Tensor,
    slot_mapping: torch.Tensor,
    kv_cache_dtype: str,
    k_scale: float,
    v_scale: float,
) -> None:
    torch.ops._C_cache_ops.reshape_and_cache(key, value, key_cache,
                                             value_cache, slot_mapping,
                                             kv_cache_dtype, k_scale, v_scale)


def reshape_and_cache_flash(
    key: torch.Tensor,
    value: torch.Tensor,
    key_cache: torch.Tensor,
    value_cache: torch.Tensor,
    slot_mapping: torch.Tensor,
    kv_cache_dtype: str,
    k_scale: float,
    v_scale: float,
) -> None:
    torch.ops._C_cache_ops.reshape_and_cache_flash(key, value, key_cache,
                                                   value_cache, slot_mapping,
                                                   kv_cache_dtype, k_scale,
                                                   v_scale)


def copy_blocks(key_caches: List[torch.Tensor],
                value_caches: List[torch.Tensor],
                block_mapping: torch.Tensor) -> None:
    torch.ops._C_cache_ops.copy_blocks(key_caches, value_caches, block_mapping)


def swap_blocks(src: torch.Tensor, dst: torch.Tensor,
                block_mapping: torch.Tensor) -> None:
    torch.ops._C_cache_ops.swap_blocks(src, dst, block_mapping)


def convert_fp8(output: torch.Tensor,
                input: torch.Tensor,
                scale: float = 1.0,
                kv_dtype: str = "fp8") -> None:
    torch.ops._C_cache_ops.convert_fp8(output, input, scale, kv_dtype)


def get_device_attribute(attribute: int, device: int) -> int:
    return torch.ops._C_cuda_utils.get_device_attribute(attribute, device)


def get_max_shared_memory_per_block_device_attribute(device: int) -> int:
    # ruff: noqa: E501
    return torch.ops._C_cuda_utils.get_max_shared_memory_per_block_device_attribute(
        device)


# custom ar
def init_custom_ar(meta: torch.Tensor, rank_data: torch.Tensor,
                   handles: List[str], offsets: List[int], rank: int,
                   full_nvlink: bool) -> int:
    return torch.ops._C_custom_ar.init_custom_ar(meta, rank_data, handles,
                                                 offsets, rank, full_nvlink)


def all_reduce_reg(fa: int, inp: torch.Tensor, out: torch.Tensor) -> None:
    torch.ops._C_custom_ar.all_reduce_reg(fa, inp, out)


def all_reduce_unreg(fa: int, inp: torch.Tensor, reg_buffer: torch.Tensor,
                     out: torch.Tensor) -> None:
    torch.ops._C_custom_ar.all_reduce_unreg(fa, inp, reg_buffer, out)


def dispose(fa: int) -> None:
    torch.ops._C_custom_ar.dispose(fa)


def meta_size() -> int:
    return torch.ops._C_custom_ar.meta_size()


def register_buffer(fa: int, t: torch.Tensor, handles: List[str],
                    offsets: List[int]) -> None:
    return torch.ops._C_custom_ar.register_buffer(fa, t, handles, offsets)


def get_graph_buffer_ipc_meta(fa: int) -> Tuple[torch.Tensor, List[int]]:
    return torch.ops._C_custom_ar.get_graph_buffer_ipc_meta(fa)


def register_graph_buffers(fa: int, handles: List[str],
                           offsets: List[List[int]]) -> None:
    torch.ops._C_custom_ar.register_graph_buffers(fa, handles, offsets)


def allocate_meta_buffer(size: int) -> torch.Tensor:
    return torch.ops._C_custom_ar.allocate_meta_buffer(size)


def get_meta_buffer_ipc_handle(inp: torch.Tensor) -> torch.Tensor:
    return torch.ops._C_custom_ar.get_meta_buffer_ipc_handle(inp)


# ROCm custom
def LLMM1(a: torch.Tensor, b: torch.Tensor, out: torch.Tensor,
          rows_per_block: int) -> None:
    torch.ops._rocm_C.LLMM1(a, b, out, rows_per_block)


def LLMM_Silu(a: torch.Tensor, b: torch.Tensor, out: torch.Tensor,
              rows_per_block: int) -> None:
    torch.ops._rocm_C.LLMM_Silu(a, b, out, rows_per_block)


def paged_attention_rocm(
    out: torch.Tensor,
    exp_sum: torch.Tensor,
    max_logits: torch.Tensor,
    tmp_out: torch.Tensor,
    query: torch.Tensor,
    key_cache: torch.Tensor,
    value_cache: torch.Tensor,
    num_kv_heads: int,
    scale: float,
    block_tables: torch.Tensor,
    seq_lens: torch.Tensor,
    block_size: int,
    max_seq_len: int,
    alibi_slopes: Optional[torch.Tensor],
    kv_cache_dtype: str,
    k_scale: float,
    v_scale: float,
) -> None:
    torch.ops._rocm_C.paged_attention(out, exp_sum, max_logits, tmp_out, query,
                                      key_cache, value_cache, num_kv_heads,
                                      scale, block_tables, seq_lens,
                                      block_size, max_seq_len, alibi_slopes,
                                      kv_cache_dtype, k_scale, v_scale)


def wvSpltK(a: torch.Tensor, b: torch.Tensor, out: torch.Tensor, N: int,
            cu_count: int) -> None:
    torch.ops._rocm_C.wvSpltK(a, b, out, N, cu_count)


# temporary fix for https://github.com/vllm-project/vllm/issues/5456
# TODO: remove this in v0.6.0
names_and_values = globals()
names_and_values_to_update = {}
# prepare variables to avoid dict size change during iteration
k, v, arg = None, None, None
fn_type = type(lambda x: x)
for k, v in names_and_values.items():
    # find functions that are defined in this file and have torch.Tensor
    # in their annotations. `arg == "torch.Tensor"` is used to handle
    # the case when users use `import __annotations__` to turn type
    # hints into strings.
    if isinstance(v, fn_type) \
        and v.__code__.co_filename == __file__ \
        and any(arg is torch.Tensor or arg == "torch.Tensor"
                for arg in v.__annotations__.values()):
        names_and_values_to_update[k] = hint_on_error(v)

names_and_values.update(names_and_values_to_update)
del names_and_values_to_update, names_and_values, v, k, fn_type<|MERGE_RESOLUTION|>--- conflicted
+++ resolved
@@ -139,8 +139,6 @@
         blocksparse_block_size, blocksparse_head_sliding_step)
 
 
-<<<<<<< HEAD
-=======
 def paged_attention_rocm(
     out: torch.Tensor,
     exp_sum: torch.Tensor,
@@ -167,7 +165,6 @@
                                       kv_cache_dtype, k_scale, v_scale)
 
 
->>>>>>> f2bd246c
 # pos encoding ops
 def rotary_embedding(
     positions: torch.Tensor,
@@ -953,32 +950,6 @@
     torch.ops._rocm_C.LLMM_Silu(a, b, out, rows_per_block)
 
 
-def paged_attention_rocm(
-    out: torch.Tensor,
-    exp_sum: torch.Tensor,
-    max_logits: torch.Tensor,
-    tmp_out: torch.Tensor,
-    query: torch.Tensor,
-    key_cache: torch.Tensor,
-    value_cache: torch.Tensor,
-    num_kv_heads: int,
-    scale: float,
-    block_tables: torch.Tensor,
-    seq_lens: torch.Tensor,
-    block_size: int,
-    max_seq_len: int,
-    alibi_slopes: Optional[torch.Tensor],
-    kv_cache_dtype: str,
-    k_scale: float,
-    v_scale: float,
-) -> None:
-    torch.ops._rocm_C.paged_attention(out, exp_sum, max_logits, tmp_out, query,
-                                      key_cache, value_cache, num_kv_heads,
-                                      scale, block_tables, seq_lens,
-                                      block_size, max_seq_len, alibi_slopes,
-                                      kv_cache_dtype, k_scale, v_scale)
-
-
 def wvSpltK(a: torch.Tensor, b: torch.Tensor, out: torch.Tensor, N: int,
             cu_count: int) -> None:
     torch.ops._rocm_C.wvSpltK(a, b, out, N, cu_count)
