--- conflicted
+++ resolved
@@ -80,16 +80,12 @@
         import habana_frameworks.torch as htorch
         if htorch.utils.internal.is_lazy():
             torch._dynamo.config.disable = True
-<<<<<<< HEAD
-    plugins = load_plugins_by_group(group='vllm.general_plugins')
-=======
             # NOTE(kzawora) multi-HPU inference with HPUGraphs (lazy-only)
             # requires enabling lazy collectives
             # see https://docs.habana.ai/en/latest/PyTorch/Inference_on_PyTorch/Inference_Using_HPU_Graphs.html # noqa: E501
             os.environ['PT_HPU_ENABLE_LAZY_COLLECTIVES'] = 'true'
 
     plugins = load_plugins_by_group(group=DEFAULT_PLUGINS_GROUP)
->>>>>>> 7661e92e
     # general plugins, we only need to execute the loaded functions
     for func in plugins.values():
         func()