--- conflicted
+++ resolved
@@ -33,11 +33,7 @@
 opencv-python-headless >= 4.11.0 # required for video test
 datamodel_code_generator # required for minicpm3 test
 lm-eval[api]==0.4.8 # required for model evaluation test
-<<<<<<< HEAD
-mteb>=1.38.11, <2 # required for mteb test
-=======
 mteb[bm25s]>=1.38.11, <2 # required for mteb test
->>>>>>> 110df743
 transformers==4.52.4
 tokenizers==0.21.1
 huggingface-hub[hf_xet]>=0.33.0  # Required for Xet downloads.
