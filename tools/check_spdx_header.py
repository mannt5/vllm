# SPDX-License-Identifier: Apache-2.0
# SPDX-FileCopyrightText: Copyright contributors to the vLLM project

import sys
from enum import Enum

<<<<<<< HEAD
SPDX_HEADER = (
    "# SPDX-License-Identifier: Apache-2.0\n"
    "# SPDX-FileCopyrightText: Copyright contributors to the vLLM project")
SPDX_HEADER_PREFIX = "# SPDX-License-Identifier:"
=======
>>>>>>> 110df743

class SPDXStatus(Enum):
    """SPDX header status enumeration"""
    EMPTY = "empty"  # empty __init__.py
    COMPLETE = "complete"
    MISSING_LICENSE = "missing_license"  # Only has copyright line
    MISSING_COPYRIGHT = "missing_copyright"  # Only has license line
    MISSING_BOTH = "missing_both"  # Completely missing


FULL_SPDX_HEADER = (
    "# SPDX-License-Identifier: Apache-2.0\n"
    "# SPDX-FileCopyrightText: Copyright contributors to the vLLM project")

LICENSE_LINE = "# SPDX-License-Identifier: Apache-2.0"
COPYRIGHT_LINE = "# SPDX-FileCopyrightText: Copyright contributors to the vLLM project"  # noqa: E501


def check_spdx_header_status(file_path):
    """Check SPDX header status of the file"""
    with open(file_path, encoding="UTF-8") as file:
        lines = file.readlines()
        if not lines:
            # Empty file
            return SPDXStatus.EMPTY

        # Skip shebang line
        start_idx = 0
        if lines and lines[0].startswith("#!"):
            start_idx = 1

        has_license = False
        has_copyright = False

        # Check all lines for SPDX headers (not just the first two)
        for i in range(start_idx, len(lines)):
            line = lines[i].strip()
            if line == LICENSE_LINE:
                has_license = True
            elif line == COPYRIGHT_LINE:
                has_copyright = True

        # Determine status based on what we found
        if has_license and has_copyright:
            return SPDXStatus.COMPLETE
        elif has_license and not has_copyright:
            # Only has license line
            return SPDXStatus.MISSING_COPYRIGHT
            # Only has copyright line
        elif not has_license and has_copyright:
            return SPDXStatus.MISSING_LICENSE
        else:
            # Completely missing both lines
            return SPDXStatus.MISSING_BOTH


def add_header(file_path, status):
    """Add or supplement SPDX header based on status"""
    with open(file_path, "r+", encoding="UTF-8") as file:
        lines = file.readlines()
        file.seek(0, 0)
        file.truncate()

        if status == SPDXStatus.MISSING_BOTH:
            # Completely missing, add complete header
            if lines and lines[0].startswith("#!"):
                # Preserve shebang line
                file.write(lines[0])
                file.write(FULL_SPDX_HEADER + "\n")
                file.writelines(lines[1:])
            else:
                # Add header directly
                file.write(FULL_SPDX_HEADER + "\n")
                file.writelines(lines)

        elif status == SPDXStatus.MISSING_COPYRIGHT:
            # Only has license line, need to add copyright line
            # Find the license line and add copyright line after it
            for i, line in enumerate(lines):
                if line.strip() == LICENSE_LINE:
                    # Insert copyright line after license line
                    lines.insert(
                        i + 1,
                        f"{COPYRIGHT_LINE}\n",
                    )
                    break

            file.writelines(lines)

        elif status == SPDXStatus.MISSING_LICENSE:
            # Only has copyright line, need to add license line
            # Find the copyright line and add license line before it
            for i, line in enumerate(lines):
                if line.strip() == COPYRIGHT_LINE:
                    # Insert license line before copyright line
                    lines.insert(i, f"{LICENSE_LINE}\n")
                    break
            file.writelines(lines)


def main():
    """Main function"""
    files_missing_both = []
    files_missing_copyright = []
    files_missing_license = []

    for file_path in sys.argv[1:]:
        status = check_spdx_header_status(file_path)

        if status == SPDXStatus.MISSING_BOTH:
            files_missing_both.append(file_path)
        elif status == SPDXStatus.MISSING_COPYRIGHT:
            files_missing_copyright.append(file_path)
        elif status == SPDXStatus.MISSING_LICENSE:
            files_missing_license.append(file_path)
        else:
            continue

    # Collect all files that need fixing
    all_files_to_fix = (files_missing_both + files_missing_copyright +
                        files_missing_license)
    if all_files_to_fix:
        print("The following files are missing the SPDX header:")
        if files_missing_both:
            for file_path in files_missing_both:
                print(f"  {file_path}")
                add_header(file_path, SPDXStatus.MISSING_BOTH)

        if files_missing_copyright:
            for file_path in files_missing_copyright:
                print(f"  {file_path}")
                add_header(file_path, SPDXStatus.MISSING_COPYRIGHT)
        if files_missing_license:
            for file_path in files_missing_license:
                print(f"  {file_path}")
                add_header(file_path, SPDXStatus.MISSING_LICENSE)

    sys.exit(1 if all_files_to_fix else 0)


if __name__ == "__main__":
    main()<|MERGE_RESOLUTION|>--- conflicted
+++ resolved
@@ -4,13 +4,6 @@
 import sys
 from enum import Enum
 
-<<<<<<< HEAD
-SPDX_HEADER = (
-    "# SPDX-License-Identifier: Apache-2.0\n"
-    "# SPDX-FileCopyrightText: Copyright contributors to the vLLM project")
-SPDX_HEADER_PREFIX = "# SPDX-License-Identifier:"
-=======
->>>>>>> 110df743
 
 class SPDXStatus(Enum):
     """SPDX header status enumeration"""
