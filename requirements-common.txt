--- conflicted
+++ resolved
@@ -6,11 +6,7 @@
 requests
 tqdm
 py-cpuinfo
-<<<<<<< HEAD
-transformers >= 4.40.0,<4.42.1  # Required for StarCoder2 & Llava, Llama 3.
-=======
 transformers >= 4.42.0  # Required for Gemma 2.
->>>>>>> f136da15
 tokenizers >= 0.19.1  # Required for Llama 3.
 fastapi
 aiohttp
