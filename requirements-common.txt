cmake >= 3.21
ninja  # For faster builds.
psutil
sentencepiece  # Required for LLaMA tokenizer.
numpy
requests
py-cpuinfo
transformers >= 4.39.1  # Required for StarCoder2 & Llava.
fastapi
uvicorn[standard]
prometheus_client >= 0.18.0
tiktoken == 0.6.0  # Required for DBRX tokenizer
outlines == 0.0.34 # Requires torch >= 2.1.0
typing_extensions
<<<<<<< HEAD

# OpenAI server
openai
pydantic >= 2.0
pillow
=======
filelock >= 3.10.4 # filelock starts to support `mode` argument from 3.10.4
>>>>>>> e11e2007
<|MERGE_RESOLUTION|>--- conflicted
+++ resolved
@@ -12,12 +12,9 @@
 tiktoken == 0.6.0  # Required for DBRX tokenizer
 outlines == 0.0.34 # Requires torch >= 2.1.0
 typing_extensions
-<<<<<<< HEAD
+filelock >= 3.10.4 # filelock starts to support `mode` argument from 3.10.4
 
 # OpenAI server
 openai
 pydantic >= 2.0
-pillow
-=======
-filelock >= 3.10.4 # filelock starts to support `mode` argument from 3.10.4
->>>>>>> e11e2007
+pillow