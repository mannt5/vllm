--- conflicted
+++ resolved
@@ -19,12 +19,8 @@
 tiktoken >= 0.6.0  # Required for DBRX tokenizer
 lm-format-enforcer >= 0.10.9, < 0.11
 outlines >= 0.0.43, < 0.1
-<<<<<<< HEAD
 llguidance>=0.4.0
-xgrammar >= 0.1.5; platform_machine == "x86_64"
-=======
 xgrammar >= 0.1.6; platform_machine == "x86_64"
->>>>>>> d1f6d1c8
 typing_extensions >= 4.10
 filelock >= 3.16.1 # need to contain https://github.com/tox-dev/filelock/pull/317
 partial-json-parser # used for parsing partial JSON outputs
