--- conflicted
+++ resolved
@@ -397,14 +397,7 @@
 if _is_cuda() or _is_hip():
     ext_modules.append(CMakeExtension(name="vllm._moe_C"))
 
-<<<<<<< HEAD
-    if _install_punica():
-        ext_modules.append(CMakeExtension(name="vllm._punica_C"))
-
 if _build_custom_ops():
-=======
-if not _is_neuron():
->>>>>>> fee4dcc3
     ext_modules.append(CMakeExtension(name="vllm._C"))
 
     if _install_punica():
