# SPDX-License-Identifier: Apache-2.0

import ctypes
import importlib.util
import json
import logging
import os
import re
import subprocess
import sys
from pathlib import Path
from shutil import which

import torch
from packaging.version import Version, parse
from setuptools import Extension, setup
from setuptools.command.build_ext import build_ext
from setuptools_scm import get_version
from torch.utils.cpp_extension import CUDA_HOME, ROCM_HOME


def load_module_from_path(module_name, path):
    spec = importlib.util.spec_from_file_location(module_name, path)
    module = importlib.util.module_from_spec(spec)
    sys.modules[module_name] = module
    spec.loader.exec_module(module)
    return module


ROOT_DIR = Path(__file__).parent
logger = logging.getLogger(__name__)

# cannot import envs directly because it depends on vllm,
#  which is not installed yet
envs = load_module_from_path('envs', os.path.join(ROOT_DIR, 'vllm', 'envs.py'))

VLLM_TARGET_DEVICE = envs.VLLM_TARGET_DEVICE

if sys.platform.startswith("darwin") and VLLM_TARGET_DEVICE != "cpu":
    logger.warning(
        "VLLM_TARGET_DEVICE automatically set to `cpu` due to macOS")
    VLLM_TARGET_DEVICE = "cpu"
elif not (sys.platform.startswith("linux")
          or sys.platform.startswith("darwin")):
    logger.warning(
        "vLLM only supports Linux platform (including WSL) and MacOS."
        "Building on %s, "
        "so vLLM may not be able to run correctly", sys.platform)
    VLLM_TARGET_DEVICE = "empty"
elif (sys.platform.startswith("linux") and torch.version.cuda is None
      and os.getenv("VLLM_TARGET_DEVICE") is None
      and torch.version.hip is None):
    # if cuda or hip is not available and VLLM_TARGET_DEVICE is not set,
    # fallback to cpu
    VLLM_TARGET_DEVICE = "cpu"

MAIN_CUDA_VERSION = "12.4"


def is_sccache_available() -> bool:
    return which("sccache") is not None


def is_ccache_available() -> bool:
    return which("ccache") is not None


def is_ninja_available() -> bool:
    return which("ninja") is not None


def is_url_available(url: str) -> bool:
    from urllib.request import urlopen

    status = None
    try:
        with urlopen(url) as f:
            status = f.status
    except Exception:
        return False
    return status == 200


class CMakeExtension(Extension):

    def __init__(self, name: str, cmake_lists_dir: str = '.', **kwa) -> None:
        super().__init__(name, sources=[], py_limited_api=True, **kwa)
        self.cmake_lists_dir = os.path.abspath(cmake_lists_dir)


class cmake_build_ext(build_ext):
    # A dict of extension directories that have been configured.
    did_config: dict[str, bool] = {}

    #
    # Determine number of compilation jobs and optionally nvcc compile threads.
    #
    def compute_num_jobs(self):
        # `num_jobs` is either the value of the MAX_JOBS environment variable
        # (if defined) or the number of CPUs available.
        num_jobs = envs.MAX_JOBS
        if num_jobs is not None:
            num_jobs = int(num_jobs)
            logger.info("Using MAX_JOBS=%d as the number of jobs.", num_jobs)
        else:
            try:
                # os.sched_getaffinity() isn't universally available, so fall
                #  back to os.cpu_count() if we get an error here.
                num_jobs = len(os.sched_getaffinity(0))
            except AttributeError:
                num_jobs = os.cpu_count()

        nvcc_threads = None
        if _is_cuda() and get_nvcc_cuda_version() >= Version("11.2"):
            # `nvcc_threads` is either the value of the NVCC_THREADS
            # environment variable (if defined) or 1.
            # when it is set, we reduce `num_jobs` to avoid
            # overloading the system.
            nvcc_threads = envs.NVCC_THREADS
            if nvcc_threads is not None:
                nvcc_threads = int(nvcc_threads)
                logger.info(
                    "Using NVCC_THREADS=%d as the number of nvcc threads.",
                    nvcc_threads)
            else:
                nvcc_threads = 1
            num_jobs = max(1, num_jobs // nvcc_threads)

        return num_jobs, nvcc_threads

    #
    # Perform cmake configuration for a single extension.
    #
    def configure(self, ext: CMakeExtension) -> None:
        # If we've already configured using the CMakeLists.txt for
        # this extension, exit early.
        if ext.cmake_lists_dir in cmake_build_ext.did_config:
            return

        cmake_build_ext.did_config[ext.cmake_lists_dir] = True

        # Select the build type.
        # Note: optimization level + debug info are set by the build type
        default_cfg = "Debug" if self.debug else "RelWithDebInfo"
        cfg = envs.CMAKE_BUILD_TYPE or default_cfg

        cmake_args = [
            '-DCMAKE_BUILD_TYPE={}'.format(cfg),
            '-DVLLM_TARGET_DEVICE={}'.format(VLLM_TARGET_DEVICE),
        ]

        verbose = envs.VERBOSE
        if verbose:
            cmake_args += ['-DCMAKE_VERBOSE_MAKEFILE=ON']

        if is_sccache_available():
            cmake_args += [
                '-DCMAKE_C_COMPILER_LAUNCHER=sccache',
                '-DCMAKE_CXX_COMPILER_LAUNCHER=sccache',
                '-DCMAKE_CUDA_COMPILER_LAUNCHER=sccache',
                '-DCMAKE_HIP_COMPILER_LAUNCHER=sccache',
            ]
        elif is_ccache_available():
            cmake_args += [
                '-DCMAKE_C_COMPILER_LAUNCHER=ccache',
                '-DCMAKE_CXX_COMPILER_LAUNCHER=ccache',
                '-DCMAKE_CUDA_COMPILER_LAUNCHER=ccache',
                '-DCMAKE_HIP_COMPILER_LAUNCHER=ccache',
            ]

        # Pass the python executable to cmake so it can find an exact
        # match.
        cmake_args += ['-DVLLM_PYTHON_EXECUTABLE={}'.format(sys.executable)]

        # Pass the python path to cmake so it can reuse the build dependencies
        # on subsequent calls to python.
        cmake_args += ['-DVLLM_PYTHON_PATH={}'.format(":".join(sys.path))]

        # Override the base directory for FetchContent downloads to $ROOT/.deps
        # This allows sharing dependencies between profiles,
        # and plays more nicely with sccache.
        # To override this, set the FETCHCONTENT_BASE_DIR environment variable.
        fc_base_dir = os.path.join(ROOT_DIR, ".deps")
        fc_base_dir = os.environ.get("FETCHCONTENT_BASE_DIR", fc_base_dir)
        cmake_args += ['-DFETCHCONTENT_BASE_DIR={}'.format(fc_base_dir)]

        #
        # Setup parallelism and build tool
        #
        num_jobs, nvcc_threads = self.compute_num_jobs()

        if nvcc_threads:
            cmake_args += ['-DNVCC_THREADS={}'.format(nvcc_threads)]

        if is_ninja_available():
            build_tool = ['-G', 'Ninja']
            cmake_args += [
                '-DCMAKE_JOB_POOL_COMPILE:STRING=compile',
                '-DCMAKE_JOB_POOLS:STRING=compile={}'.format(num_jobs),
            ]
        else:
            # Default build tool to whatever cmake picks.
            build_tool = []
        # Make sure we use the nvcc from CUDA_HOME
        if _is_cuda():
            cmake_args += [f'-DCMAKE_CUDA_COMPILER={CUDA_HOME}/bin/nvcc']
        subprocess.check_call(
            ['cmake', ext.cmake_lists_dir, *build_tool, *cmake_args],
            cwd=self.build_temp)

    def build_extensions(self) -> None:
        # Ensure that CMake is present and working
        try:
            subprocess.check_output(['cmake', '--version'])
        except OSError as e:
            raise RuntimeError('Cannot find CMake executable') from e

        # Create build directory if it does not exist.
        if not os.path.exists(self.build_temp):
            os.makedirs(self.build_temp)

        targets = []

        def target_name(s: str) -> str:
            return s.removeprefix("vllm.").removeprefix("vllm_flash_attn.")

        # Build all the extensions
        for ext in self.extensions:
            self.configure(ext)
            targets.append(target_name(ext.name))

        num_jobs, _ = self.compute_num_jobs()

        build_args = [
            "--build",
            ".",
            f"-j={num_jobs}",
            *[f"--target={name}" for name in targets],
        ]

        subprocess.check_call(["cmake", *build_args], cwd=self.build_temp)

        # Install the libraries
        for ext in self.extensions:
            # Install the extension into the proper location
            outdir = Path(self.get_ext_fullpath(ext.name)).parent.absolute()

            # Skip if the install directory is the same as the build directory
            if outdir == self.build_temp:
                continue

            # CMake appends the extension prefix to the install path,
            # and outdir already contains that prefix, so we need to remove it.
            # We assume only the final component of extension prefix is added by
            # CMake, this is currently true for current extensions but may not
            # always be the case.
            prefix = outdir
            if '.' in ext.name:
                prefix = prefix.parent

            # prefix here should actually be the same for all components
            install_args = [
                "cmake", "--install", ".", "--prefix", prefix, "--component",
                target_name(ext.name)
            ]
            subprocess.check_call(install_args, cwd=self.build_temp)

    def run(self):
        # First, run the standard build_ext command to compile the extensions
        super().run()

        # copy vllm/vllm_flash_attn/*.py from self.build_lib to current
        # directory so that they can be included in the editable build
        import glob
        files = glob.glob(
            os.path.join(self.build_lib, "vllm", "vllm_flash_attn", "*.py"))
        for file in files:
            dst_file = os.path.join("vllm/vllm_flash_attn",
                                    os.path.basename(file))
            print(f"Copying {file} to {dst_file}")
            self.copy_file(file, dst_file)


class repackage_wheel(build_ext):
    """Extracts libraries and other files from an existing wheel."""

    def get_base_commit_in_main_branch(self) -> str:
        # Force to use the nightly wheel. This is mainly used for CI testing.
        if envs.VLLM_TEST_USE_PRECOMPILED_NIGHTLY_WHEEL:
            return "nightly"

        try:
            # Get the latest commit hash of the upstream main branch.
            resp_json = subprocess.check_output([
                "curl", "-s",
                "https://api.github.com/repos/vllm-project/vllm/commits/main"
            ]).decode("utf-8")
            upstream_main_commit = json.loads(resp_json)["sha"]

            # Check if the upstream_main_commit exists in the local repo
            try:
                subprocess.check_output(
                    ["git", "cat-file", "-e", f"{upstream_main_commit}"])
            except subprocess.CalledProcessError:
                # If not present, fetch it from the remote repository.
                # Note that this does not update any local branches,
                # but ensures that this commit ref and its history are
                # available in our local repo.
                subprocess.check_call([
                    "git", "fetch", "https://github.com/vllm-project/vllm",
                    "main"
                ])

            # Then get the commit hash of the current branch that is the same as
            # the upstream main commit.
            current_branch = subprocess.check_output(
                ["git", "branch", "--show-current"]).decode("utf-8").strip()

            base_commit = subprocess.check_output([
                "git", "merge-base", f"{upstream_main_commit}", current_branch
            ]).decode("utf-8").strip()
            return base_commit
        except ValueError as err:
            raise ValueError(err) from None
        except Exception as err:
            logger.warning(
                "Failed to get the base commit in the main branch. "
                "Using the nightly wheel. The libraries in this "
                "wheel may not be compatible with your dev branch: %s", err)
            return "nightly"

    def run(self) -> None:
        assert _is_cuda(
        ), "VLLM_USE_PRECOMPILED is only supported for CUDA builds"

        wheel_location = os.getenv("VLLM_PRECOMPILED_WHEEL_LOCATION", None)
        if wheel_location is None:
            base_commit = self.get_base_commit_in_main_branch()
            wheel_location = f"https://wheels.vllm.ai/{base_commit}/vllm-1.0.0.dev-cp38-abi3-manylinux1_x86_64.whl"
            # Fallback to nightly wheel if latest commit wheel is unavailable,
            # in this rare case, the nightly release CI hasn't finished on main.
            if not is_url_available(wheel_location):
                wheel_location = "https://wheels.vllm.ai/nightly/vllm-1.0.0.dev-cp38-abi3-manylinux1_x86_64.whl"

        import zipfile

        if os.path.isfile(wheel_location):
            wheel_path = wheel_location
            print(f"Using existing wheel={wheel_path}")
        else:
            # Download the wheel from a given URL, assume
            # the filename is the last part of the URL
            wheel_filename = wheel_location.split("/")[-1]

            import tempfile

            # create a temporary directory to store the wheel
            temp_dir = tempfile.mkdtemp(prefix="vllm-wheels")
            wheel_path = os.path.join(temp_dir, wheel_filename)

            print(f"Downloading wheel from {wheel_location} to {wheel_path}")

            from urllib.request import urlretrieve

            try:
                urlretrieve(wheel_location, filename=wheel_path)
            except Exception as e:
                from setuptools.errors import SetupError

                raise SetupError(
                    f"Failed to get vLLM wheel from {wheel_location}") from e

        with zipfile.ZipFile(wheel_path) as wheel:
            files_to_copy = [
                "vllm/_C.abi3.so",
                "vllm/_moe_C.abi3.so",
                "vllm/_flashmla_C.abi3.so",
                "vllm/vllm_flash_attn/_vllm_fa2_C.abi3.so",
                "vllm/vllm_flash_attn/_vllm_fa3_C.abi3.so",
                "vllm/vllm_flash_attn/flash_attn_interface.py",
                "vllm/vllm_flash_attn/__init__.py",
                "vllm/cumem_allocator.abi3.so",
                # "vllm/_version.py", # not available in nightly wheels yet
            ]
            file_members = filter(lambda x: x.filename in files_to_copy,
                                  wheel.filelist)

            for file in file_members:
                print(f"Extracting and including {file.filename} "
                      "from existing wheel")
                package_name = os.path.dirname(file.filename).replace("/", ".")
                file_name = os.path.basename(file.filename)

                if package_name not in package_data:
                    package_data[package_name] = []

                wheel.extract(file)
                if file_name.endswith(".py"):
                    # python files shouldn't be added to package_data
                    continue

                package_data[package_name].append(file_name)


def _is_hpu() -> bool:
    # if VLLM_TARGET_DEVICE env var was set explicitly, skip HPU autodetection
    if os.getenv("VLLM_TARGET_DEVICE", None) == VLLM_TARGET_DEVICE:
        return VLLM_TARGET_DEVICE == "hpu"

    # if VLLM_TARGET_DEVICE was not set explicitly, check if hl-smi succeeds,
    # and if it doesn't, check if habanalabs driver is loaded
    is_hpu_available = False
    try:
        out = subprocess.run(["hl-smi"], capture_output=True, check=True)
        is_hpu_available = out.returncode == 0
    except (FileNotFoundError, PermissionError, subprocess.CalledProcessError):
        if sys.platform.startswith("linux"):
            try:
                output = subprocess.check_output(
                    'lsmod | grep habanalabs | wc -l', shell=True)
                is_hpu_available = int(output) > 0
            except (ValueError, FileNotFoundError, PermissionError,
                    subprocess.CalledProcessError):
                pass
    return is_hpu_available


def _no_device() -> bool:
    return VLLM_TARGET_DEVICE == "empty"


def _is_cuda() -> bool:
    has_cuda = torch.version.cuda is not None
    return (VLLM_TARGET_DEVICE == "cuda" and has_cuda
            and not (_is_neuron() or _is_tpu() or _is_hpu()))


def _is_hip() -> bool:
    return (VLLM_TARGET_DEVICE == "cuda"
            or VLLM_TARGET_DEVICE == "rocm") and torch.version.hip is not None


def _is_neuron() -> bool:
    return VLLM_TARGET_DEVICE == "neuron"


def _is_tpu() -> bool:
    return VLLM_TARGET_DEVICE == "tpu"


def _is_cpu() -> bool:
    return VLLM_TARGET_DEVICE == "cpu"


def _is_xpu() -> bool:
    return VLLM_TARGET_DEVICE == "xpu"


def _build_custom_ops() -> bool:
    return _is_cuda() or _is_hip() or _is_cpu()


def get_rocm_version():
    # Get the Rocm version from the ROCM_HOME/bin/librocm-core.so
    # see https://github.com/ROCm/rocm-core/blob/d11f5c20d500f729c393680a01fa902ebf92094b/rocm_version.cpp#L21
    try:
        librocm_core_file = Path(ROCM_HOME) / "lib" / "librocm-core.so"
        if not librocm_core_file.is_file():
            return None
        librocm_core = ctypes.CDLL(librocm_core_file)
        VerErrors = ctypes.c_uint32
        get_rocm_core_version = librocm_core.getROCmVersion
        get_rocm_core_version.restype = VerErrors
        get_rocm_core_version.argtypes = [
            ctypes.POINTER(ctypes.c_uint32),
            ctypes.POINTER(ctypes.c_uint32),
            ctypes.POINTER(ctypes.c_uint32),
        ]
        major = ctypes.c_uint32()
        minor = ctypes.c_uint32()
        patch = ctypes.c_uint32()

        if (get_rocm_core_version(ctypes.byref(major), ctypes.byref(minor),
                                  ctypes.byref(patch)) == 0):
            return f"{major.value}.{minor.value}.{patch.value}"
        return None
    except Exception:
        return None


def get_neuronxcc_version():
    import sysconfig
    site_dir = sysconfig.get_paths()["purelib"]
    version_file = os.path.join(site_dir, "neuronxcc", "version",
                                "__init__.py")

    # Check if the command was executed successfully
    with open(version_file) as fp:
        content = fp.read()

    # Extract the version using a regular expression
    match = re.search(r"__version__ = '(\S+)'", content)
    if match:
        # Return the version string
        return match.group(1)
    else:
        raise RuntimeError("Could not find Neuron version in the output")


def get_nvcc_cuda_version() -> Version:
    """Get the CUDA version from nvcc.

    Adapted from https://github.com/NVIDIA/apex/blob/8b7a1ff183741dd8f9b87e7bafd04cfde99cea28/setup.py
    """
    assert CUDA_HOME is not None, "CUDA_HOME is not set"
    nvcc_output = subprocess.check_output([CUDA_HOME + "/bin/nvcc", "-V"],
                                          universal_newlines=True)
    output = nvcc_output.split()
    release_idx = output.index("release") + 1
    nvcc_cuda_version = parse(output[release_idx].split(",")[0])
    return nvcc_cuda_version


def get_gaudi_sw_version():
    """
    Returns the driver version.
    """
    # Enable console printing for `hl-smi` check
    output = subprocess.run("hl-smi",
                            shell=True,
                            text=True,
                            capture_output=True,
                            env={"ENABLE_CONSOLE": "true"})
    if output.returncode == 0 and output.stdout:
        return output.stdout.split("\n")[2].replace(
            " ", "").split(":")[1][:-1].split("-")[0]
    return "0.0.0"  # when hl-smi is not available


def get_vllm_version() -> str:
    version = get_version(write_to="vllm/_version.py")
    sep = "+" if "+" not in version else "."  # dev versions might contain +

    if _no_device():
        if envs.VLLM_TARGET_DEVICE == "empty":
            version += f"{sep}empty"
    elif _is_cuda():
        if envs.VLLM_USE_PRECOMPILED:
            version += f"{sep}precompiled"
        else:
            cuda_version = str(get_nvcc_cuda_version())
            if cuda_version != MAIN_CUDA_VERSION:
                cuda_version_str = cuda_version.replace(".", "")[:3]
                # skip this for source tarball, required for pypi
                if "sdist" not in sys.argv:
                    version += f"{sep}cu{cuda_version_str}"
    elif _is_hip():
        # Get the Rocm Version
        rocm_version = get_rocm_version() or torch.version.hip
        if rocm_version and rocm_version != MAIN_CUDA_VERSION:
            version += f"{sep}rocm{rocm_version.replace('.', '')[:3]}"
    elif _is_neuron():
        # Get the Neuron version
        neuron_version = str(get_neuronxcc_version())
        if neuron_version != MAIN_CUDA_VERSION:
            neuron_version_str = neuron_version.replace(".", "")[:3]
            version += f"{sep}neuron{neuron_version_str}"
    elif _is_hpu():
        # Get the Intel Gaudi Software Suite version
        gaudi_sw_version = str(get_gaudi_sw_version())
        if gaudi_sw_version != MAIN_CUDA_VERSION:
            gaudi_sw_version = gaudi_sw_version.replace(".", "")[:3]
            version += f"{sep}gaudi{gaudi_sw_version}"
    elif _is_tpu():
        version += f"{sep}tpu"
    elif _is_cpu():
        if envs.VLLM_TARGET_DEVICE == "cpu":
            version += f"{sep}cpu"
    elif _is_xpu():
        version += f"{sep}xpu"
    else:
        raise RuntimeError("Unknown runtime environment")

    return version


def get_requirements() -> list[str]:
    """Get Python package dependencies from requirements.txt."""
    requirements_dir = ROOT_DIR / "requirements"

    def _read_requirements(filename: str) -> list[str]:
        with open(requirements_dir / filename) as f:
            requirements = f.read().strip().split("\n")
        resolved_requirements = []
        for line in requirements:
            if line.startswith("-r "):
                resolved_requirements += _read_requirements(line.split()[1])
            elif not line.startswith("--") and not line.startswith(
                    "#") and line.strip() != "":
                resolved_requirements.append(line)
        return resolved_requirements

    if _no_device():
        requirements = _read_requirements("common.txt")
    elif _is_cuda():
        requirements = _read_requirements("cuda.txt")
        cuda_major, cuda_minor = torch.version.cuda.split(".")
        modified_requirements = []
        for req in requirements:
            if ("vllm-flash-attn" in req and cuda_major != "12"):
                # vllm-flash-attn is built only for CUDA 12.x.
                # Skip for other versions.
                continue
            modified_requirements.append(req)
        requirements = modified_requirements
    elif _is_hip():
        requirements = _read_requirements("rocm.txt")
    elif _is_neuron():
        requirements = _read_requirements("neuron.txt")
    elif _is_hpu():
        requirements = _read_requirements("hpu.txt")
    elif _is_tpu():
        requirements = _read_requirements("tpu.txt")
    elif _is_cpu():
        requirements = _read_requirements("cpu.txt")
    elif _is_xpu():
        requirements = _read_requirements("xpu.txt")
    else:
        raise ValueError(
            "Unsupported platform, please use CUDA, ROCm, Neuron, HPU, "
            "or CPU.")
    return requirements


ext_modules = []

if _is_cuda() or _is_hip():
    ext_modules.append(CMakeExtension(name="vllm._moe_C"))

if _is_hip():
    ext_modules.append(CMakeExtension(name="vllm._rocm_C"))

if _is_cuda():
    ext_modules.append(CMakeExtension(name="vllm.vllm_flash_attn._vllm_fa2_C"))
    if envs.VLLM_USE_PRECOMPILED or get_nvcc_cuda_version() >= Version("12.3"):
        # FA3 requires CUDA 12.3 or later
        ext_modules.append(
            CMakeExtension(name="vllm.vllm_flash_attn._vllm_fa3_C"))
        # Optional since this doesn't get built (produce an .so file) when
        # not targeting a hopper system
        ext_modules.append(
            CMakeExtension(name="vllm._flashmla_C", optional=True))
    ext_modules.append(CMakeExtension(name="vllm.cumem_allocator"))

if _build_custom_ops():
    ext_modules.append(CMakeExtension(name="vllm._C"))

package_data = {
    "vllm": [
        "py.typed",
        "model_executor/layers/fused_moe/configs/*.json",
        "model_executor/layers/quantization/utils/configs/*.json",
    ]
}

if _no_device():
    ext_modules = []

if not ext_modules:
    cmdclass = {}
else:
    cmdclass = {
        "build_ext":
        repackage_wheel if envs.VLLM_USE_PRECOMPILED else cmake_build_ext
    }

setup(
<<<<<<< HEAD
    name="vllm-neuronx",
=======
    # static metadata should rather go in pyproject.toml
>>>>>>> 098900d7
    version=get_vllm_version(),
    ext_modules=ext_modules,
    install_requires=get_requirements(),
    extras_require={
        "tensorizer": ["tensorizer>=2.9.0"],
        "fastsafetensors": ["fastsafetensors >= 0.1.10"],
        "runai": ["runai-model-streamer", "runai-model-streamer-s3", "boto3"],
        "audio": ["librosa", "soundfile"],  # Required for audio processing
        "video": []  # Kept for backwards compatibility
    },
    cmdclass=cmdclass,
    package_data=package_data,
)<|MERGE_RESOLUTION|>--- conflicted
+++ resolved
@@ -675,11 +675,7 @@
     }
 
 setup(
-<<<<<<< HEAD
-    name="vllm-neuronx",
-=======
     # static metadata should rather go in pyproject.toml
->>>>>>> 098900d7
     version=get_vllm_version(),
     ext_modules=ext_modules,
     install_requires=get_requirements(),
