--- conflicted
+++ resolved
@@ -51,7 +51,7 @@
 #define MIN(a, b) ((a) < (b) ? (a) : (b))
 #define DIVIDE_ROUND_UP(a, b) (((a) + (b) - 1) / (b))
 
-#if defined(__HIP__GFX9__)  // TODO: Add NAVI support
+#if defined(__HIP__GFX9__)
 
   #define GCN_MFMA_INSTR1 __builtin_amdgcn_mfma_f32_16x16x4f32
   #define GCN_MFMA_INSTR __builtin_amdgcn_mfma_f32_4x4x4f16
@@ -1488,11 +1488,7 @@
   }
 }
 
-<<<<<<< HEAD
 #elif defined(__HIP__NAVI3__)
-=======
-#else  // !defined(__HIP__GFX9__) TODO: Add NAVI support
->>>>>>> cb234955
 
 using floatx8 = __attribute__((__vector_size__(8 * sizeof(float)))) float;
 
@@ -1628,11 +1624,7 @@
     return;
   }
 
-<<<<<<< HEAD
   const int partition_idx = blockIdx.y;
-=======
-#endif  // defined(__HIP__GFX9__) TODO: Add NAVI support
->>>>>>> cb234955
 
   constexpr int T_PAR_SIZE = 256;  // token partition size set to 256
 
