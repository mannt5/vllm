--- conflicted
+++ resolved
@@ -687,22 +687,13 @@
           blocksparse_head_sliding_step);
 
 // TODO(woosuk): Tune NUM_THREADS.
-<<<<<<< HEAD
-template<
-  typename T,
-  typename CACHE_T,
-  int BLOCK_SIZE,
-  bool IS_FP8_KV_CACHE,
-#ifdef USE_ROCM
-  int NUM_THREADS = 1024>
-#else
-  int NUM_THREADS = 128>
-#endif
-=======
 template <typename T, typename CACHE_T, int BLOCK_SIZE,
           vllm::Fp8KVCacheDataType KV_DTYPE, bool IS_BLOCK_SPARSE,
+#ifdef USE_ROCM
+          int NUM_THREADS = 1024>
+#else
           int NUM_THREADS = 128>
->>>>>>> a360ff80
+#endif
 void paged_attention_v1_launcher(
     torch::Tensor& out, torch::Tensor& query, torch::Tensor& key_cache,
     torch::Tensor& value_cache, int num_kv_heads, float scale,
@@ -837,49 +828,6 @@
                              CALL_V1_LAUNCHER_BLOCK_SIZE)
 }
 
-<<<<<<< HEAD
-#define LAUNCH_PAGED_ATTENTION_V2(HEAD_SIZE)                                                  \
-  vllm::paged_attention_v2_kernel<T, CACHE_T, HEAD_SIZE, BLOCK_SIZE, NUM_THREADS,             \
-  IS_FP8_KV_CACHE, PARTITION_SIZE>                                                            \
-  <<<grid, block, shared_mem_size, stream>>>(                                                 \
-    exp_sums_ptr,                                                                             \
-    max_logits_ptr,                                                                           \
-    tmp_out_ptr,                                                                              \
-    query_ptr,                                                                                \
-    key_cache_ptr,                                                                            \
-    value_cache_ptr,                                                                          \
-    num_kv_heads,                                                                             \
-    scale,                                                                                    \
-    block_tables_ptr,                                                                         \
-    context_lens_ptr,                                                                         \
-    max_num_blocks_per_seq,                                                                   \
-    alibi_slopes_ptr,                                                                         \
-    q_stride,                                                                                 \
-    kv_block_stride,                                                                          \
-    kv_head_stride,                                                                           \
-    kv_scale);                                                                                \
-  vllm::paged_attention_v2_reduce_kernel<T, HEAD_SIZE, NUM_THREADS, PARTITION_SIZE>           \
-  <<<reduce_grid, block, reduce_shared_mem_size, stream>>>(                                   \
-    out_ptr,                                                                                  \
-    exp_sums_ptr,                                                                             \
-    max_logits_ptr,                                                                           \
-    tmp_out_ptr,                                                                              \
-    context_lens_ptr,                                                                         \
-    max_num_partitions);
-
-template<
-  typename T,
-  typename CACHE_T,
-  int BLOCK_SIZE,
-  bool IS_FP8_KV_CACHE,
-#ifdef USE_ROCM
-  int NUM_THREADS = 1024,
-  int PARTITION_SIZE = 1024>
-#else
-  int NUM_THREADS = 128,
-  int PARTITION_SIZE = 512>
-#endif
-=======
 #define LAUNCH_PAGED_ATTENTION_V2(HEAD_SIZE)                                   \
   vllm::paged_attention_v2_kernel<T, CACHE_T, HEAD_SIZE, BLOCK_SIZE,           \
                                   NUM_THREADS, KV_DTYPE, IS_BLOCK_SPARSE,      \
@@ -899,8 +847,11 @@
 
 template <typename T, typename CACHE_T, int BLOCK_SIZE,
           vllm::Fp8KVCacheDataType KV_DTYPE, bool IS_BLOCK_SPARSE,
+#ifdef USE_ROCM
+          int NUM_THREADS = 1024, int PARTITION_SIZE = 1024>
+#else
           int NUM_THREADS = 128, int PARTITION_SIZE = 512>
->>>>>>> a360ff80
+#endif
 void paged_attention_v2_launcher(
     torch::Tensor& out, torch::Tensor& exp_sums, torch::Tensor& max_logits,
     torch::Tensor& tmp_out, torch::Tensor& query, torch::Tensor& key_cache,
