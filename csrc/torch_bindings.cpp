#include "cache.h"
#include "cuda_utils.h"
#include "ops.h"
#include "registration.h"

#include <torch/library.h>

// Note on op signatures:
// The X_meta signatures are for the meta functions corresponding to op X.
// They must be kept in sync with the signature for X. Generally, only
// functions that return Tensors require a meta function.
//
// See the following links for detailed docs on op registration and function
// schemas.
// https://docs.google.com/document/d/1_W62p8WJOQQUzPsJYa7s701JXt0qf2OfLub2sbkHOaU/edit#heading=h.ptttacy8y1u9
// https://github.com/pytorch/pytorch/blob/main/aten/src/ATen/native/README.md#annotations

TORCH_LIBRARY_EXPAND(TORCH_EXTENSION_NAME, ops) {
  // vLLM custom ops

  // Attention ops
  // Compute the attention between an input query and the cached
  // keys/values using PagedAttention.
  ops.def(
      "paged_attention_v1("
      "    Tensor! out, Tensor query, Tensor key_cache,"
      "    Tensor value_cache, int num_kv_heads, float scale,"
      "    Tensor block_tables, Tensor seq_lens, int block_size,"
      "    int max_seq_len, Tensor? alibi_slopes,"
      "    str kv_cache_dtype, float kv_scale, int tp_rank,"
      "    int blocksparse_local_blocks,"
      "    int blocksparse_vert_stride, int blocksparse_block_size,"
      "    int blocksparse_head_sliding_step) -> ()");
  ops.impl("paged_attention_v1", torch::kCUDA, &paged_attention_v1);

  // PagedAttention V2.
  ops.def(
      "paged_attention_v2("
      "    Tensor! out, Tensor exp_sums, Tensor max_logits,"
      "    Tensor tmp_out, Tensor query, Tensor key_cache,"
      "    Tensor value_cache, int num_kv_heads, float scale,"
      "    Tensor block_tables, Tensor seq_lens, int block_size,"
      "    int max_seq_len, Tensor? alibi_slopes,"
      "    str kv_cache_dtype, float kv_scale, int tp_rank,"
      "    int blocksparse_local_blocks,"
      "    int blocksparse_vert_stride, int blocksparse_block_size,"
      "    int blocksparse_head_sliding_step) -> ()");
  ops.impl("paged_attention_v2", torch::kCUDA, &paged_attention_v2);

  // Activation ops
  // Activation function used in SwiGLU.
  ops.def("silu_and_mul(Tensor! out, Tensor input) -> ()");
  ops.impl("silu_and_mul", torch::kCUDA, &silu_and_mul);

  // Activation function used in GeGLU with `none` approximation.
  ops.def("gelu_and_mul(Tensor! out, Tensor input) -> ()");
  ops.impl("gelu_and_mul", torch::kCUDA, &gelu_and_mul);

  // Activation function used in GeGLU with `tanh` approximation.
  ops.def("gelu_tanh_and_mul(Tensor! out, Tensor input) -> ()");
  ops.impl("gelu_tanh_and_mul", torch::kCUDA, &gelu_tanh_and_mul);

  // GELU implementation used in GPT-2.
  ops.def("gelu_new(Tensor! out, Tensor input) -> ()");
  ops.impl("gelu_new", torch::kCUDA, &gelu_new);

  // Approximate GELU implementation.
  ops.def("gelu_fast(Tensor! out, Tensor input) -> ()");
  ops.impl("gelu_fast", torch::kCUDA, &gelu_fast);

  // Quick GELU implementation.
  ops.def("gelu_quick(Tensor! out, Tensor input) -> ()");
  ops.impl("gelu_quick", torch::kCUDA, &gelu_quick);

  // Layernorm
  // Apply Root Mean Square (RMS) Normalization to the input tensor.
  ops.def(
      "rms_norm(Tensor! out, Tensor input, Tensor weight, float epsilon) -> "
      "()");
  ops.impl("rms_norm", torch::kCUDA, &rms_norm);

  // In-place fused Add and RMS Normalization.
  ops.def(
      "fused_add_rms_norm(Tensor! input, Tensor! residual, Tensor weight, "
      "float epsilon) -> ()");
  ops.impl("fused_add_rms_norm", torch::kCUDA, &fused_add_rms_norm);

  // Rotary embedding
  // Apply GPT-NeoX or GPT-J style rotary embedding to query and key.
  ops.def(
      "rotary_embedding(Tensor positions, Tensor! query,"
      "                 Tensor! key, int head_size,"
      "                 Tensor cos_sin_cache, bool is_neox) -> ()");
  ops.impl("rotary_embedding", torch::kCUDA, &rotary_embedding);

  // Apply GPT-NeoX or GPT-J style rotary embedding to query and key
  // (supports multiple loras).
  ops.def(
      "batched_rotary_embedding(Tensor positions, Tensor! query,"
      "                         Tensor! key, int head_size,"
      "                         Tensor cos_sin_cache, bool is_neox,"
      "                         int rot_dim,"
      "                         Tensor cos_sin_cache_offsets) -> ()");
  ops.impl("batched_rotary_embedding", torch::kCUDA, &batched_rotary_embedding);

  // Quantization ops
#ifndef USE_ROCM
  // Quantized GEMM for AQLM.
  ops.def("aqlm_gemm", &aqlm_gemm);
  ops.impl("aqlm_gemm", torch::kCUDA, &aqlm_gemm);

  // Decompression method for AQLM.
  ops.def("aqlm_dequant", &aqlm_dequant);
  ops.impl("aqlm_dequant", torch::kCUDA, &aqlm_dequant);

  // Quantized GEMM for AWQ.
  ops.def("awq_gemm", &awq_gemm);
  ops.impl("awq_gemm", torch::kCUDA, &awq_gemm);

  // Dequantization for AWQ.
  ops.def("awq_dequantize", &awq_dequantize);
  ops.impl("awq_dequantize", torch::kCUDA, &awq_dequantize);

  // Marlin (Dense) Optimized Quantized GEMM for GPTQ.
  ops.def("marlin_gemm", &marlin_gemm);
  ops.impl("marlin_gemm", torch::kCUDA, &marlin_gemm);

  // Marlin_24 (Sparse) Optimized Quantized GEMM for GPTQ.
  ops.def("gptq_marlin_24_gemm", &gptq_marlin_24_gemm);
  ops.impl("gptq_marlin_24_gemm", torch::kCUDA, &gptq_marlin_24_gemm);

  // gptq_marlin Optimized Quantized GEMM for GPTQ.
  ops.def("gptq_marlin_gemm", &gptq_marlin_gemm);
  ops.impl("gptq_marlin_gemm", torch::kCUDA, &gptq_marlin_gemm);

  // gptq_marlin repack from GPTQ.
  ops.def("gptq_marlin_repack", &gptq_marlin_repack);
  ops.impl("gptq_marlin_repack", torch::kCUDA, &gptq_marlin_repack);

  // CUTLASS w8a8 GEMM, supporting symmetric per-tensor or per-row/column
  // quantization.
  ops.def(
      "cutlass_scaled_mm(Tensor! out, Tensor a,"
      "                  Tensor b, Tensor a_scales,"
      "                  Tensor b_scales, Tensor? bias) -> ()");
  ops.impl("cutlass_scaled_mm", torch::kCUDA, &cutlass_scaled_mm);

<<<<<<< HEAD
=======
  // Check if cutlass scaled_mm is supported for CUDA devices of the given
  // capability
  ops.def("cutlass_scaled_mm_supports_fp8", &cutlass_scaled_mm_supports_fp8);
  ops.impl("cutlass_scaled_mm_supports_fp8", torch::kCUDA,
           &cutlass_scaled_mm_supports_fp8);
>>>>>>> 3f3b6b21
#endif

  // Quantized GEMM for GPTQ.
  ops.def("gptq_gemm", &gptq_gemm);
  ops.impl("gptq_gemm", torch::kCUDA, &gptq_gemm);

  // Post processing for GPTQ.
  ops.def("gptq_shuffle(Tensor! q_weight, Tensor q_perm, int bit) -> ()");
  ops.impl("gptq_shuffle", torch::kCUDA, &gptq_shuffle);

  // Quantized GEMM for SqueezeLLM.
  ops.def(
      "squeezellm_gemm(Tensor vec, Tensor mat, Tensor! mul, Tensor "
      "lookup_table) -> ()");
  ops.impl("squeezellm_gemm", torch::kCUDA, &squeezellm_gemm);

  // Compute FP8 quantized tensor for given scaling factor.
  ops.def(
      "static_scaled_fp8_quant(Tensor! out, Tensor input, Tensor scale) -> ()");
  ops.impl("static_scaled_fp8_quant", torch::kCUDA, &static_scaled_fp8_quant);

  // Compute FP8 quantized tensor and scaling factor.
  ops.def(
      "dynamic_scaled_fp8_quant(Tensor! out, Tensor input, Tensor! scale) -> "
      "()");
  ops.impl("dynamic_scaled_fp8_quant", torch::kCUDA, &dynamic_scaled_fp8_quant);

  // Aligning the number of tokens to be processed by each expert such
  // that it is divisible by the block size.
  ops.def(
      "moe_align_block_size(Tensor topk_ids, int num_experts,"
      "                     int block_size, Tensor! sorted_token_ids,"
      "                     Tensor! experts_ids,"
      "                     Tensor! num_tokens_post_pad) -> ()");
  ops.impl("moe_align_block_size", torch::kCUDA, &moe_align_block_size);

  // Compute int8 quantized tensor for given scaling factor.
  ops.def(
      "static_scaled_int8_quant(Tensor! out, Tensor input, Tensor scale) -> "
      "()");
  ops.impl("static_scaled_int8_quant", torch::kCUDA, &static_scaled_int8_quant);

  // Compute int8 quantized tensor and scaling factor
  ops.def(
      "dynamic_scaled_int8_quant(Tensor! out, Tensor input, Tensor! scale) -> "
      "()");
  ops.impl("dynamic_scaled_int8_quant", torch::kCUDA,
           &dynamic_scaled_int8_quant);
}

TORCH_LIBRARY_EXPAND(CONCAT(TORCH_EXTENSION_NAME, _cache_ops), cache_ops) {
  // Cache ops
  // Swap in (out) the cache blocks from src to dst.
  cache_ops.def(
      "swap_blocks(Tensor src, Tensor! dst, Tensor block_mapping) -> ()");
  cache_ops.impl("swap_blocks", torch::kCUDA, &swap_blocks);

  // Copy the cache blocks from src to dst.
  cache_ops.def(
      "copy_blocks(Tensor[]! key_caches, Tensor[]! value_caches, Tensor "
      "block_mapping) -> ()");
  cache_ops.impl("copy_blocks", torch::kCUDA, &copy_blocks);

  // Reshape the key and value tensors and cache them.
  cache_ops.def(
      "reshape_and_cache(Tensor key, Tensor value,"
      "                  Tensor! key_cache, Tensor! value_cache,"
      "                  Tensor slot_mapping,"
      "                  str kv_cache_dtype,"
      "                  float kv_scale) -> ()");
  cache_ops.impl("reshape_and_cache", torch::kCUDA, &reshape_and_cache);

  // Reshape the key and value tensors and cache them.
  cache_ops.def(
      "reshape_and_cache_flash(Tensor key, Tensor value,"
      "                        Tensor! key_cache,"
      "                        Tensor! value_cache,"
      "                        Tensor slot_mapping,"
      "                        str kv_cache_dtype) -> ()");
  cache_ops.impl("reshape_and_cache_flash", torch::kCUDA,
                 &reshape_and_cache_flash);

  // Convert the key and value cache to fp8 data type.
  cache_ops.def(
      "convert_fp8(Tensor! dst_cache, Tensor src_cache, float scale, str "
      "kv_cache_dtype) -> ()");
  cache_ops.impl("convert_fp8", torch::kCUDA, &convert_fp8);
}

TORCH_LIBRARY_EXPAND(CONCAT(TORCH_EXTENSION_NAME, _cuda_utils), cuda_utils) {
  // Cuda utils

  // Gets the specified device attribute.
  cuda_utils.def("get_device_attribute", &get_device_attribute);
  cuda_utils.impl("get_device_attribute", torch::kCUDA, &get_device_attribute);

  // Gets the maximum shared memory per block device attribute.
  cuda_utils.def("get_max_shared_memory_per_block_device_attribute",
                 &get_max_shared_memory_per_block_device_attribute);
  cuda_utils.impl("get_max_shared_memory_per_block_device_attribute",
                  torch::kCUDA,
                  &get_max_shared_memory_per_block_device_attribute);
}

#ifndef USE_ROCM
TORCH_LIBRARY_EXPAND(CONCAT(TORCH_EXTENSION_NAME, _custom_ar), custom_ar) {
  // Custom all-reduce kernels
  custom_ar.def("init_custom_ar", &init_custom_ar);
  custom_ar.impl("init_custom_ar", torch::kCUDA, &init_custom_ar);

  custom_ar.def("should_custom_ar", &should_custom_ar);
  custom_ar.impl("should_custom_ar", torch::kCUDA, &should_custom_ar);

  custom_ar.def("all_reduce_reg(int fa, Tensor inp, Tensor! out) -> ()");
  custom_ar.impl("all_reduce_reg", torch::kCUDA, &all_reduce_reg);

  custom_ar.def(
      "all_reduce_unreg(int fa, Tensor inp, Tensor reg_buffer, Tensor! out) -> "
      "()");
  custom_ar.impl("all_reduce_unreg", torch::kCUDA, &all_reduce_unreg);

  custom_ar.def("dispose", &dispose);
  custom_ar.impl("dispose", torch::kCPU, &dispose);

  custom_ar.def("meta_size", &meta_size);
  custom_ar.impl("meta_size", torch::kCPU, &meta_size);

  custom_ar.def("register_buffer", &register_buffer);
  custom_ar.impl("register_buffer", torch::kCUDA, &register_buffer);

  custom_ar.def("get_graph_buffer_ipc_meta", &get_graph_buffer_ipc_meta);
  custom_ar.impl("get_graph_buffer_ipc_meta", torch::kCPU,
                 &get_graph_buffer_ipc_meta);

  custom_ar.def("register_graph_buffers", &register_graph_buffers);
  custom_ar.impl("register_graph_buffers", torch::kCPU,
                 &register_graph_buffers);
}
#endif

REGISTER_EXTENSION(TORCH_EXTENSION_NAME)<|MERGE_RESOLUTION|>--- conflicted
+++ resolved
@@ -145,14 +145,11 @@
       "                  Tensor b_scales, Tensor? bias) -> ()");
   ops.impl("cutlass_scaled_mm", torch::kCUDA, &cutlass_scaled_mm);
 
-<<<<<<< HEAD
-=======
   // Check if cutlass scaled_mm is supported for CUDA devices of the given
   // capability
   ops.def("cutlass_scaled_mm_supports_fp8", &cutlass_scaled_mm_supports_fp8);
   ops.impl("cutlass_scaled_mm_supports_fp8", torch::kCUDA,
            &cutlass_scaled_mm_supports_fp8);
->>>>>>> 3f3b6b21
 #endif
 
   // Quantized GEMM for GPTQ.
