/*
 * Adapted from
 * https://github.com/pytorch/pytorch/blob/v2.0.1/aten/src/ATen/Dispatch.h
 */
#pragma once

#include <torch/all.h>

// Need a special dispatch case macro since we will nest the FP8 dispatch.
// Instead of the usual 'scalar_t', this names the dispatched type 'fp8_t'.
#define AT_DISPATCH_FP8_CASE(enum_type, ...) \
  AT_PRIVATE_CASE_TYPE_USING_HINT(enum_type, fp8_t, __VA_ARGS__)

#define VLLM_DISPATCH_CASE_FLOATING_TYPES(...)         \
  AT_DISPATCH_CASE(at::ScalarType::Float, __VA_ARGS__) \
  AT_DISPATCH_CASE(at::ScalarType::Half, __VA_ARGS__)  \
  AT_DISPATCH_CASE(at::ScalarType::BFloat16, __VA_ARGS__)

#define VLLM_DISPATCH_FLOATING_TYPES(TYPE, NAME, ...) \
  AT_DISPATCH_SWITCH(TYPE, NAME, VLLM_DISPATCH_CASE_FLOATING_TYPES(__VA_ARGS__))

<<<<<<< HEAD
// TODO(luka/varun): use FP8_TYPE macro after refactoring
#ifdef USE_CUDA_FP8_FORMAT
  #define VLLM_DISPATCH_CASE_QUANT_TYPES(...)                    \
    AT_DISPATCH_CASE(at::ScalarType::Float8_e4m3fn, __VA_ARGS__) \
    AT_DISPATCH_CASE(at::ScalarType::Char, __VA_ARGS__)
#else
=======
// ROCm devices might use either fn or fnuz, so set up dispatch table for both.
// A host-based check at runtime will create a preferred FP8 type for ROCm
// such that the correct kernel is dispatched.
#ifdef USE_ROCM
  #define VLLM_DISPATCH_CASE_FP8_TYPES(...)                          \
    AT_DISPATCH_FP8_CASE(at::ScalarType::Float8_e4m3fn, __VA_ARGS__) \
    AT_DISPATCH_FP8_CASE(at::ScalarType::Float8_e4m3fnuz, __VA_ARGS__)

>>>>>>> d9f83d62
  #define VLLM_DISPATCH_CASE_QUANT_TYPES(...)                      \
    AT_DISPATCH_CASE(at::ScalarType::Float8_e4m3fn, __VA_ARGS__)   \
    AT_DISPATCH_CASE(at::ScalarType::Float8_e4m3fnuz, __VA_ARGS__) \
    AT_DISPATCH_CASE(at::ScalarType::Char, __VA_ARGS__)
#else
  #define VLLM_DISPATCH_CASE_FP8_TYPES(...) \
    AT_DISPATCH_FP8_CASE(at::ScalarType::Float8_e4m3fn, __VA_ARGS__)

  #define VLLM_DISPATCH_CASE_QUANT_TYPES(...)                    \
    AT_DISPATCH_CASE(at::ScalarType::Float8_e4m3fn, __VA_ARGS__) \
    AT_DISPATCH_CASE(at::ScalarType::Char, __VA_ARGS__)
#endif

// When using this dispatch macro, the type is 'fp8_t' not 'scalar_t'.
// See AT_DISPATCH_FP8_CASE above.
#define VLLM_DISPATCH_FP8_TYPES(TYPE, NAME, ...) \
  AT_DISPATCH_SWITCH(TYPE, NAME, VLLM_DISPATCH_CASE_FP8_TYPES(__VA_ARGS__))

#define VLLM_DISPATCH_QUANT_TYPES(TYPE, NAME, ...) \
  AT_DISPATCH_SWITCH(TYPE, NAME, VLLM_DISPATCH_CASE_QUANT_TYPES(__VA_ARGS__))

#define VLLM_DISPATCH_CASE_FLOATING_AND_BYTE_TYPES(...)   \
  AT_DISPATCH_CASE(at::ScalarType::Float, __VA_ARGS__)    \
  AT_DISPATCH_CASE(at::ScalarType::Half, __VA_ARGS__)     \
  AT_DISPATCH_CASE(at::ScalarType::BFloat16, __VA_ARGS__) \
  AT_DISPATCH_CASE(at::ScalarType::Byte, __VA_ARGS__)

#define VLLM_DISPATCH_FLOATING_AND_BYTE_TYPES(TYPE, NAME, ...) \
  AT_DISPATCH_SWITCH(TYPE, NAME,                               \
                     VLLM_DISPATCH_CASE_FLOATING_AND_BYTE_TYPES(__VA_ARGS__))

#define VLLM_DISPATCH_CASE_INTEGRAL_TYPES(...)         \
  AT_DISPATCH_CASE(at::ScalarType::Byte, __VA_ARGS__)  \
  AT_DISPATCH_CASE(at::ScalarType::Char, __VA_ARGS__)  \
  AT_DISPATCH_CASE(at::ScalarType::Short, __VA_ARGS__) \
  AT_DISPATCH_CASE(at::ScalarType::Int, __VA_ARGS__)   \
  AT_DISPATCH_CASE(at::ScalarType::Long, __VA_ARGS__)

#define VLLM_DISPATCH_INTEGRAL_TYPES(TYPE, NAME, ...) \
  AT_DISPATCH_SWITCH(TYPE, NAME, VLLM_DISPATCH_CASE_INTEGRAL_TYPES(__VA_ARGS__))<|MERGE_RESOLUTION|>--- conflicted
+++ resolved
@@ -19,14 +19,6 @@
 #define VLLM_DISPATCH_FLOATING_TYPES(TYPE, NAME, ...) \
   AT_DISPATCH_SWITCH(TYPE, NAME, VLLM_DISPATCH_CASE_FLOATING_TYPES(__VA_ARGS__))
 
-<<<<<<< HEAD
-// TODO(luka/varun): use FP8_TYPE macro after refactoring
-#ifdef USE_CUDA_FP8_FORMAT
-  #define VLLM_DISPATCH_CASE_QUANT_TYPES(...)                    \
-    AT_DISPATCH_CASE(at::ScalarType::Float8_e4m3fn, __VA_ARGS__) \
-    AT_DISPATCH_CASE(at::ScalarType::Char, __VA_ARGS__)
-#else
-=======
 // ROCm devices might use either fn or fnuz, so set up dispatch table for both.
 // A host-based check at runtime will create a preferred FP8 type for ROCm
 // such that the correct kernel is dispatched.
@@ -35,7 +27,6 @@
     AT_DISPATCH_FP8_CASE(at::ScalarType::Float8_e4m3fn, __VA_ARGS__) \
     AT_DISPATCH_FP8_CASE(at::ScalarType::Float8_e4m3fnuz, __VA_ARGS__)
 
->>>>>>> d9f83d62
   #define VLLM_DISPATCH_CASE_QUANT_TYPES(...)                      \
     AT_DISPATCH_CASE(at::ScalarType::Float8_e4m3fn, __VA_ARGS__)   \
     AT_DISPATCH_CASE(at::ScalarType::Float8_e4m3fnuz, __VA_ARGS__) \
