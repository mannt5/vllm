--- conflicted
+++ resolved
@@ -38,11 +38,8 @@
     torch::Tensor const& problem_sizes, torch::Tensor const& a_strides,
     torch::Tensor const& b_strides, torch::Tensor const& c_strides,
     bool per_act_token, bool per_out_ch);
-<<<<<<< HEAD
-=======
-
-#endif
->>>>>>> 110df743
+
+#endif
 
 #if defined ENABLE_SCALED_MM_SM120 && ENABLE_SCALED_MM_SM120
 void cutlass_scaled_mm_sm120(torch::Tensor& c, torch::Tensor const& a,
@@ -259,11 +256,7 @@
   // mm to run it for.
   int32_t version_num = get_sm_version_num();
 #if (defined ENABLE_CUTLASS_MOE_SM90 && ENABLE_CUTLASS_MOE_SM90) || \
-<<<<<<< HEAD
-    (defined ENABLE_SCALED_MM_SM100 && ENABLE_SCALED_MM_SM90)
-=======
     (defined ENABLE_CUTLASS_MOE_SM100 && ENABLE_CUTLASS_MOE_SM100)
->>>>>>> 110df743
   get_cutlass_moe_mm_data_caller(topk_ids, expert_offsets, problem_sizes1,
                                  problem_sizes2, input_permutation,
                                  output_permutation, num_experts, n, k,
