--- conflicted
+++ resolved
@@ -29,7 +29,6 @@
                             torch::Tensor const& a_scales,
                             torch::Tensor const& b_scales,
                             std::optional<torch::Tensor> const& bias);
-<<<<<<< HEAD
 
 void cutlass_grouped_mm_sm90(
     torch::Tensor& out_tensors, torch::Tensor const& a_tensors,
@@ -44,13 +43,11 @@
     torch::Tensor& arg_sort, torch::Tensor& arg_sort_prim,
     const int64_t num_experts, const int64_t n, const int64_t k);
 
-=======
 void cutlass_scaled_mm_sm100(torch::Tensor& c, torch::Tensor const& a,
                              torch::Tensor const& b,
                              torch::Tensor const& a_scales,
                              torch::Tensor const& b_scales,
                              std::optional<torch::Tensor> const& bias);
->>>>>>> 961644e6
 #endif
 
 void cutlass_scaled_mm_azp_sm75(torch::Tensor& c, torch::Tensor const& a,
