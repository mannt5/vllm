#pragma once

#include "cutlass/cutlass.h"
#include "cutlass/numeric_types.h"

#include "cute/tensor.hpp"
#include "cutlass/tensor_ref.h"
#include "cutlass/gemm/dispatch_policy.hpp"
#include "cutlass/gemm/collective/collective_builder.hpp"
#include "cutlass/gemm/device/gemm_universal_adapter.h"
#include "cutlass/gemm/kernel/gemm_universal.hpp"
#include "cutlass/gemm/kernel/tile_scheduler_params.h"
#include "cutlass/epilogue/dispatch_policy.hpp"
#include "cutlass/epilogue/collective/collective_builder.hpp"

#include "cutlass_extensions/gemm/dispatch_policy.hpp"
#include "cutlass_extensions/gemm/collective/collective_builder.hpp"

#include "cutlass_gemm_caller.cuh"

namespace vllm {

using namespace cute;

<<<<<<< HEAD
<<<<<<< HEAD
template <typename SchedulerType, typename OutType, int GroupSizeM_,
          int GroupSizeN_, int GroupSizeK_, int TileSizeM_ = 128,
          class ClusterShape = Shape<_1, _2, _1>>
=======
template <typename SchedulerType, typename OutType, int GroupSizeM_,
          int GroupSizeN_, int GroupSizeK_, int TileSizeM_ = 128,
          class ClusterShape = Shape<_1, _2, _1>>
>>>>>>> 68f18b41 (Add streamK for block-quantized CUTLASS kernels)
=======
template <typename SchedulerType, typename OutType, int GroupSizeM_,
          int GroupSizeN_, int GroupSizeK_, int TileSizeM_ = 128,
          class ClusterShape = Shape<_1, _2, _1>>
>>>>>>> 68f18b41
struct cutlass_3x_gemm_fp8_blockwise {
  using GroupSizeM = Int<GroupSizeM_>;
  using GroupSizeN = Int<GroupSizeN_>;
  using GroupSizeK = Int<GroupSizeK_>;
  using TileSizeM = Int<TileSizeM_>;

  static_assert(TileSizeM_ % GroupSizeM_ == 0,
                "TileSizeM must be a multiple of GroupSizeM");

  using ElementAB = cutlass::float_e4m3_t;

  using ElementA = ElementAB;
  using LayoutA = cutlass::layout::RowMajor;
  static constexpr int AlignmentA = 128 / cutlass::sizeof_bits<ElementA>::value;

  using ElementB = ElementAB;
  using LayoutB = cutlass::layout::ColumnMajor;
  static constexpr int AlignmentB = 128 / cutlass::sizeof_bits<ElementB>::value;

  using ElementD = OutType;
  using StrideD = Stride<int64_t, Int<1>, Int<0>>;
  static constexpr int AlignmentD = 128 / cutlass::sizeof_bits<ElementD>::value;

  using ElementC = void;
  using StrideC = StrideD;
  static constexpr int AlignmentC = AlignmentD;

  using ElementAccumulator = float;
  using ElementBlockScale = float;
  using ElementCompute = float;
  using ArchTag = cutlass::arch::Sm90;
  using OperatorClass = cutlass::arch::OpClassTensorOp;
  using TileShape = Shape<TileSizeM, GroupSizeN, GroupSizeK>;

  using KernelSchedule = cutlass::gemm::
      KernelTmaWarpSpecializedCooperativeFP8BlockScaledSubGroupMAccum<
          GroupSizeM_>;
  using EpilogueSchedule = cutlass::epilogue::TmaWarpSpecializedCooperative;
  using EpilogueTileType = cutlass::epilogue::collective::EpilogueTileAuto;

  using StoreEpilogueCompute = typename cutlass::epilogue::fusion::Sm90EVT<
      cutlass::epilogue::fusion::Sm90AccFetch>;

  using CollectiveEpilogue =
      typename cutlass::epilogue::collective::CollectiveBuilder<
          ArchTag, OperatorClass, TileShape, ClusterShape, EpilogueTileType,
          ElementAccumulator, ElementCompute, ElementC, StrideC, AlignmentC,
          ElementD, StrideD, AlignmentD, EpilogueSchedule,
          StoreEpilogueCompute>::CollectiveOp;

  using CollectiveMainloop =
      typename cutlass::gemm::collective::CollectiveBuilder<
          ArchTag, OperatorClass, ElementA, LayoutA, AlignmentA, ElementB,
          LayoutB, AlignmentB, ElementAccumulator, TileShape, ClusterShape,
          cutlass::gemm::collective::StageCountAutoCarveout<static_cast<int>(
              sizeof(typename CollectiveEpilogue::SharedStorage))>,
          KernelSchedule>::CollectiveOp;

  using KernelType = enable_sm90_or_later<cutlass::gemm::kernel::GemmUniversal<
      Shape<int, int, int, int>, CollectiveMainloop, CollectiveEpilogue,
      SchedulerType>>;

  struct GemmKernel : public KernelType {};

  using StrideA = typename GemmKernel::StrideA;
  using StrideB = typename GemmKernel::StrideB;
};

template <typename Gemm>
void cutlass_gemm_caller_blockwise(torch::Tensor& out, torch::Tensor const& a,
                                   torch::Tensor const& b,
                                   torch::Tensor const& a_scales,
                                   torch::Tensor const& b_scales) {
  using GemmKernel = typename Gemm::GemmKernel;

  using ElementAB = typename Gemm::ElementAB;
  using ElementD = typename Gemm::ElementD;

  auto prob_shape = c3x::get_problem_shape(a, b);
  int32_t m = get<0>(prob_shape), n = get<1>(prob_shape),
          k = get<2>(prob_shape);

  int64_t lda = a.stride(0);
  int64_t ldb = b.stride(1);
  int64_t ldc = out.stride(0);

  using StrideA = Stride<int64_t, Int<1>, int64_t>;
  using StrideB = Stride<int64_t, Int<1>, int64_t>;
  using StrideC = typename Gemm::StrideC;

  StrideA a_stride{lda, Int<1>{}, 0};
  StrideB b_stride{ldb, Int<1>{}, 0};
  StrideC c_stride{ldc, Int<1>{}, Int<0>{}};

  auto a_ptr = static_cast<ElementAB*>(a.data_ptr());
  auto b_ptr = static_cast<ElementAB*>(b.data_ptr());
  auto a_scales_ptr = static_cast<float*>(a_scales.data_ptr());
  auto b_scales_ptr = static_cast<float*>(b_scales.data_ptr());

  // Check is the t is contiguous and is 1D or 2D with one of the dimensions
  // being 1 (i.e. a row or column vector)
  auto is_contiguous_vector = [](const torch::Tensor& t) {
    auto t_sizes = t.sizes();
    return t.is_contiguous() &&
           (t.dim() == 1 ||
            (t.dim() == 2 &&
             *std::min_element(t_sizes.begin(), t_sizes.end()) == 1));
  };

  // TODO(lucas): lets clean-up the kernel so that we pass in Strides so
  //  we don't have to deal with enforcing implicit layouts
  TORCH_CHECK(a_scales.size(0) == m / Gemm::GroupSizeM::value);
  TORCH_CHECK(a_scales.size(1) == k / Gemm::GroupSizeK::value);
  TORCH_CHECK(a_scales.stride(0) == 1 || is_contiguous_vector(a_scales),
              "a_scales must be M major");
  TORCH_CHECK(b_scales.size(0) == k / Gemm::GroupSizeK::value);
  TORCH_CHECK(b_scales.size(1) == n / Gemm::GroupSizeN::value);
  TORCH_CHECK(b_scales.stride(0) == 1 || is_contiguous_vector(b_scales),
              "b_scales must be K major");
  typename GemmKernel::MainloopArguments mainloop_args{
      a_ptr, a_stride, b_ptr, b_stride, a_scales_ptr, b_scales_ptr};

  auto c_ptr = static_cast<ElementD*>(out.data_ptr());
  typename GemmKernel::EpilogueArguments epilogue_args{
      {}, c_ptr, c_stride, c_ptr, c_stride};

  c3x::cutlass_gemm_caller<GemmKernel>(a.device(), prob_shape, mainloop_args,
                                       epilogue_args);
}

template <typename Gemm>
<<<<<<< HEAD
<<<<<<< HEAD
=======
>>>>>>> 68f18b41
void cutlass_gemm_caller_blockwise_streamK(torch::Tensor& out,
                                           torch::Tensor const& a,
                                           torch::Tensor const& b,
                                           torch::Tensor const& a_scales,
                                           torch::Tensor const& b_scales) {
<<<<<<< HEAD
=======
void cutlass_gemm_caller_blockwise_streamK(torch::Tensor& out,
                                           torch::Tensor const& a,
                                           torch::Tensor const& b,
                                           torch::Tensor const& a_scales,
                                           torch::Tensor const& b_scales) {
>>>>>>> 68f18b41 (Add streamK for block-quantized CUTLASS kernels)
=======
>>>>>>> 68f18b41
  using GemmKernel = typename Gemm::GemmKernel;

  using ElementAB = typename Gemm::ElementAB;
  using ElementD = typename Gemm::ElementD;

  auto prob_shape = c3x::get_problem_shape(a, b);
  int32_t m = get<0>(prob_shape), n = get<1>(prob_shape),
          k = get<2>(prob_shape);

  int64_t lda = a.stride(0);
  int64_t ldb = b.stride(1);
  int64_t ldc = out.stride(0);

  using StrideA = Stride<int64_t, Int<1>, int64_t>;
  using StrideB = Stride<int64_t, Int<1>, int64_t>;
  using StrideC = typename Gemm::StrideC;

  StrideA a_stride{lda, Int<1>{}, 0};
  StrideB b_stride{ldb, Int<1>{}, 0};
  StrideC c_stride{ldc, Int<1>{}, Int<0>{}};

  auto a_ptr = static_cast<ElementAB*>(a.data_ptr());
  auto b_ptr = static_cast<ElementAB*>(b.data_ptr());
  auto a_scales_ptr = static_cast<float*>(a_scales.data_ptr());
  auto b_scales_ptr = static_cast<float*>(b_scales.data_ptr());

  // Check is the t is contiguous and is 1D or 2D with one of the dimensions
  // being 1 (i.e. a row or column vector)
  auto is_contiguous_vector = [](const torch::Tensor& t) {
    auto t_sizes = t.sizes();
    return t.is_contiguous() &&
           (t.dim() == 1 ||
            (t.dim() == 2 &&
             *std::min_element(t_sizes.begin(), t_sizes.end()) == 1));
  };

  // TODO(lucas): lets clean-up the kernel so that we pass in Strides so
  //  we don't have to deal with enforcing implicit layouts
  TORCH_CHECK(a_scales.size(0) == m / Gemm::GroupSizeM::value);
  TORCH_CHECK(a_scales.size(1) == k / Gemm::GroupSizeK::value);
  TORCH_CHECK(a_scales.stride(0) == 1 || is_contiguous_vector(a_scales),
              "a_scales must be M major");
  TORCH_CHECK(b_scales.size(0) == k / Gemm::GroupSizeK::value);
  TORCH_CHECK(b_scales.size(1) == n / Gemm::GroupSizeN::value);
  TORCH_CHECK(b_scales.stride(0) == 1 || is_contiguous_vector(b_scales),
              "b_scales must be K major");
  typename GemmKernel::MainloopArguments mainloop_args{
      a_ptr, a_stride, b_ptr, b_stride, a_scales_ptr, b_scales_ptr};

  auto c_ptr = static_cast<ElementD*>(out.data_ptr());
  typename GemmKernel::EpilogueArguments epilogue_args{
      {}, c_ptr, c_stride, c_ptr, c_stride};

<<<<<<< HEAD
<<<<<<< HEAD
  c3x::cutlass_gemm_caller_streamK<GemmKernel>(a.device(), prob_shape,
                                               mainloop_args, epilogue_args);
=======
  c3x::cutlass_gemm_caller_streamK<GemmKernel>(a.device(), prob_shape,
                                               mainloop_args, epilogue_args);
>>>>>>> 68f18b41 (Add streamK for block-quantized CUTLASS kernels)
=======
  c3x::cutlass_gemm_caller_streamK<GemmKernel>(a.device(), prob_shape,
                                               mainloop_args, epilogue_args);
>>>>>>> 68f18b41
}

template <typename OutType>
void cutlass_gemm_blockwise_sm90_fp8_dispatch(torch::Tensor& out,
                                              torch::Tensor const& a,
                                              torch::Tensor const& b,
                                              torch::Tensor const& a_scales,
                                              torch::Tensor const& b_scales) {
  auto k = a_scales.size(1);
  auto n = b_scales.size(1);

  if (k > 3 * n) {
<<<<<<< HEAD
<<<<<<< HEAD
=======
>>>>>>> 68f18b41
    cutlass_gemm_caller_blockwise_streamK<cutlass_3x_gemm_fp8_blockwise<
        cutlass::gemm::StreamKScheduler, OutType, 1, 128, 128>>(
        out, a, b, a_scales, b_scales);
  } else {
    cutlass_gemm_caller_blockwise<cutlass_3x_gemm_fp8_blockwise<
        cutlass::gemm::PersistentScheduler, OutType, 1, 128, 128>>(
        out, a, b, a_scales, b_scales);
<<<<<<< HEAD
=======
    cutlass_gemm_caller_blockwise_streamK<cutlass_3x_gemm_fp8_blockwise<
        cutlass::gemm::StreamKScheduler, OutType, 1, 128, 128>>(
        out, a, b, a_scales, b_scales);
  } else {
    cutlass_gemm_caller_blockwise<cutlass_3x_gemm_fp8_blockwise<
        cutlass::gemm::PersistentScheduler, OutType, 1, 128, 128>>(
        out, a, b, a_scales, b_scales);
>>>>>>> 68f18b41 (Add streamK for block-quantized CUTLASS kernels)
=======
>>>>>>> 68f18b41
  }
}

}  // namespace vllm<|MERGE_RESOLUTION|>--- conflicted
+++ resolved
@@ -22,21 +22,9 @@
 
 using namespace cute;
 
-<<<<<<< HEAD
-<<<<<<< HEAD
 template <typename SchedulerType, typename OutType, int GroupSizeM_,
           int GroupSizeN_, int GroupSizeK_, int TileSizeM_ = 128,
           class ClusterShape = Shape<_1, _2, _1>>
-=======
-template <typename SchedulerType, typename OutType, int GroupSizeM_,
-          int GroupSizeN_, int GroupSizeK_, int TileSizeM_ = 128,
-          class ClusterShape = Shape<_1, _2, _1>>
->>>>>>> 68f18b41 (Add streamK for block-quantized CUTLASS kernels)
-=======
-template <typename SchedulerType, typename OutType, int GroupSizeM_,
-          int GroupSizeN_, int GroupSizeK_, int TileSizeM_ = 128,
-          class ClusterShape = Shape<_1, _2, _1>>
->>>>>>> 68f18b41
 struct cutlass_3x_gemm_fp8_blockwise {
   using GroupSizeM = Int<GroupSizeM_>;
   using GroupSizeN = Int<GroupSizeN_>;
@@ -168,25 +156,11 @@
 }
 
 template <typename Gemm>
-<<<<<<< HEAD
-<<<<<<< HEAD
-=======
->>>>>>> 68f18b41
 void cutlass_gemm_caller_blockwise_streamK(torch::Tensor& out,
                                            torch::Tensor const& a,
                                            torch::Tensor const& b,
                                            torch::Tensor const& a_scales,
                                            torch::Tensor const& b_scales) {
-<<<<<<< HEAD
-=======
-void cutlass_gemm_caller_blockwise_streamK(torch::Tensor& out,
-                                           torch::Tensor const& a,
-                                           torch::Tensor const& b,
-                                           torch::Tensor const& a_scales,
-                                           torch::Tensor const& b_scales) {
->>>>>>> 68f18b41 (Add streamK for block-quantized CUTLASS kernels)
-=======
->>>>>>> 68f18b41
   using GemmKernel = typename Gemm::GemmKernel;
 
   using ElementAB = typename Gemm::ElementAB;
@@ -240,18 +214,8 @@
   typename GemmKernel::EpilogueArguments epilogue_args{
       {}, c_ptr, c_stride, c_ptr, c_stride};
 
-<<<<<<< HEAD
-<<<<<<< HEAD
   c3x::cutlass_gemm_caller_streamK<GemmKernel>(a.device(), prob_shape,
                                                mainloop_args, epilogue_args);
-=======
-  c3x::cutlass_gemm_caller_streamK<GemmKernel>(a.device(), prob_shape,
-                                               mainloop_args, epilogue_args);
->>>>>>> 68f18b41 (Add streamK for block-quantized CUTLASS kernels)
-=======
-  c3x::cutlass_gemm_caller_streamK<GemmKernel>(a.device(), prob_shape,
-                                               mainloop_args, epilogue_args);
->>>>>>> 68f18b41
 }
 
 template <typename OutType>
@@ -264,10 +228,6 @@
   auto n = b_scales.size(1);
 
   if (k > 3 * n) {
-<<<<<<< HEAD
-<<<<<<< HEAD
-=======
->>>>>>> 68f18b41
     cutlass_gemm_caller_blockwise_streamK<cutlass_3x_gemm_fp8_blockwise<
         cutlass::gemm::StreamKScheduler, OutType, 1, 128, 128>>(
         out, a, b, a_scales, b_scales);
@@ -275,18 +235,6 @@
     cutlass_gemm_caller_blockwise<cutlass_3x_gemm_fp8_blockwise<
         cutlass::gemm::PersistentScheduler, OutType, 1, 128, 128>>(
         out, a, b, a_scales, b_scales);
-<<<<<<< HEAD
-=======
-    cutlass_gemm_caller_blockwise_streamK<cutlass_3x_gemm_fp8_blockwise<
-        cutlass::gemm::StreamKScheduler, OutType, 1, 128, 128>>(
-        out, a, b, a_scales, b_scales);
-  } else {
-    cutlass_gemm_caller_blockwise<cutlass_3x_gemm_fp8_blockwise<
-        cutlass::gemm::PersistentScheduler, OutType, 1, 128, 128>>(
-        out, a, b, a_scales, b_scales);
->>>>>>> 68f18b41 (Add streamK for block-quantized CUTLASS kernels)
-=======
->>>>>>> 68f18b41
   }
 }
 
