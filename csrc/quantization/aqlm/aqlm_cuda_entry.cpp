--- conflicted
+++ resolved
@@ -184,10 +184,6 @@
     return code2x8_matmat(input, codes, codebooks, scales, bias);
   }
 
-<<<<<<< HEAD
-  TORCH_CHECK(False, "AQLM with ", nbooks, " codebooks and ", entries, " entries is not currently supported.")
-=======
   TORCH_CHECK(false, "AQLM with ", nbooks, " codebooks and ", entries, " entries is not currently supported.")
->>>>>>> 821ee99e
   return {};
 }