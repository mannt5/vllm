#pragma once

#include <torch/extension.h>

void paged_attention_v1(torch::Tensor& out, torch::Tensor& query,
                        torch::Tensor& key_cache, torch::Tensor& value_cache,
                        int num_kv_heads, float scale,
                        torch::Tensor& block_tables, torch::Tensor& seq_lens,
                        int block_size, int max_seq_len,
                        const c10::optional<torch::Tensor>& alibi_slopes,
                        const std::string& kv_cache_dtype, float kv_scale);

void paged_attention_v2(torch::Tensor& out, torch::Tensor& exp_sums,
                        torch::Tensor& max_logits, torch::Tensor& tmp_out,
                        torch::Tensor& query, torch::Tensor& key_cache,
                        torch::Tensor& value_cache, int num_kv_heads,
                        float scale, torch::Tensor& block_tables,
                        torch::Tensor& seq_lens, int block_size,
                        int max_seq_len,
                        const c10::optional<torch::Tensor>& alibi_slopes,
                        const std::string& kv_cache_dtype, float kv_scale);

void rms_norm(torch::Tensor& out, torch::Tensor& input, torch::Tensor& weight,
              float epsilon);

void fused_add_rms_norm(torch::Tensor& input, torch::Tensor& residual,
                        torch::Tensor& weight, float epsilon);

void rotary_embedding(torch::Tensor& positions, torch::Tensor& query,
                      torch::Tensor& key, int head_size,
                      torch::Tensor& cos_sin_cache, bool is_neox);

void batched_rotary_embedding(torch::Tensor& positions, torch::Tensor& query,
                              torch::Tensor& key, int head_size,
                              torch::Tensor& cos_sin_cache, bool is_neox,
                              int rot_dim,
                              torch::Tensor& cos_sin_cache_offsets);

void silu_and_mul(torch::Tensor& out, torch::Tensor& input);

void gelu_and_mul(torch::Tensor& out, torch::Tensor& input);

void gelu_tanh_and_mul(torch::Tensor& out, torch::Tensor& input);

void gelu_new(torch::Tensor& out, torch::Tensor& input);

void gelu_fast(torch::Tensor& out, torch::Tensor& input);

#ifndef USE_ROCM
torch::Tensor aqlm_gemm(const torch::Tensor& input, const torch::Tensor& codes,
                        const torch::Tensor& codebooks,
                        const torch::Tensor& scales,
                        const torch::Tensor& codebook_partition_sizes,
                        const std::optional<torch::Tensor>& bias);

torch::Tensor aqlm_dequant(const torch::Tensor& codes,
                           const torch::Tensor& codebooks,
                           const torch::Tensor& codebook_partition_sizes);

torch::Tensor awq_gemm(torch::Tensor _in_feats, torch::Tensor _kernel,
                       torch::Tensor _scaling_factors, torch::Tensor _zeros,
                       int split_k_iters);

torch::Tensor awq_dequantize(torch::Tensor _kernel,
                             torch::Tensor _scaling_factors,
                             torch::Tensor _zeros, int split_k_iters, int thx,
                             int thy);

torch::Tensor marlin_gemm(torch::Tensor& a, torch::Tensor& b_q_weight,
                          torch::Tensor& b_scales, torch::Tensor& workspace,
                          int64_t size_m, int64_t size_n, int64_t size_k);

torch::Tensor gptq_marlin_24_gemm(torch::Tensor& a, torch::Tensor& b_q_weight,
                                  torch::Tensor& b_meta,
                                  torch::Tensor& b_scales,
                                  torch::Tensor& workspace, int64_t num_bits,
                                  int64_t size_m, int64_t size_n,
                                  int64_t size_k);

torch::Tensor gptq_marlin_gemm(torch::Tensor& a, torch::Tensor& b_q_weight,
                               torch::Tensor& b_scales, torch::Tensor& g_idx,
                               torch::Tensor& perm, torch::Tensor& workspace,
                               int64_t num_bits, int64_t size_m, int64_t size_n,
                               int64_t size_k, bool is_k_full);

torch::Tensor gptq_marlin_repack(torch::Tensor& b_q_weight, torch::Tensor& perm,
                                 int64_t size_k, int64_t size_n,
                                 int64_t num_bits);

int cutlass_scaled_mm_dq(torch::Tensor& out, torch::Tensor const& a,
                         torch::Tensor const& b, torch::Tensor const& a_scales,
                         torch::Tensor const& b_scales);

#endif

<<<<<<< HEAD
void squeezellm_gemm(
  torch::Tensor vec,
  torch::Tensor mat,
  torch::Tensor mul,
  torch::Tensor lookup_table);

torch::Tensor gptq_gemm(
  torch::Tensor a,
  torch::Tensor b_q_weight,
  torch::Tensor b_gptq_qzeros,
  torch::Tensor b_gptq_scales,
  torch::Tensor b_g_idx,
  bool use_exllama,
  int bit);

void gptq_shuffle(
  torch::Tensor q_weight,
  torch::Tensor q_perm,
  int bit);

void static_scaled_fp8_quant(
  torch::Tensor& out,
  torch::Tensor& input,
  torch::Tensor& scale);

void dynamic_scaled_fp8_quant(
  torch::Tensor& out,
  torch::Tensor& input,
  torch::Tensor& scale);

void static_scaled_int8_quant(
  torch::Tensor& out,
  torch::Tensor& input,
  float scale);

void moe_align_block_size(
  torch::Tensor topk_ids,
  int num_experts,
  int block_size,
  torch::Tensor sorted_token_ids,
  torch::Tensor experts_ids,
  torch::Tensor num_tokens_post_pad);
=======
void squeezellm_gemm(torch::Tensor vec, torch::Tensor mat, torch::Tensor mul,
                     torch::Tensor lookup_table);

torch::Tensor gptq_gemm(torch::Tensor a, torch::Tensor b_q_weight,
                        torch::Tensor b_gptq_qzeros,
                        torch::Tensor b_gptq_scales, torch::Tensor b_g_idx,
                        bool use_exllama, int bit);

void gptq_shuffle(torch::Tensor q_weight, torch::Tensor q_perm, int bit);

void static_scaled_fp8_quant(torch::Tensor& out, torch::Tensor& input,
                             torch::Tensor& scale);

void dynamic_scaled_fp8_quant(torch::Tensor& out, torch::Tensor& input,
                              torch::Tensor& scale);

void moe_align_block_size(torch::Tensor topk_ids, int num_experts,
                          int block_size, torch::Tensor sorted_token_ids,
                          torch::Tensor experts_ids,
                          torch::Tensor num_tokens_post_pad);
>>>>>>> 8674f988

#ifndef USE_ROCM
using fptr_t = uint64_t;
fptr_t init_custom_ar(torch::Tensor& meta, torch::Tensor& rank_data,
                      const std::vector<std::string>& handles,
                      const std::vector<int64_t>& offsets, int rank,
                      bool full_nvlink);
bool should_custom_ar(torch::Tensor& inp, int max_size, int world_size,
                      bool full_nvlink);
void all_reduce_reg(fptr_t _fa, torch::Tensor& inp, torch::Tensor& out);
void all_reduce_unreg(fptr_t _fa, torch::Tensor& inp, torch::Tensor& reg_buffer,
                      torch::Tensor& out);
void dispose(fptr_t _fa);
int meta_size();
void register_buffer(fptr_t _fa, torch::Tensor& t,
                     const std::vector<std::string>& handles,
                     const std::vector<int64_t>& offsets);
std::pair<std::vector<uint8_t>, std::vector<int64_t>> get_graph_buffer_ipc_meta(
    fptr_t _fa);
void register_graph_buffers(fptr_t _fa, const std::vector<std::string>& handles,
                            const std::vector<std::vector<int64_t>>& offsets);
#endif<|MERGE_RESOLUTION|>--- conflicted
+++ resolved
@@ -93,50 +93,12 @@
 
 #endif
 
-<<<<<<< HEAD
-void squeezellm_gemm(
-  torch::Tensor vec,
-  torch::Tensor mat,
-  torch::Tensor mul,
-  torch::Tensor lookup_table);
-
-torch::Tensor gptq_gemm(
-  torch::Tensor a,
-  torch::Tensor b_q_weight,
-  torch::Tensor b_gptq_qzeros,
-  torch::Tensor b_gptq_scales,
-  torch::Tensor b_g_idx,
-  bool use_exllama,
-  int bit);
-
-void gptq_shuffle(
-  torch::Tensor q_weight,
-  torch::Tensor q_perm,
-  int bit);
-
-void static_scaled_fp8_quant(
-  torch::Tensor& out,
-  torch::Tensor& input,
-  torch::Tensor& scale);
-
-void dynamic_scaled_fp8_quant(
-  torch::Tensor& out,
-  torch::Tensor& input,
-  torch::Tensor& scale);
 
 void static_scaled_int8_quant(
   torch::Tensor& out,
   torch::Tensor& input,
   float scale);
 
-void moe_align_block_size(
-  torch::Tensor topk_ids,
-  int num_experts,
-  int block_size,
-  torch::Tensor sorted_token_ids,
-  torch::Tensor experts_ids,
-  torch::Tensor num_tokens_post_pad);
-=======
 void squeezellm_gemm(torch::Tensor vec, torch::Tensor mat, torch::Tensor mul,
                      torch::Tensor lookup_table);
 
@@ -157,7 +119,6 @@
                           int block_size, torch::Tensor sorted_token_ids,
                           torch::Tensor experts_ids,
                           torch::Tensor num_tokens_post_pad);
->>>>>>> 8674f988
 
 #ifndef USE_ROCM
 using fptr_t = uint64_t;
