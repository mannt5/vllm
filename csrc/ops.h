#pragma once

#include <optional>
#include <torch/library.h>

#include "core/scalar_type.hpp"

void paged_attention_v1(
    torch::Tensor& out, torch::Tensor& query, torch::Tensor& key_cache,
    torch::Tensor& value_cache, int64_t num_kv_heads, double scale,
    torch::Tensor& block_tables, torch::Tensor& seq_lens, int64_t block_size,
    int64_t max_seq_len, const c10::optional<torch::Tensor>& alibi_slopes,
    const std::string& kv_cache_dtype, double k_scale, double v_scale,
    const int64_t tp_rank, const int64_t blocksparse_local_blocks,
    const int64_t blocksparse_vert_stride, const int64_t blocksparse_block_size,
    const int64_t blocksparse_head_sliding_step);

void paged_attention_v2(
    torch::Tensor& out, torch::Tensor& exp_sums, torch::Tensor& max_logits,
    torch::Tensor& tmp_out, torch::Tensor& query, torch::Tensor& key_cache,
    torch::Tensor& value_cache, int64_t num_kv_heads, double scale,
    torch::Tensor& block_tables, torch::Tensor& seq_lens, int64_t block_size,
    int64_t max_seq_len, const c10::optional<torch::Tensor>& alibi_slopes,
    const std::string& kv_cache_dtype, double k_scale, double v_scale,
    const int64_t tp_rank, const int64_t blocksparse_local_blocks,
    const int64_t blocksparse_vert_stride, const int64_t blocksparse_block_size,
    const int64_t blocksparse_head_sliding_step);

void rms_norm(torch::Tensor& out, torch::Tensor& input, torch::Tensor& weight,
              double epsilon);

void fused_add_rms_norm(torch::Tensor& input, torch::Tensor& residual,
                        torch::Tensor& weight, double epsilon);

void rotary_embedding(torch::Tensor& positions, torch::Tensor& query,
                      torch::Tensor& key, int64_t head_size,
                      torch::Tensor& cos_sin_cache, bool is_neox);

void batched_rotary_embedding(torch::Tensor& positions, torch::Tensor& query,
                              torch::Tensor& key, int64_t head_size,
                              torch::Tensor& cos_sin_cache, bool is_neox,
                              int64_t rot_dim,
                              torch::Tensor& cos_sin_cache_offsets);

void silu_and_mul(torch::Tensor& out, torch::Tensor& input);

void gelu_and_mul(torch::Tensor& out, torch::Tensor& input);

void gelu_tanh_and_mul(torch::Tensor& out, torch::Tensor& input);

void gelu_new(torch::Tensor& out, torch::Tensor& input);

void gelu_fast(torch::Tensor& out, torch::Tensor& input);

void gelu_quick(torch::Tensor& out, torch::Tensor& input);

void advance_step_flashattn(int64_t num_seqs, int64_t num_queries,
                            int64_t block_size, torch::Tensor& input_tokens,
                            torch::Tensor& sampled_token_ids,
                            torch::Tensor& input_positions,
                            torch::Tensor& seq_lens,
                            torch::Tensor& slot_mapping,
                            torch::Tensor& block_tables);

void advance_step_flashinfer(
    int64_t num_seqs, int64_t num_queries, int64_t block_size,
    torch::Tensor& input_tokens, torch::Tensor& sampled_token_ids,
    torch::Tensor& input_positions, torch::Tensor& seq_lens,
    torch::Tensor& slot_mapping, torch::Tensor& block_tables,
    torch::Tensor& paged_kv_indices, torch::Tensor& paged_kv_indptr,
    torch::Tensor& paged_kv_last_page_len, torch::Tensor& block_table_bounds);

#ifndef USE_ROCM
torch::Tensor aqlm_gemm(const torch::Tensor& input, const torch::Tensor& codes,
                        const torch::Tensor& codebooks,
                        const torch::Tensor& scales,
                        const std::vector<int64_t>& codebook_partition_sizes,
                        const std::optional<torch::Tensor>& bias);

torch::Tensor aqlm_dequant(
    const torch::Tensor& codes, const torch::Tensor& codebooks,
    const std::vector<int64_t>& codebook_partition_sizes);

torch::Tensor awq_gemm(torch::Tensor _in_feats, torch::Tensor _kernel,
                       torch::Tensor _scaling_factors, torch::Tensor _zeros,
                       int64_t split_k_iters);

torch::Tensor awq_dequantize(torch::Tensor _kernel,
                             torch::Tensor _scaling_factors,
                             torch::Tensor _zeros, int64_t split_k_iters,
                             int64_t thx, int64_t thy);

torch::Tensor marlin_gemm(torch::Tensor& a, torch::Tensor& b_q_weight,
                          torch::Tensor& b_scales, torch::Tensor& workspace,
                          int64_t size_m, int64_t size_n, int64_t size_k);

namespace machete {

std::vector<std::string> supported_schedules(
    vllm::ScalarTypeTorchPtr const& btype);

torch::Tensor gemm(torch::Tensor const& A, torch::Tensor const& B,
                   vllm::ScalarTypeTorchPtr const& btype,
                   c10::optional<torch::Tensor> const& scales,
                   c10::optional<torch::Tensor> const& zeros,
                   c10::optional<int64_t> group_size,
                   c10::optional<torch::Tensor> const& C,
                   c10::optional<double> alpha, c10::optional<double> beta,
                   c10::optional<std::string> schedule);

torch::Tensor prepack_B(torch::Tensor const& B,
                        vllm::ScalarTypeTorchPtr const& btype);

};  // namespace machete

torch::Tensor gptq_marlin_24_gemm(torch::Tensor& a, torch::Tensor& b_q_weight,
                                  torch::Tensor& b_meta,
                                  torch::Tensor& b_scales,
                                  torch::Tensor& workspace,
                                  vllm::ScalarTypeTorchPtr const& b_q_type,
                                  int64_t size_m, int64_t size_n,
                                  int64_t size_k);

torch::Tensor gptq_marlin_gemm(torch::Tensor& a, torch::Tensor& b_q_weight,
                               torch::Tensor& b_scales, torch::Tensor& b_zeros,
                               torch::Tensor& g_idx, torch::Tensor& perm,
                               torch::Tensor& workspace,
                               vllm::ScalarTypeTorchPtr const& b_q_type,
                               int64_t size_m, int64_t size_n, int64_t size_k,
                               bool is_k_full, bool has_zp,
                               bool use_fp32_reduce);

torch::Tensor gptq_marlin_repack(torch::Tensor& b_q_weight, torch::Tensor& perm,
                                 int64_t size_k, int64_t size_n,
                                 int64_t num_bits);

torch::Tensor gptq_marlin_repack_meta(torch::Tensor& b_q_weight,
                                      torch::Tensor& perm, c10::SymInt size_k,
                                      c10::SymInt size_n, int64_t num_bits);

torch::Tensor awq_marlin_repack(torch::Tensor& b_q_weight, int64_t size_k,
                                int64_t size_n, int64_t num_bits);

torch::Tensor awq_marlin_repack_meta(torch::Tensor& b_q_weight,
                                     c10::SymInt size_k, c10::SymInt size_n,
                                     int64_t num_bits);

torch::Tensor ggml_dequantize(torch::Tensor W, int64_t type, int64_t m,
                              int64_t n);

torch::Tensor ggml_mul_mat_vec_a8(torch::Tensor W, torch::Tensor X,
                                  int64_t type, int64_t row);

torch::Tensor ggml_mul_mat_a8(torch::Tensor W, torch::Tensor X, int64_t type,
                              int64_t row);

torch::Tensor fp8_marlin_gemm(torch::Tensor& a, torch::Tensor& b_q_weight,
                              torch::Tensor& b_scales, torch::Tensor& workspace,
                              int64_t num_bits, int64_t size_m, int64_t size_n,
                              int64_t size_k);

bool cutlass_scaled_mm_supports_fp8(int64_t cuda_device_capability);

void cutlass_scaled_mm(torch::Tensor& out, torch::Tensor const& a,
                       torch::Tensor const& b, torch::Tensor const& a_scales,
                       torch::Tensor const& b_scales,
                       c10::optional<torch::Tensor> const& bias);

void cutlass_scaled_mm_azp(torch::Tensor& out, torch::Tensor const& a,
                           torch::Tensor const& b,
                           torch::Tensor const& a_scales,
                           torch::Tensor const& b_scales,
                           torch::Tensor const& azp_adj,
                           c10::optional<torch::Tensor> const& azp,
                           c10::optional<torch::Tensor> const& bias);

torch::Tensor marlin_qqq_gemm(torch::Tensor const& a,
                              torch::Tensor const& b_q_weight,
                              torch::Tensor const& s_tok,
                              torch::Tensor const& s_ch,
                              torch::Tensor const& s_group,
                              torch::Tensor& workspace, int64_t size_m,
                              int64_t size_n, int64_t size_k);
#endif

void static_scaled_int8_quant(torch::Tensor& out, torch::Tensor const& input,
                              torch::Tensor const& scale,
                              c10::optional<torch::Tensor> const& azp);

void dynamic_scaled_int8_quant(torch::Tensor& out, torch::Tensor const& input,
                               torch::Tensor& scales,
                               c10::optional<torch::Tensor> const& azp);

torch::Tensor gptq_gemm(torch::Tensor a, torch::Tensor b_q_weight,
                        torch::Tensor b_gptq_qzeros,
                        torch::Tensor b_gptq_scales, torch::Tensor b_g_idx,
                        bool use_exllama, int64_t bit);

void gptq_shuffle(torch::Tensor q_weight, torch::Tensor q_perm, int64_t bit);

void static_scaled_fp8_quant(torch::Tensor& out, torch::Tensor const& input,
                             torch::Tensor const& scale);

void dynamic_scaled_fp8_quant(torch::Tensor& out, torch::Tensor const& input,
                              torch::Tensor& scale);

void dynamic_per_token_scaled_fp8_quant(
    torch::Tensor& out, torch::Tensor const& input, torch::Tensor& scale,
    c10::optional<torch::Tensor> const& scale_ub);

void moe_align_block_size(torch::Tensor topk_ids, int64_t num_experts,
                          int64_t block_size, torch::Tensor sorted_token_ids,
                          torch::Tensor experts_ids,
                          torch::Tensor num_tokens_post_pad);

std::vector<torch::Tensor> selective_scan_fwd(
    const torch::Tensor& u, const torch::Tensor& delta, const torch::Tensor& A,
    const torch::Tensor& B, const torch::Tensor& C,
    const c10::optional<torch::Tensor>& D_,
    const c10::optional<torch::Tensor>& z_,
    const c10::optional<torch::Tensor>& delta_bias_, bool delta_softplus,
    const c10::optional<torch::Tensor>& cu_seq_len,
    const c10::optional<torch::Tensor>& cache_indices,
    const c10::optional<torch::Tensor>& has_initial_state,
    const c10::optional<torch::Tensor>& ssm_states);

at::Tensor causal_conv1d_update(
    const at::Tensor& x, const at::Tensor& conv_state, const at::Tensor& weight,
<<<<<<< HEAD
    const c10::optional<at::Tensor>& bias_, bool silu_activation,
    const c10::optional<at::Tensor>& cache_seqlens_);
=======
    const c10::optional<at::Tensor>& bias, bool silu_activation,
    const c10::optional<at::Tensor>& conv_state_indices);
>>>>>>> d4a2ac83

at::Tensor causal_conv1d_fwd(const at::Tensor& x, const at::Tensor& weight,
                             const c10::optional<at::Tensor>& bias_,
                             const c10::optional<at::Tensor>& conv_states,
                             const c10::optional<at::Tensor>& cu_seq_len,
                             const c10::optional<at::Tensor>& cache_indices,
                             const c10::optional<at::Tensor>& has_initial_state,
                             bool silu_activation);

#ifndef USE_ROCM
using fptr_t = int64_t;
fptr_t init_custom_ar(torch::Tensor& meta, torch::Tensor& rank_data,
                      const std::vector<std::string>& handles,
                      const std::vector<int64_t>& offsets, int64_t rank,
                      bool full_nvlink);
void all_reduce_reg(fptr_t _fa, torch::Tensor& inp, torch::Tensor& out);
void all_reduce_unreg(fptr_t _fa, torch::Tensor& inp, torch::Tensor& reg_buffer,
                      torch::Tensor& out);
void dispose(fptr_t _fa);
int64_t meta_size();
void register_buffer(fptr_t _fa, torch::Tensor& t,
                     const std::vector<std::string>& handles,
                     const std::vector<int64_t>& offsets);
std::tuple<torch::Tensor, std::vector<int64_t>> get_graph_buffer_ipc_meta(
    fptr_t _fa);
void register_graph_buffers(fptr_t _fa, const std::vector<std::string>& handles,
                            const std::vector<std::vector<int64_t>>& offsets);
#endif<|MERGE_RESOLUTION|>--- conflicted
+++ resolved
@@ -226,13 +226,9 @@
 
 at::Tensor causal_conv1d_update(
     const at::Tensor& x, const at::Tensor& conv_state, const at::Tensor& weight,
-<<<<<<< HEAD
     const c10::optional<at::Tensor>& bias_, bool silu_activation,
-    const c10::optional<at::Tensor>& cache_seqlens_);
-=======
-    const c10::optional<at::Tensor>& bias, bool silu_activation,
-    const c10::optional<at::Tensor>& conv_state_indices);
->>>>>>> d4a2ac83
+    const c10::optional<at::Tensor>& cache_seqlens_,
+    const c10::optional<at::Tensor>& conv_state_indices_);
 
 at::Tensor causal_conv1d_fwd(const at::Tensor& x, const at::Tensor& weight,
                              const c10::optional<at::Tensor>& bias_,
