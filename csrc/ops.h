--- conflicted
+++ resolved
@@ -141,13 +141,10 @@
 torch::Tensor awq_marlin_repack(torch::Tensor& b_q_weight, int64_t size_k,
                                 int64_t size_n, int64_t num_bits);
 
-<<<<<<< HEAD
-=======
 torch::Tensor awq_marlin_repack_meta(torch::Tensor& b_q_weight,
                                      c10::SymInt size_k, c10::SymInt size_n,
                                      int64_t num_bits);
 
->>>>>>> 9ba0817f
 torch::Tensor ggml_dequantize(torch::Tensor W, int64_t type, int64_t m,
                               int64_t n);
 
