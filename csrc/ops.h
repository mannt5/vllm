#pragma once

#include <optional>
#include <torch/library.h>

void paged_attention_v1(
    torch::Tensor& out, torch::Tensor& query, torch::Tensor& key_cache,
    torch::Tensor& value_cache, int64_t num_kv_heads, double scale,
    torch::Tensor& block_tables, torch::Tensor& seq_lens, int64_t block_size,
    int64_t max_seq_len, const c10::optional<torch::Tensor>& alibi_slopes,
    const std::string& kv_cache_dtype, double k_scale, double v_scale,
    const int64_t tp_rank, const int64_t blocksparse_local_blocks,
    const int64_t blocksparse_vert_stride, const int64_t blocksparse_block_size,
    const int64_t blocksparse_head_sliding_step);

void paged_attention_v2(
    torch::Tensor& out, torch::Tensor& exp_sums, torch::Tensor& max_logits,
    torch::Tensor& tmp_out, torch::Tensor& query, torch::Tensor& key_cache,
    torch::Tensor& value_cache, int64_t num_kv_heads, double scale,
    torch::Tensor& block_tables, torch::Tensor& seq_lens, int64_t block_size,
    int64_t max_seq_len, const c10::optional<torch::Tensor>& alibi_slopes,
    const std::string& kv_cache_dtype, double k_scale, double v_scale,
    const int64_t tp_rank, const int64_t blocksparse_local_blocks,
    const int64_t blocksparse_vert_stride, const int64_t blocksparse_block_size,
    const int64_t blocksparse_head_sliding_step);

void rms_norm(torch::Tensor& out, torch::Tensor& input, torch::Tensor& weight,
              double epsilon);

void fused_add_rms_norm(torch::Tensor& input, torch::Tensor& residual,
                        torch::Tensor& weight, double epsilon);

void rotary_embedding(torch::Tensor& positions, torch::Tensor& query,
                      torch::Tensor& key, int64_t head_size,
                      torch::Tensor& cos_sin_cache, bool is_neox);

void batched_rotary_embedding(torch::Tensor& positions, torch::Tensor& query,
                              torch::Tensor& key, int64_t head_size,
                              torch::Tensor& cos_sin_cache, bool is_neox,
                              int64_t rot_dim,
                              torch::Tensor& cos_sin_cache_offsets);

void silu_and_mul(torch::Tensor& out, torch::Tensor& input);

void gelu_and_mul(torch::Tensor& out, torch::Tensor& input);

void gelu_tanh_and_mul(torch::Tensor& out, torch::Tensor& input);

void gelu_new(torch::Tensor& out, torch::Tensor& input);

void gelu_fast(torch::Tensor& out, torch::Tensor& input);

void gelu_quick(torch::Tensor& out, torch::Tensor& input);

void advance_step(int64_t num_seqs, int64_t num_queries, int64_t block_size,
                  torch::Tensor& input_tokens, torch::Tensor& sampled_token_ids,
                  torch::Tensor& input_positions, torch::Tensor& seq_lens,
                  torch::Tensor& slot_mapping, torch::Tensor& block_tables);

#ifndef USE_ROCM
torch::Tensor aqlm_gemm(const torch::Tensor& input, const torch::Tensor& codes,
                        const torch::Tensor& codebooks,
                        const torch::Tensor& scales,
                        const torch::Tensor& codebook_partition_sizes,
                        const std::optional<torch::Tensor>& bias);

torch::Tensor aqlm_dequant(const torch::Tensor& codes,
                           const torch::Tensor& codebooks,
                           const torch::Tensor& codebook_partition_sizes);

torch::Tensor awq_gemm(torch::Tensor _in_feats, torch::Tensor _kernel,
                       torch::Tensor _scaling_factors, torch::Tensor _zeros,
                       int64_t split_k_iters);

torch::Tensor awq_dequantize(torch::Tensor _kernel,
                             torch::Tensor _scaling_factors,
                             torch::Tensor _zeros, int64_t split_k_iters,
                             int64_t thx, int64_t thy);

torch::Tensor marlin_gemm(torch::Tensor& a, torch::Tensor& b_q_weight,
                          torch::Tensor& b_scales, torch::Tensor& workspace,
                          int64_t size_m, int64_t size_n, int64_t size_k);

torch::Tensor gptq_marlin_24_gemm(torch::Tensor& a, torch::Tensor& b_q_weight,
                                  torch::Tensor& b_meta,
                                  torch::Tensor& b_scales,
                                  torch::Tensor& workspace, int64_t num_bits,
                                  int64_t size_m, int64_t size_n,
                                  int64_t size_k);

torch::Tensor gptq_marlin_gemm(torch::Tensor& a, torch::Tensor& b_q_weight,
                               torch::Tensor& b_scales, torch::Tensor& b_zeros,
                               torch::Tensor& g_idx, torch::Tensor& perm,
                               torch::Tensor& workspace, int64_t num_bits,
                               int64_t size_m, int64_t size_n, int64_t size_k,
                               bool is_k_full, bool has_zp,
                               bool use_fp32_reduce);

torch::Tensor gptq_marlin_repack(torch::Tensor& b_q_weight, torch::Tensor& perm,
                                 int64_t size_k, int64_t size_n,
                                 int64_t num_bits);

torch::Tensor awq_marlin_repack(torch::Tensor& b_q_weight, int64_t size_k,
                                int64_t size_n, int64_t num_bits);

torch::Tensor fp8_marlin_gemm(torch::Tensor& a, torch::Tensor& b_q_weight,
                              torch::Tensor& b_scales, torch::Tensor& workspace,
                              int64_t num_bits, int64_t size_m, int64_t size_n,
                              int64_t size_k);

bool cutlass_scaled_mm_supports_fp8(int64_t cuda_device_capability);

void cutlass_scaled_mm(torch::Tensor& out, torch::Tensor const& a,
                       torch::Tensor const& b, torch::Tensor const& a_scales,
                       torch::Tensor const& b_scales,
                       c10::optional<torch::Tensor> const& bias);

<<<<<<< HEAD
void cutlass_scaled_mm_azp(torch::Tensor& out, torch::Tensor const& a,
                           torch::Tensor const& b,
                           torch::Tensor const& a_scales,
                           torch::Tensor const& b_scales,
                           torch::Tensor const& azp_adj,
                           c10::optional<torch::Tensor> const& azp,
                           c10::optional<torch::Tensor> const& bias);

=======
torch::Tensor marlin_qqq_gemm(torch::Tensor const& a,
                              torch::Tensor const& b_q_weight,
                              torch::Tensor const& s_tok,
                              torch::Tensor const& s_ch,
                              torch::Tensor const& s_group,
                              torch::Tensor& workspace, int64_t size_m,
                              int64_t size_n, int64_t size_k);
>>>>>>> daed30c4
#endif

void static_scaled_int8_quant(torch::Tensor& out, torch::Tensor const& input,
                              torch::Tensor const& scale);

void dynamic_scaled_int8_quant(torch::Tensor& out, torch::Tensor const& input,
                               torch::Tensor& scales);

void squeezellm_gemm(torch::Tensor vec, torch::Tensor mat, torch::Tensor mul,
                     torch::Tensor lookup_table);

torch::Tensor gptq_gemm(torch::Tensor a, torch::Tensor b_q_weight,
                        torch::Tensor b_gptq_qzeros,
                        torch::Tensor b_gptq_scales, torch::Tensor b_g_idx,
                        bool use_exllama, int64_t bit);

void gptq_shuffle(torch::Tensor q_weight, torch::Tensor q_perm, int64_t bit);

void static_scaled_fp8_quant(torch::Tensor& out, torch::Tensor const& input,
                             torch::Tensor const& scale);

void dynamic_scaled_fp8_quant(torch::Tensor& out, torch::Tensor const& input,
                              torch::Tensor& scale);

void dynamic_per_token_scaled_fp8_quant(
    torch::Tensor& out, torch::Tensor const& input, torch::Tensor& scale,
    c10::optional<torch::Tensor> const& scale_ub);

void moe_align_block_size(torch::Tensor topk_ids, int64_t num_experts,
                          int64_t block_size, torch::Tensor sorted_token_ids,
                          torch::Tensor experts_ids,
                          torch::Tensor num_tokens_post_pad);

#ifndef USE_ROCM
using fptr_t = int64_t;
fptr_t init_custom_ar(torch::Tensor& meta, torch::Tensor& rank_data,
                      const std::vector<std::string>& handles,
                      const std::vector<int64_t>& offsets, int64_t rank,
                      bool full_nvlink);
bool should_custom_ar(torch::Tensor& inp, int64_t max_size, int64_t world_size,
                      bool full_nvlink);
void all_reduce_reg(fptr_t _fa, torch::Tensor& inp, torch::Tensor& out);
void all_reduce_unreg(fptr_t _fa, torch::Tensor& inp, torch::Tensor& reg_buffer,
                      torch::Tensor& out);
void dispose(fptr_t _fa);
int64_t meta_size();
void register_buffer(fptr_t _fa, torch::Tensor& t,
                     const std::vector<std::string>& handles,
                     const std::vector<int64_t>& offsets);
std::tuple<torch::Tensor, std::vector<int64_t>> get_graph_buffer_ipc_meta(
    fptr_t _fa);
void register_graph_buffers(fptr_t _fa, const std::vector<std::string>& handles,
                            const std::vector<std::vector<int64_t>>& offsets);
#endif<|MERGE_RESOLUTION|>--- conflicted
+++ resolved
@@ -115,7 +115,6 @@
                        torch::Tensor const& b_scales,
                        c10::optional<torch::Tensor> const& bias);
 
-<<<<<<< HEAD
 void cutlass_scaled_mm_azp(torch::Tensor& out, torch::Tensor const& a,
                            torch::Tensor const& b,
                            torch::Tensor const& a_scales,
@@ -124,7 +123,6 @@
                            c10::optional<torch::Tensor> const& azp,
                            c10::optional<torch::Tensor> const& bias);
 
-=======
 torch::Tensor marlin_qqq_gemm(torch::Tensor const& a,
                               torch::Tensor const& b_q_weight,
                               torch::Tensor const& s_tok,
@@ -132,7 +130,6 @@
                               torch::Tensor const& s_group,
                               torch::Tensor& workspace, int64_t size_m,
                               int64_t size_n, int64_t size_k);
->>>>>>> daed30c4
 #endif
 
 void static_scaled_int8_quant(torch::Tensor& out, torch::Tensor const& input,
