# Default ROCm 6.2 base image
ARG BASE_IMAGE="rocm/pytorch:rocm6.2_ubuntu20.04_py3.9_pytorch_release_2.3.0"

# Default ROCm ARCHes to build vLLM for.
ARG PYTORCH_ROCM_ARCH="gfx908;gfx90a;gfx942;gfx1100"

# Whether to install CK-based flash-attention
# If 0, will not install flash-attention
ARG BUILD_FA="1"
ARG FA_GFX_ARCHS="gfx90a;gfx942"
ARG FA_BRANCH="3cea2fb"

# Whether to build triton on rocm
ARG BUILD_TRITON="1"
ARG TRITON_BRANCH="e192dba"

### Base image build stage
FROM $BASE_IMAGE AS base

# Import arg(s) defined before this build stage
ARG PYTORCH_ROCM_ARCH

# Install some basic utilities
RUN apt-get update && apt-get install python3 python3-pip -y
RUN apt-get update && apt-get install -y \
    curl \
    ca-certificates \
    sudo \
    git \
    bzip2 \
    libx11-6 \
    build-essential \
    wget \
    unzip \
    tmux \
    ccache \
    && rm -rf /var/lib/apt/lists/*

# When launching the container, mount the code directory to /vllm-workspace
ARG APP_MOUNT=/vllm-workspace
WORKDIR ${APP_MOUNT}

RUN python3 -m pip install --upgrade pip
# Remove sccache so it doesn't interfere with ccache
# TODO: implement sccache support across components
RUN apt-get purge -y sccache; python3 -m pip uninstall -y sccache; rm -f "$(which sccache)"

# Install torch == 2.6.0 on ROCm
RUN --mount=type=cache,target=/root/.cache/pip \
    case "$(ls /opt | grep -Po 'rocm-[0-9]\.[0-9]')" in \
<<<<<<< HEAD
    *"rocm-6.2"*) \
    python3 -m pip uninstall -y torch torchvision \
    && python3 -m pip install --pre \
    torch==2.6.0.dev20240918 \
    'setuptools-scm>=8' \
    torchvision==0.20.0.dev20240918 \
    --extra-index-url https://download.pytorch.org/whl/nightly/rocm6.2;; \
    *) ;; esac
=======
        *"rocm-6.2"*) \
            python3 -m pip uninstall -y torch torchvision \
            && python3 -m pip install --pre \
                torch==2.6.0.dev20241113+rocm6.2 \
                'setuptools-scm>=8' \
                torchvision==0.20.0.dev20241113+rocm6.2 \
                --extra-index-url https://download.pytorch.org/whl/nightly/rocm6.2;; \
        *) ;; esac
>>>>>>> d573aead

ENV LLVM_SYMBOLIZER_PATH=/opt/rocm/llvm/bin/llvm-symbolizer
ENV PATH=$PATH:/opt/rocm/bin:/libtorch/bin:
ENV LD_LIBRARY_PATH=$LD_LIBRARY_PATH:/opt/rocm/lib/:/libtorch/lib:
ENV CPLUS_INCLUDE_PATH=$CPLUS_INCLUDE_PATH:/libtorch/include:/libtorch/include/torch/csrc/api/include/:/opt/rocm/include/:

ENV PYTORCH_ROCM_ARCH=${PYTORCH_ROCM_ARCH}
ENV CCACHE_DIR=/root/.cache/ccache


### AMD-SMI build stage
FROM base AS build_amdsmi
# Build amdsmi wheel always
RUN cd /opt/rocm/share/amd_smi \
    && python3 -m pip wheel . --wheel-dir=/install


### Flash-Attention wheel build stage
FROM base AS build_fa
ARG BUILD_FA
ARG FA_GFX_ARCHS
ARG FA_BRANCH
# Build ROCm flash-attention wheel if `BUILD_FA = 1`
RUN --mount=type=cache,target=${CCACHE_DIR} \
    if [ "$BUILD_FA" = "1" ]; then \
    mkdir -p libs \
    && cd libs \
    && git clone https://github.com/ROCm/flash-attention.git \
    && cd flash-attention \
    && git checkout "${FA_BRANCH}" \
    && git submodule update --init \
    && GPU_ARCHS="${FA_GFX_ARCHS}" python3 setup.py bdist_wheel --dist-dir=/install; \
    # Create an empty directory otherwise as later build stages expect one
    else mkdir -p /install; \
    fi


### Triton wheel build stage
FROM base AS build_triton
ARG BUILD_TRITON
ARG TRITON_BRANCH
# Build triton wheel if `BUILD_TRITON = 1`
RUN --mount=type=cache,target=${CCACHE_DIR} \
    if [ "$BUILD_TRITON" = "1" ]; then \
    mkdir -p libs \
    && cd libs \
    && python3 -m pip install ninja cmake wheel pybind11 \
    && git clone https://github.com/OpenAI/triton.git \
    && cd triton \
    && git checkout "${TRITON_BRANCH}" \
    && cd python \
    && python3 setup.py bdist_wheel --dist-dir=/install; \
    # Create an empty directory otherwise as later build stages expect one
    else mkdir -p /install; \
    fi


### Final vLLM build stage
FROM base AS final
# Import the vLLM development directory from the build context
COPY . .
# ARG GIT_REPO_CHECK=0
# RUN --mount=type=bind,source=.git,target=.git \
#     if [ "$GIT_REPO_CHECK" != 0 ]; then bash tools/check_repo.sh ; fi

RUN python3 -m pip install --upgrade pip

# Package upgrades for useful functionality or to avoid dependency issues
RUN --mount=type=cache,target=/root/.cache/pip \
    python3 -m pip install --upgrade numba scipy huggingface-hub[cli] pytest-shard


# Workaround for ray >= 2.10.0
ENV RAY_EXPERIMENTAL_NOSET_ROCR_VISIBLE_DEVICES=1
# Silences the HF Tokenizers warning
ENV TOKENIZERS_PARALLELISM=false

RUN --mount=type=cache,target=${CCACHE_DIR} \
    # --mount=type=bind,source=.git,target=.git \
    --mount=type=cache,target=/root/.cache/pip \
    python3 -m pip install -Ur requirements-rocm.txt \
    && python3 setup.py clean --all \
    && python3 setup.py develop

# Copy amdsmi wheel into final image
RUN --mount=type=bind,from=build_amdsmi,src=/install,target=/install \
    mkdir -p libs \
    && cp /install/*.whl libs \
    # Preemptively uninstall to avoid same-version no-installs
    && python3 -m pip uninstall -y amdsmi;

# Copy triton wheel(s) into final image if they were built
RUN --mount=type=bind,from=build_triton,src=/install,target=/install \
    mkdir -p libs \
    && if ls /install/*.whl; then \
    cp /install/*.whl libs \
    # Preemptively uninstall to avoid same-version no-installs
    && python3 -m pip uninstall -y triton; fi

# Copy flash-attn wheel(s) into final image if they were built
RUN --mount=type=bind,from=build_fa,src=/install,target=/install \
    mkdir -p libs \
    && if ls /install/*.whl; then \
    cp /install/*.whl libs \
    # Preemptively uninstall to avoid same-version no-installs
    && python3 -m pip uninstall -y flash-attn; fi

# Install wheels that were built to the final image
RUN --mount=type=cache,target=/root/.cache/pip \
    if ls libs/*.whl; then \
    python3 -m pip install libs/*.whl; fi

# install development dependencies (for testing)
RUN python3 -m pip install -e tests/vllm_test_utils

CMD ["/bin/bash"]<|MERGE_RESOLUTION|>--- conflicted
+++ resolved
@@ -48,25 +48,14 @@
 # Install torch == 2.6.0 on ROCm
 RUN --mount=type=cache,target=/root/.cache/pip \
     case "$(ls /opt | grep -Po 'rocm-[0-9]\.[0-9]')" in \
-<<<<<<< HEAD
     *"rocm-6.2"*) \
     python3 -m pip uninstall -y torch torchvision \
     && python3 -m pip install --pre \
-    torch==2.6.0.dev20240918 \
+    torch==2.6.0.dev20241113+rocm6.2 \
     'setuptools-scm>=8' \
-    torchvision==0.20.0.dev20240918 \
+    torchvision==0.20.0.dev20241113+rocm6.2 \
     --extra-index-url https://download.pytorch.org/whl/nightly/rocm6.2;; \
     *) ;; esac
-=======
-        *"rocm-6.2"*) \
-            python3 -m pip uninstall -y torch torchvision \
-            && python3 -m pip install --pre \
-                torch==2.6.0.dev20241113+rocm6.2 \
-                'setuptools-scm>=8' \
-                torchvision==0.20.0.dev20241113+rocm6.2 \
-                --extra-index-url https://download.pytorch.org/whl/nightly/rocm6.2;; \
-        *) ;; esac
->>>>>>> d573aead
 
 ENV LLVM_SYMBOLIZER_PATH=/opt/rocm/llvm/bin/llvm-symbolizer
 ENV PATH=$PATH:/opt/rocm/bin:/libtorch/bin:
